name: run_unit_tests

on:
  push:
<<<<<<< HEAD
    branches: [ master, staging, release ]
  pull_request:
    branches: [ master, staging, release ]
=======
    branches: [master, staging, release]
  pull_request:
    branches: [master, staging, release]
>>>>>>> 67ba3739

jobs:
  build:
    runs-on: ubuntu-latest

    steps:
<<<<<<< HEAD
    - uses: actions/checkout@v3
    - uses: actions/setup-go@v4
      with:
        go-version: '1.20.2'

    - name: check compilation
      working-directory: backend/src/factors/tests
      run: go vet -composites=false .

    - name: run tests
      working-directory: backend/src/factors/tests/gha_tests
      run: go test -timeout 30s
=======
      - uses: actions/checkout@v3
      - uses: actions/setup-go@v4
        with:
          go-version: "1.20.2"

      - name: check compilation
        working-directory: backend/src/factors/tests
        run: go vet -composites=false .

      - name: run tests
        working-directory: backend/src/factors/tests/gha_tests
        run: go test -timeout 30s

      - name: check merge conflicts
        working-directory: ./
        run: bash check_conflicts.sh
>>>>>>> 67ba3739
<|MERGE_RESOLUTION|>--- conflicted
+++ resolved
@@ -2,35 +2,15 @@
 
 on:
   push:
-<<<<<<< HEAD
-    branches: [ master, staging, release ]
-  pull_request:
-    branches: [ master, staging, release ]
-=======
     branches: [master, staging, release]
   pull_request:
     branches: [master, staging, release]
->>>>>>> 67ba3739
 
 jobs:
   build:
     runs-on: ubuntu-latest
 
     steps:
-<<<<<<< HEAD
-    - uses: actions/checkout@v3
-    - uses: actions/setup-go@v4
-      with:
-        go-version: '1.20.2'
-
-    - name: check compilation
-      working-directory: backend/src/factors/tests
-      run: go vet -composites=false .
-
-    - name: run tests
-      working-directory: backend/src/factors/tests/gha_tests
-      run: go test -timeout 30s
-=======
       - uses: actions/checkout@v3
       - uses: actions/setup-go@v4
         with:
@@ -46,5 +26,4 @@
 
       - name: check merge conflicts
         working-directory: ./
-        run: bash check_conflicts.sh
->>>>>>> 67ba3739
+        run: bash check_conflicts.sh