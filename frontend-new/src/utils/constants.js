--- conflicted
+++ resolved
@@ -1,10 +1,5 @@
-<<<<<<< HEAD
-export const QUERY_TYPE_FUNNEL = 'funnels'; 
-export const QUERY_TYPE_EVENT = 'events'; 
-=======
 export const QUERY_TYPE_FUNNEL = 'funnel'; 
 export const QUERY_TYPE_EVENT = 'events';
->>>>>>> a6dd765e
 export const QUERY_TYPE_ATTRIBUTION = 'attributions';  
 export const QUERY_TYPE_CAMPAIGN = 'campaigns'; 
 export const QUERY_TYPE_TEMPLATE = 'templates'; 