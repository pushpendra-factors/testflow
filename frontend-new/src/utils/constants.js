--- conflicted
+++ resolved
@@ -44,9 +44,6 @@
 
 export const valueMapper = {
   $no_group: "Overall",
-<<<<<<< HEAD
-};
-=======
 };
 
 export const TOTAL_EVENTS_CRITERIA = "total_events";
@@ -54,5 +51,4 @@
 export const ACTIVE_USERS_CRITERIA = "active_users";
 export const FREQUENCY_CRITERIA = "frequency";
 export const TYPE_EVENTS_OCCURRENCE = "events_occurrence";
-export const TYPE_UNIQUE_USERS = "unique_users";
->>>>>>> dfe213b9
+export const TYPE_UNIQUE_USERS = "unique_users";