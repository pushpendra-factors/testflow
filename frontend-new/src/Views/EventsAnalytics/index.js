--- conflicted
+++ resolved
@@ -56,18 +56,12 @@
   return (
     <>
       <Header>
-<<<<<<< HEAD
-        <div className="flex py-4 justify-end">
-          <Button size={'large'} type="primary" icon={<PoweroffOutlined />} >Save query as</Button>
-        </div>
-=======
         <ResultsHeader
           setShowResult={setShowResult}
           requestQuery={requestQuery}
           querySaved={querySaved}
           setQuerySaved={setQuerySaved}
         />
->>>>>>> c7141e67
         <div className="py-4">
           <EventsInfo
             setDrawerVisible={setDrawerVisible}
