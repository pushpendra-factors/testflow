--- conflicted
+++ resolved
@@ -6,19 +6,6 @@
 import LineChart from '../../../components/LineChart';
 import { generateColors } from '../../CoreQuery/FunnelsResultPage/utils';
 
-<<<<<<< HEAD
-function NoBreakdownCharts({ queries, eventsMapper, reverseEventsMapper }) {
-  const [hiddenEvents, setHiddenEvents] = useState([]);
-  const appliedColors = generateColors(queries.length);
-  const [chartType, setChartType] = useState('sparklines');
-
-  let chartsData = [];
-  if (queries.length === 1) {
-    chartsData = formatSingleEventAnalyticsData(singleEventResponse, queries[0], eventsMapper);
-  } else {
-    chartsData = formatMultiEventsAnalyticsData(multiEventResponse, queries, eventsMapper);
-  }
-=======
 function NoBreakdownCharts({ queries, eventsMapper, reverseEventsMapper, resultState }) {
     const [hiddenEvents, setHiddenEvents] = useState([]);
     const appliedColors = generateColors(queries.length);
@@ -30,7 +17,6 @@
     } else {
         chartsData = formatMultiEventsAnalyticsData(resultState.data, queries, eventsMapper);
     }
->>>>>>> c38da56d
 
   if (!chartsData.length) {
     return null;
