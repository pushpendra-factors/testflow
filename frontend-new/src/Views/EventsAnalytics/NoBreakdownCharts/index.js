--- conflicted
+++ resolved
@@ -11,11 +11,7 @@
 }) {
   const [hiddenEvents, setHiddenEvents] = useState([]);
   const appliedColors = generateColors(queries.length);
-<<<<<<< HEAD
-  const [chartType, setChartType] = useState('linechart');
-=======
   const [chartType, setChartType] = useState('sparklines');
->>>>>>> 681354e2
 
   let chartsData = [];
   if (queries.length === 1) {
