import React, { useState, useEffect, useCallback } from 'react';
import { Button, Col, Row, Spin } from 'antd';
import { useSelector, useDispatch, connect } from 'react-redux';
import {
  fetchActiveDashboardUnits,
  DeleteUnitFromDashboard,
  deleteDashboard
} from '../../reducers/dashboard/services';
import {
  ACTIVE_DASHBOARD_CHANGE,
  WIDGET_DELETED,
  DASHBOARD_DELETED
} from '../../reducers/types';
import SortableCards from './SortableCards';
import DashboardSubMenu from './DashboardSubMenu';
import ExpandableView from './ExpandableView';
import ConfirmationModal from '../../components/ConfirmationModal';
import styles from './index.module.scss';
import NoDataChart from '../../components/NoDataChart';
import {
  SVG,
  FaErrorComp,
  FaErrorLog,
  Text
} from '../../components/factorsComponents';
import { ErrorBoundary } from 'react-error-boundary';
import FaSelect from 'Components/FaSelect';
import GroupSelect2 from '../../components/QueryComposer/GroupSelect2';
import factorsai from 'factorsai';
import { fetchDemoProject, getHubspotContact } from 'Reducers/global';
import NewProject from '../Settings/SetupAssist/Modals/NewProject';
import { setItemToLocalStorage } from '../../utils/localStorage.helpers';
import { DASHBOARD_KEYS } from '../../constants/localStorage.constants';
import userflow from 'userflow.js';

function ProjectDropdown({
  setaddDashboardModal,
  handleEditClick,
  durationObj,
  handleDurationChange,
  isPinned = false,
  fetchDemoProject,
  oldestRefreshTime,
  setOldestRefreshTime,
  handleRefreshClick,
  dashboardRefreshState,
  onDataLoadSuccess,
  resetDashboardRefreshState
}) {
  const [moreOptions, setMoreOptions] = useState(false);
  const [widgetModal, setwidgetModal] = useState(false);
  const [deleteWidgetModal, showDeleteWidgetModal] = useState(false);
  const [deleteApiCalled, setDeleteApiCalled] = useState(false);
  const [widgetModalLoading, setWidgetModalLoading] = useState(false);
  const { active_project } = useSelector((state) => state.global);
  const { dashboards, activeDashboard, activeDashboardUnits } = useSelector(
    (state) => state.dashboard
  );
  const { projects } = useSelector((state) => state.global);
  const [selectVisible, setSelectVisible] = useState(false);
  const [showDashboardName, setDashboardName] = useState('');
  const [showDashboardDesc, setDashboardDesc] = useState('');
  const [deleteDashboardModal, showDeleteDashboardModal] = useState(false);
  const [dashboardDeleteApi, setDashboardDeleteApi] = useState(false);
  const [demoProjectId, setDemoProjectId] = useState(null);
  const [showProjectModal, setShowProjectModal] = useState(false);

  const dispatch = useDispatch();

  useEffect(() => {
    fetchDemoProject()
      .then((res) => {
        setDemoProjectId(res.data[0]);
      })
      .catch((err) => {
        console.log(err.data.error);
      });
  }, [active_project]);

  const changeActiveDashboard = useCallback(
    (val) => {
      if (val === activeDashboard?.id) {
        return false;
      }
      resetDashboardRefreshState();
      setOldestRefreshTime(null);
      const selectedDashboard = dashboards.data.find((d) => d.id === val);
      dispatch({
        type: ACTIVE_DASHBOARD_CHANGE,
        payload: selectedDashboard
      });
      setItemToLocalStorage(
        DASHBOARD_KEYS.ACTIVE_DASHBOARD_ID,
        selectedDashboard.id
      );
    },
    [dashboards, dispatch, activeDashboard?.id]
  );

  useEffect(() => {
    setDashboardName(activeDashboard?.name);
    setDashboardDesc(activeDashboard?.description);
  }, [activeDashboard]);

  useEffect(() => {
    if (activeDashboard) {
      factorsai.track('VIEW_DASHBOARD', {
        dashboard_name: activeDashboard?.name,
        dashboard_type: activeDashboard?.type,
        dashboard_id: activeDashboard?.id,
        project_id: active_project?.id,
        project_name: active_project?.name
      });
    }
  }, [activeDashboard?.id]);

  const handleOptChange = useCallback(
    (group, data) => {
      setDashboardName(data[0]);
      setDashboardDesc(data[1]);
      changeActiveDashboard(data[2]);
      setSelectVisible(false);
    },
    [dashboards, changeActiveDashboard]
  );

  const fetchUnits = useCallback(() => {
    if (active_project.id && activeDashboard?.id) {
      dispatch(
        fetchActiveDashboardUnits(active_project.id, activeDashboard?.id)
      );
    }
  }, [active_project.id, activeDashboard?.id, dispatch]);

  useEffect(() => {
    fetchUnits();
  }, [fetchUnits]);

  const handleToggleWidgetModal = (val) => {
    setWidgetModalLoading(true);
    setwidgetModal(val);
    // for canvas to load properly before rendering the charts
    setTimeout(() => {
      window.scrollTo(0, 0);
      setWidgetModalLoading(false);
    }, 1000);
  };

  const confirmDeleteDashboard = useCallback(async () => {
    try {
      setDashboardDeleteApi(true);
      await deleteDashboard(active_project.id, activeDashboard?.id);
      setDashboardDeleteApi(false);
      dispatch({ type: DASHBOARD_DELETED, payload: activeDashboard });
      showDeleteDashboardModal(false);
      setDashboardName(dashboards.data[0]?.name);
      setDashboardDesc(dashboards.data[0]?.description);
      changeActiveDashboard(dashboards.data[0]?.id);
    } catch (err) {
      console.log(err);
      setDashboardDeleteApi(false);
    }
  }, [activeDashboard, dispatch, active_project.id]);

  const confirmDeleteWidget = useCallback(async () => {
    try {
      setDeleteApiCalled(true);
      await DeleteUnitFromDashboard(
        active_project.id,
        deleteWidgetModal.dashboard_id,
        deleteWidgetModal.id
      );
      dispatch({ type: WIDGET_DELETED, payload: deleteWidgetModal.id });
      setDeleteApiCalled(false);
      showDeleteWidgetModal(false);
    } catch (err) {
      console.log(err);
      console.log(err.response);
    }
  }, [
    deleteWidgetModal.dashboard_id,
    deleteWidgetModal.id,
    active_project.id,
    dispatch
  ]);

  const toggleDashboardSelect = () => {
    setSelectVisible(!selectVisible);
  };

  const setDashboard = () => {
    return (
      <div className={styles.event_selector}>
        {selectVisible ? (
          <GroupSelect2
            groupedProperties={generateDBList()}
            placeholder="Search Dashboard"
            iconColor="#3E516C"
            optionClick={handleOptChange}
            onClickOutside={() => setSelectVisible(false)}
            additionalActions={
              <Button
                type="text"
                size="large"
                className={'w-full'}
                icon={<SVG name="plus" />}
                onClick={() => {
                  setaddDashboardModal(true);
                  setSelectVisible(false);
                }}
              >
                New Dashboard
              </Button>
            }
          ></GroupSelect2>
        ) : null}
      </div>
    );
  };

  const setAdditionalactions = (opt) => {
    if (opt[1] === 'edit') {
      handleEditClick(activeDashboard);
    } else if (opt[1] === 'trash') {
      showDeleteDashboardModal(true);
    }
    setMoreOptions(false);
  };

  const additionalActions = () => {
    return (
      <div className={'fa--query_block--actions-cols flex'}>
        <div className={'relative'}>
          <Button
            type="text"
            size={'large'}
            onClick={() => setMoreOptions(true)}
            className={'ml-1'}
            style={{ padding: '4px 6px' }}
          >
            <SVG name="more" size={24} />
          </Button>

          {moreOptions ? (
            <FaSelect
              extraClass={styles.additionalops}
              options={[
                ['Edit Dashboard', 'edit'],
                // ['Pin Dashboard', 'pin'],
                ['Delete Dashboard', 'trash']
              ]}
              optionClick={(val) => setAdditionalactions(val)}
              onClickOutside={() => setMoreOptions(false)}
              posRight={true}
            ></FaSelect>
          ) : (
            false
          )}
        </div>
      </div>
    );
  };

  const handleTour = () => {
    userflow.start('c162ed75-0983-41f3-ae56-8aedd7dbbfbd');
  };

  const generateDBList = () => {
    const dashboardList = [
      { label: 'Pinned Dashboards', icon: 'pin', values: [] },
      { label: 'All Dashboards', icon: 'dashboard', values: [] }
    ];

    for (let i = 0; i < dashboards.data.length; i++) {
      if (isPinned) {
        dashboardList[0].values.push([
          dashboards.data[i].name,
          dashboards.data[i].description,
          dashboards.data[i].id
        ]);
        dashboardList[1].values.push([
          dashboards.data[i].name,
          dashboards.data[i].description,
          dashboards.data[i].id
        ]);
      } else {
        dashboardList[1].values.push([
          dashboards.data[i].name,
          dashboards.data[i].description,
          dashboards.data[i].id
        ]);
      }
    }
    return dashboardList;
  };

  if (dashboards.loading || activeDashboardUnits.loading) {
    return (
      <div className="flex justify-center items-center w-full h-64">
        <Spin size="large" />
      </div>
    );
  }

  if (dashboards.error || activeDashboardUnits.error) {
    return (
      <div className="flex justify-center items-center w-full h-full pt-4 pb-4">
        <NoDataChart />
      </div>
    );
  }

  if (dashboards.data.length) {
    return (
      <>
        <ErrorBoundary
          fallback={
            <FaErrorComp
              size={'medium'}
              title={'Dashboard Error'}
              subtitle={
                'We are facing trouble loading dashboards. Drop us a message on the in-app chat.'
              }
            />
          }
          onError={FaErrorLog}
        >
          {active_project.id === demoProjectId ? (
            <div className={'rounded-lg border-2 h-20 mb-3 mx-10'}>
              <Row justify={'space-between'} className={'m-0 p-3'}>
                <Col span={projects.length === 1 ? 12 : 18}>
                  <img
                    src="assets/icons/welcome.svg"
                    style={{ float: 'left', marginRight: '20px' }}
                  />
                  <Text
                    type={'title'}
                    level={6}
                    weight={'bold'}
                    extraClass={'m-0'}
                  >
                    Welcome! You just entered a Factors demo project
                  </Text>
                  {projects.length === 1 ? (
                    <Text type={'title'} level={7} extraClass={'m-0'}>
                      These reports have been built with a sample dataset. Use
                      this to start exploring!
                    </Text>
                  ) : (
                    <Text type={'title'} level={7} extraClass={'m-0'}>
                      To jump back into your Factors project, click on your
                      account card on the{' '}
                      <span className={'font-bold'}>top right</span> of the
                      screen.
                    </Text>
                  )}
                </Col>
                <Col className={'mr-2 mt-2'}>
                  {projects.length === 1 ? (
                    <Button
                      type={'default'}
                      style={{
                        background: 'white',
                        border: '1px solid #E7E9ED',
                        height: '40px'
                      }}
                      className={'m-0 mr-2'}
                      onClick={() => setShowProjectModal(true)}
                    >
                      Set up my own Factors project
                    </Button>
                  ) : null}

                  <Button
                    type={'link'}
                    style={{
                      background: 'white',
                      // border: '1px solid #E7E9ED',
                      height: '40px'
                    }}
                    className={'m-0 mr-2'}
                    onClick={() => handleTour()}
                  >
                    Take the tour{' '}
                    <SVG
                      name={'Arrowright'}
                      size={16}
                      extraClass={'ml-1'}
                      color={'blue'}
                    />
                  </Button>
                </Col>
              </Row>
            </div>
          ) : null}
          <div className={'flex items-start justify-between mx-10 my-2'}>
            <div className={'flex flex-col items-start'}>
              <Button
                className={`${styles.dropdownbtn}`}
                type="text"
                size={'large'}
                onClick={toggleDashboardSelect}
              >
                {showDashboardName}
                <SVG name="caretDown" size={20} />
              </Button>
              {setDashboard()}
              <Text level={7} type={'title'} weight={'medium'} color={'grey'}>
                {showDashboardDesc}
              </Text>
            </div>
            <div className="flex items-center">
              <Button
                type="primary"
                size={'large'}
                onClick={() => setaddDashboardModal(true)}
                icon={<SVG name="plus" size={16} color={'white'} />}
              >
                New Dashboard
              </Button>
              {additionalActions()}
            </div>
          </div>
          <div className={'ml-10 mr-4 my-6 flex-1'}>
          <ErrorBoundary
          fallback={
            <FaErrorComp
              size={'medium'}
              title={'Dashboard Widget Error'}
              subtitle={
                'We are facing trouble loading dashboard widgets. Drop us a message on the in-app chat.'
              }
            />
          }
          onError={FaErrorLog}
        > 
        
            <DashboardSubMenu
              durationObj={durationObj}
              handleDurationChange={handleDurationChange}
              dashboard={activeDashboard}
              handleEditClick={handleEditClick}
              refreshInProgress={dashboardRefreshState.inProgress}
              oldestRefreshTime={oldestRefreshTime}
              handleRefreshClick={handleRefreshClick}
            />
           
            <SortableCards
              durationObj={durationObj}
              setwidgetModal={handleToggleWidgetModal}
              showDeleteWidgetModal={showDeleteWidgetModal}
              dashboardRefreshState={dashboardRefreshState}
              setOldestRefreshTime={setOldestRefreshTime}
<<<<<<< HEAD
              />
              </ErrorBoundary>
=======
              onDataLoadSuccess={onDataLoadSuccess}
            />
>>>>>>> c385d380
          </div>

          <ExpandableView
            widgetModalLoading={widgetModalLoading}
            widgetModal={widgetModal}
            setwidgetModal={setwidgetModal}
            durationObj={durationObj}
          />

          <ConfirmationModal
            visible={!!deleteWidgetModal}
            confirmationText="Are you sure you want to delete this widget?"
            onOk={confirmDeleteWidget}
            onCancel={showDeleteWidgetModal.bind(this, false)}
            title="Delete Widget"
            okText="Confirm"
            cancelText="Cancel"
            confirmLoading={deleteApiCalled}
          />
          <ConfirmationModal
            visible={deleteDashboardModal}
            confirmationText="Are you sure you want to delete this Dashboard?"
            onOk={confirmDeleteDashboard}
            onCancel={showDeleteDashboardModal.bind(this, false)}
            title={`Delete Dashboard - ${activeDashboard?.name}`}
            okText="Confirm"
            cancelText="Cancel"
            confirmLoading={dashboardDeleteApi}
          />
          {/* create project modal */}
          <NewProject
            visible={showProjectModal}
            handleCancel={() => setShowProjectModal(false)}
          />
        </ErrorBoundary>
      </>
    );
  }

  return null;
}

export default connect(null, { fetchDemoProject, getHubspotContact })(
  ProjectDropdown
);<|MERGE_RESOLUTION|>--- conflicted
+++ resolved
@@ -422,84 +422,79 @@
             </div>
           </div>
           <div className={'ml-10 mr-4 my-6 flex-1'}>
-          <ErrorBoundary
-          fallback={
-            <FaErrorComp
-              size={'medium'}
-              title={'Dashboard Widget Error'}
-              subtitle={
-                'We are facing trouble loading dashboard widgets. Drop us a message on the in-app chat.'
+            <ErrorBoundary
+              fallback={
+                <FaErrorComp
+                  size={'medium'}
+                  title={'Dashboard Widget Error'}
+                  subtitle={
+                    'We are facing trouble loading dashboard widgets. Drop us a message on the in-app chat.'
+                  }
+                />
               }
+              onError={FaErrorLog}
+            >
+
+              <DashboardSubMenu
+                durationObj={durationObj}
+                handleDurationChange={handleDurationChange}
+                dashboard={activeDashboard}
+                handleEditClick={handleEditClick}
+                refreshInProgress={dashboardRefreshState.inProgress}
+                oldestRefreshTime={oldestRefreshTime}
+                handleRefreshClick={handleRefreshClick}
+              />
+
+              <SortableCards
+                durationObj={durationObj}
+                setwidgetModal={handleToggleWidgetModal}
+                showDeleteWidgetModal={showDeleteWidgetModal}
+                dashboardRefreshState={dashboardRefreshState}
+                setOldestRefreshTime={setOldestRefreshTime}
+                onDataLoadSuccess={onDataLoadSuccess}
+              />
+          </div>
+
+            <ExpandableView
+              widgetModalLoading={widgetModalLoading}
+              widgetModal={widgetModal}
+              setwidgetModal={setwidgetModal}
+              durationObj={durationObj}
             />
-          }
-          onError={FaErrorLog}
-        > 
-        
-            <DashboardSubMenu
-              durationObj={durationObj}
-              handleDurationChange={handleDurationChange}
-              dashboard={activeDashboard}
-              handleEditClick={handleEditClick}
-              refreshInProgress={dashboardRefreshState.inProgress}
-              oldestRefreshTime={oldestRefreshTime}
-              handleRefreshClick={handleRefreshClick}
+
+            <ConfirmationModal
+              visible={!!deleteWidgetModal}
+              confirmationText="Are you sure you want to delete this widget?"
+              onOk={confirmDeleteWidget}
+              onCancel={showDeleteWidgetModal.bind(this, false)}
+              title="Delete Widget"
+              okText="Confirm"
+              cancelText="Cancel"
+              confirmLoading={deleteApiCalled}
             />
-           
-            <SortableCards
-              durationObj={durationObj}
-              setwidgetModal={handleToggleWidgetModal}
-              showDeleteWidgetModal={showDeleteWidgetModal}
-              dashboardRefreshState={dashboardRefreshState}
-              setOldestRefreshTime={setOldestRefreshTime}
-<<<<<<< HEAD
-              />
-              </ErrorBoundary>
-=======
-              onDataLoadSuccess={onDataLoadSuccess}
+            <ConfirmationModal
+              visible={deleteDashboardModal}
+              confirmationText="Are you sure you want to delete this Dashboard?"
+              onOk={confirmDeleteDashboard}
+              onCancel={showDeleteDashboardModal.bind(this, false)}
+              title={`Delete Dashboard - ${activeDashboard?.name}`}
+              okText="Confirm"
+              cancelText="Cancel"
+              confirmLoading={dashboardDeleteApi}
             />
->>>>>>> c385d380
-          </div>
-
-          <ExpandableView
-            widgetModalLoading={widgetModalLoading}
-            widgetModal={widgetModal}
-            setwidgetModal={setwidgetModal}
-            durationObj={durationObj}
-          />
-
-          <ConfirmationModal
-            visible={!!deleteWidgetModal}
-            confirmationText="Are you sure you want to delete this widget?"
-            onOk={confirmDeleteWidget}
-            onCancel={showDeleteWidgetModal.bind(this, false)}
-            title="Delete Widget"
-            okText="Confirm"
-            cancelText="Cancel"
-            confirmLoading={deleteApiCalled}
-          />
-          <ConfirmationModal
-            visible={deleteDashboardModal}
-            confirmationText="Are you sure you want to delete this Dashboard?"
-            onOk={confirmDeleteDashboard}
-            onCancel={showDeleteDashboardModal.bind(this, false)}
-            title={`Delete Dashboard - ${activeDashboard?.name}`}
-            okText="Confirm"
-            cancelText="Cancel"
-            confirmLoading={dashboardDeleteApi}
-          />
-          {/* create project modal */}
-          <NewProject
-            visible={showProjectModal}
-            handleCancel={() => setShowProjectModal(false)}
-          />
+            {/* create project modal */}
+            <NewProject
+              visible={showProjectModal}
+              handleCancel={() => setShowProjectModal(false)}
+            />
         </ErrorBoundary>
       </>
-    );
+        );
   }
 
-  return null;
+        return null;
 }
 
-export default connect(null, { fetchDemoProject, getHubspotContact })(
-  ProjectDropdown
-);+        export default connect(null, {fetchDemoProject, getHubspotContact})(
+        ProjectDropdown
+        );