import React, { useState, useCallback, useEffect } from 'react';
import MomentTz from 'Components/MomentTz';
import Header from '../AppLayout/Header';
import SearchBar from '../../components/SearchBar';
import ProjectTabs from './ProjectTabs';
import AddDashboard from './AddDashboard';
import { useDispatch, useSelector } from 'react-redux';
import { DASHBOARD_UNMOUNTED } from '../../reducers/types';
import { FaErrorComp, FaErrorLog } from '../../components/factorsComponents';
import { ErrorBoundary } from 'react-error-boundary';
import { setItemToLocalStorage } from '../../utils/dataFormatter';
import { getDashboardDateRange } from './utils';
import { LOCAL_STORAGE_ITEMS } from '../../utils/constants';
import EmptyDashboard from './EmptyDashboard';
import DashboardAfterIntegration from './EmptyDashboard/DashboardAfterIntegration'
import ProjectDropdown from './ProjectDropdown';
import { connect } from 'react-redux';
import { fetchProjectSettingsV1, fetchDemoProject, fetchBingAdsIntegration, fetchMarketoIntegration } from 'Reducers/global';
import { useHistory } from 'react-router-dom';
import { Spin } from 'antd';

function Dashboard({ fetchProjectSettingsV1, fetchDemoProject, fetchBingAdsIntegration, fetchMarketoIntegration }) {
  const [addDashboardModal, setaddDashboardModal] = useState(false);
  const [editDashboard, setEditDashboard] = useState(null);
  const [durationObj, setDurationObj] = useState(getDashboardDateRange());
  const [refreshClicked, setRefreshClicked] = useState(false);
  const [sdkCheck, setsdkCheck] = useState();
  const { dashboards } = useSelector((state) => state.dashboard);
  let integration = useSelector((state) => state.global.currentProjectSettings);
  const activeProject = useSelector((state) => state.global.active_project);
  const { bingAds, marketo } = useSelector((state) => state.global);
  const dispatch = useDispatch();
  const history = useHistory();

  useEffect(() => {
      fetchProjectSettingsV1(activeProject.id).then((res) => {
          setsdkCheck(res.data.int_completed);
      }).catch((err) => {
        console.log(err.data.error)
        history.push('/');
      });
      fetchBingAdsIntegration(activeProject.id);
      fetchMarketoIntegration(activeProject.id);
  }, [activeProject, sdkCheck]);

  integration = integration?.project_settings || integration;

  const checkIntegration = integration?.int_segment || 
  integration?.int_adwords_enabled_agent_uuid ||
  integration?.int_linkedin_agent_uuid ||
  integration?.int_facebook_user_id ||
  integration?.int_hubspot ||
  integration?.int_salesforce_enabled_agent_uuid ||
  integration?.int_drift ||
  integration?.int_google_organic_enabled_agent_uuid ||
<<<<<<< HEAD
  integration?.int_clear_bit || sdkCheck || bingAds?.accounts || marketo?.accounts;
=======
  integration?.int_clear_bit || sdkCheck || bingAds?.accounts || marketo?.status;
>>>>>>> ff565c3d

  const handleEditClick = useCallback((dashboard) => {
    setaddDashboardModal(true);
    setEditDashboard(dashboard);
  }, []);

  const handleDurationChange = useCallback((dates) => {
    let from,
      to,
      frequency = 'date';
    if (Array.isArray(dates.startDate)) {
      from = dates.startDate[0];
      to = dates.startDate[1];
    } else {
      from = dates.startDate;
      to = dates.endDate;
    }
    if (MomentTz(to).diff(from, 'hours') < 24) {
      frequency = 'hour';
    }

    setDurationObj((currState) => {
      const newState = {
        ...currState,
        from,
        to,
        frequency,
        dateType: dates.dateType,
      };
      setItemToLocalStorage(
        LOCAL_STORAGE_ITEMS.DASHBOARD_DURATION,
        JSON.stringify(newState)
      );
      return newState;
    });
  }, []);

  useEffect(() => {
    return () => {
      dispatch({ type: DASHBOARD_UNMOUNTED });
    };
  }, [dispatch]);

  if (dashboards.loading) {
    return (
      <div className='flex justify-center items-center w-full h-64'>
        <Spin size='large' />
      </div>
    );
  }

  if (dashboards.data.length) {
    return (
      <>
        <ErrorBoundary
          fallback={
            <FaErrorComp
              size={'medium'}
              title={'Dashboard Overview Error'}
              subtitle={
                'We are facing trouble loading dashboards overview. Drop us a message on the in-app chat.'
              }
            />
          }
          onError={FaErrorLog}
        >
          <div className='flex flex-col h-full'>
            <Header>
              <div className='w-full h-full py-4 flex flex-col justify-center items-center'>
                <SearchBar />
              </div>
            </Header>

            <div className={`mt-20 flex-1 flex flex-col`}>
              <ProjectDropdown
                handleEditClick={handleEditClick}
                setaddDashboardModal={setaddDashboardModal}
                durationObj={durationObj}
                handleDurationChange={handleDurationChange}
                refreshClicked={refreshClicked}
                setRefreshClicked={setRefreshClicked}
              />
            </div>
          </div>


          <AddDashboard
            setEditDashboard={setEditDashboard}
            editDashboard={editDashboard}
            addDashboardModal={addDashboardModal}
            setaddDashboardModal={setaddDashboardModal}
          />
        </ErrorBoundary>
      </>
    );
  } else {
    return (
      <>
        {checkIntegration ?
          <>
            <DashboardAfterIntegration setaddDashboardModal={setaddDashboardModal} />
            <AddDashboard
              setEditDashboard={setEditDashboard}
              editDashboard={editDashboard}
              addDashboardModal={addDashboardModal}
              setaddDashboardModal={setaddDashboardModal}
            />
          </>
          : <EmptyDashboard />
        }
      </> 
    );
  }
}

export default connect(null,{ fetchProjectSettingsV1, fetchDemoProject, fetchBingAdsIntegration, fetchMarketoIntegration })(Dashboard);<|MERGE_RESOLUTION|>--- conflicted
+++ resolved
@@ -53,11 +53,8 @@
   integration?.int_salesforce_enabled_agent_uuid ||
   integration?.int_drift ||
   integration?.int_google_organic_enabled_agent_uuid ||
-<<<<<<< HEAD
-  integration?.int_clear_bit || sdkCheck || bingAds?.accounts || marketo?.accounts;
-=======
   integration?.int_clear_bit || sdkCheck || bingAds?.accounts || marketo?.status;
->>>>>>> ff565c3d
+
 
   const handleEditClick = useCallback((dashboard) => {
     setaddDashboardModal(true);
