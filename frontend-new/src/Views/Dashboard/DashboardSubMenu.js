import React from 'react';
import {
  Button
} from 'antd';
import { Text } from '../../components/factorsComponents';
import {
  // LockOutlined, ReloadOutlined, UserAddOutlined, MoreOutlined, EditOutlined, UnlockOutlined
  LockOutlined, ReloadOutlined, EditOutlined, UnlockOutlined
} from '@ant-design/icons';
import DurationInfo from '../../components/DurationInfo';

function DashboardSubMenu({
  dashboard, handleEditClick, durationObj, handleDurationChange, refreshClicked, setRefreshClicked
}) {
  let btn = null;

  if (dashboard.type === 'pr') {
    btn = (
      <Button
        style={{ display: 'flex' }}
        size={'large'}
        type={'text'}
        className={'m-0 fa-button-ghost items-center p-0 py-2'}
      >
        <LockOutlined /> Private.
      </Button>
    );
  } else {
    btn = (
      <Button
        style={{ display: 'flex' }}
        size={'large'}
        type={'text'}
        className={'m-0 fa-button-ghost items-center p-0 py-2'}
      >
        <UnlockOutlined /> Public.
      </Button>
    );
  }

  return (
    <div className={'flex justify-between items-center px-0 mb-5'}>
      <div className={'flex justify-between items-center'}>
        <Text type={'title'} level={7} extraClass={'m-0 mr-2'}>Data from</Text>
        <DurationInfo
          durationObj={durationObj}
          handleDurationChange={handleDurationChange}
        />
        {btn}
        <Button onClick={handleEditClick.bind(this, dashboard)} size={'large'} type={'text'} className={'m-0 fa-button-ghost flex items-center p-0 py-2'}><EditOutlined /> Edit</Button>
      </div>
      <div className={'flex justify-between items-center'}>
<<<<<<< HEAD
        <Button style={{ display: 'flex' }} size={'small'} className={'items-center flex m-0 fa-button-ghost p-0 py-2'}><ReloadOutlined /> Refresh Data.</Button>
        <Button style={{ display: 'flex' }} size={'small'} className={'items-center m-0 fa-button-ghost p-0 py-2'}><UserAddOutlined /></Button>
        <Button style={{ display: 'flex' }} size={'small'} className={'items-center m-0 fa-button-ghost p-0 py-2'}><MoreOutlined /></Button>
=======
        <Button onClick={setRefreshClicked.bind(this, true)} disabled={refreshClicked} style={{ display: 'flex' }} size={'large'} className={'items-center flex m-0 fa-button-ghost p-0 py-2'}><ReloadOutlined /> Refresh Data</Button>
        {/* <Button style={{ display: 'flex' }} size={'large'} className={'items-center m-0 fa-button-ghost p-0 py-2'}><UserAddOutlined /></Button>
        <Button style={{ display: 'flex' }} size={'large'} className={'items-center m-0 fa-button-ghost p-0 py-2'}><MoreOutlined /></Button> */}
>>>>>>> a00eb51f

      </div>
    </div>
  );
};

export default DashboardSubMenu;<|MERGE_RESOLUTION|>--- conflicted
+++ resolved
@@ -50,15 +50,9 @@
         <Button onClick={handleEditClick.bind(this, dashboard)} size={'large'} type={'text'} className={'m-0 fa-button-ghost flex items-center p-0 py-2'}><EditOutlined /> Edit</Button>
       </div>
       <div className={'flex justify-between items-center'}>
-<<<<<<< HEAD
-        <Button style={{ display: 'flex' }} size={'small'} className={'items-center flex m-0 fa-button-ghost p-0 py-2'}><ReloadOutlined /> Refresh Data.</Button>
-        <Button style={{ display: 'flex' }} size={'small'} className={'items-center m-0 fa-button-ghost p-0 py-2'}><UserAddOutlined /></Button>
-        <Button style={{ display: 'flex' }} size={'small'} className={'items-center m-0 fa-button-ghost p-0 py-2'}><MoreOutlined /></Button>
-=======
         <Button onClick={setRefreshClicked.bind(this, true)} disabled={refreshClicked} style={{ display: 'flex' }} size={'large'} className={'items-center flex m-0 fa-button-ghost p-0 py-2'}><ReloadOutlined /> Refresh Data</Button>
         {/* <Button style={{ display: 'flex' }} size={'large'} className={'items-center m-0 fa-button-ghost p-0 py-2'}><UserAddOutlined /></Button>
         <Button style={{ display: 'flex' }} size={'large'} className={'items-center m-0 fa-button-ghost p-0 py-2'}><MoreOutlined /></Button> */}
->>>>>>> a00eb51f
 
       </div>
     </div>
