import React, { useEffect, useState } from 'react';
import { connect } from 'react-redux';
import {
  Row,
  Col,
  Button,
  Input,
  Form,
  message,
  Carousel,
  Divider
} from 'antd';
import { Text, SVG } from 'factorsComponents';
import { signup } from 'Reducers/agentActions';
import Congrats from './Congrats';
import { SSO_SIGNUP_URL } from '../../utils/sso';
<<<<<<< HEAD
import styles from './index.module.scss';
import HelpButton from 'Components/GenericComponents/HelpButton';
import { Link } from 'react-router-dom';
import Testimonial1 from '../../assets/images/testimonials/testimonial-1.png';
import Testimonial2 from '../../assets/images/testimonials/testimonial-2.png';
import Testimonial3 from '../../assets/images/testimonials/testimonial-3.png';
import Testimonial4 from '../../assets/images/testimonials/testimonial-4.png';
import Testimonial5 from '../../assets/images/testimonials/testimonial-5.png';
import HappyCustomers from '../../assets/images/happy_curtomers.png';
=======
import sanitizeInputString from 'Utils/sanitizeInputString';
import useScript from 'hooks/useScript';
>>>>>>> d396f031

function SignUp({ signup }) {
  const [form] = Form.useForm();
  const [dataLoading, setDataLoading] = useState(false);
  const [errorInfo, seterrorInfo] = useState(null);
  const [formData, setformData] = useState(null);
<<<<<<< HEAD
  const [emailValidateType, setEmailValidateType] = useState('onBlur');
=======
  const [showForm, setShowForm] = useState(false);

  useScript({
    url: 'https://js.hs-scripts.com/6188127.js',
    async: true,
    defer: true,
    id: 'hs-script-loader'
  });

  const history = useHistory();
  const routeChange = (url) => {
    history.push(url);
  };
>>>>>>> d396f031

  const checkError = () => {
    const url = new URL(window.location.href);
    const error = url.searchParams.get('error');
    if (error) {
      let str = error.replace('_', ' ');
      let finalmsg = str.toLocaleLowerCase();
      message.error(finalmsg);
    }
  };

  useEffect(() => {
    checkError();
  }, []);

  const SignUpFn = () => {
    setDataLoading(true);
    form
      .validateFields()
      .then((values) => {
        setDataLoading(true);

        // //Factors SIGNUP tracking
        // factorsai.track('SIGNUP', {
        //   first_name: sanitizedValues?.first_name,
        //   email: sanitizedValues?.email
        // });

        signup(values)
          .then(() => {
            setDataLoading(false);
            setformData(values);
          })
          .catch((err) => {
            setDataLoading(false);
            form.resetFields();
            seterrorInfo(err);
          });
      })
      .catch((info) => {
        setDataLoading(false);
        form.resetFields();
        seterrorInfo(info);
      });
  };

  const onChange = () => {
    seterrorInfo(null);
  };

  return (
    <>
      {!formData && (
        <div
          className={
            'fa-content-container.no-sidebar fa-content-container--full-height w-full'
          }
        >
          {/* //parent container starts here */}

          <div className={'flex w-full h-full '}>
            {/* //left side content starts here */}
            <Col
              xs={{ span: 0 }}
              sm={{ span: 10 }}
              style={{ background: '#E6F7FF' }}
            >
              <div className='w-full h-screen flex items-center justify-center'>
                <div style={{ width: 448 }}>
                  <div className='flex justify-center items-center w-full'>
                    <SVG name={'BrandFull'} width={238} color='white' />
                  </div>
                  <div className='mt-10 flex justify-center'>
                    <Carousel
                      autoplay
                      autoplaySpeed={5000}
                      dots
                      style={{ width: 448 }}
                      className={styles.signupCarousel}
                    >
                      {[
                        Testimonial1,
                        Testimonial2,
                        Testimonial3,
                        Testimonial4,
                        Testimonial5
                      ].map((image, i) => (
                        <div key={i}>
                          <img
                            src={image}
                            className={'m-0'}
                            style={{ width: '100%' }}
                            alt='reviews'
                          />
                        </div>
                      ))}
                    </Carousel>
                  </div>
                  <div className='mt-10 flex justify-center'>
                    <img src={HappyCustomers} className={'m-0 '} alt='brands' />
                  </div>
                </div>
              </div>
            </Col>

            {/* //left side content ends here */}

            {/* //right side content starts here */}

            <Col xs={{ span: 24 }} sm={{ span: 14 }}>
              <div className='w-full h-full'>
                <div className='flex justify-end w-full items-center px-10 h-16'>
                  <HelpButton />
                </div>
                <div className='mt-20'>
                  <Text
                    type={'title'}
                    level={2}
                    weight={'bold'}
                    align={'center'}
                    color={'character-primary'}
                    extraClass={'m-0'}
                  >
                    Let’s create your account !
                  </Text>
                </div>
                <div className='w-full  flex  justify-center mt-8 '>
                  <div style={{ width: 428 }} className='px-12'>
                    <Form
                      form={form}
                      name='login'
                      // validateTrigger
                      initialValues={{ remember: false }}
                      onFinish={SignUpFn}
                      onChange={onChange}
                    >
                      <div>
                        <Text
                          type={'title'}
                          level={6}
                          align={'center'}
                          color={'character-primary'}
                          extraClass={'m-0'}
                          weight={'bold'}
                        >
                          Signup to continue
                        </Text>
                      </div>

                      <div className={' mt-8 w-full'}>
                        {/* <Text type={'title'} level={7} extraClass={'m-0'}>Work Email</Text> */}
                        <Form.Item
                          label={null}
                          name='email'
                          rules={[
                            {
                              required: true,
                              message:
                                'Please enter your business email address.'
                            },
                            ({ getFieldValue }) => ({
                              validator(rule, value) {
                                if (
                                  !value ||
                                  value.match(
                                    /^([A-Za-z0-9!'#$%&*+\/=?^_`{|}~-]+(?:\.[A-Za-z0-9!'#$%&*+\/=?^_`{|}~-]+)*@(?!gmail.com)(?!yahoo.com)(?!hotmail.com)(?!yahoo.co.in)(?!hey.com)(?!icloud.com)(?!me.com)(?!mac.com)(?!aol.com)(?!abc.com)(?!xyz.com)(?!pqr.com)(?!rediffmail.com)(?!live.com)(?!outlook.com)(?!msn.com)(?!ymail.com)([\w-]+\.)+[\w-]{2,})?$/
                                  )
                                ) {
                                  return Promise.resolve();
                                }
                                return Promise.reject(
                                  new Error(
                                    'Please enter your business email address.'
                                  )
                                );
                              }
                            })
                          ]}
                          validateTrigger={emailValidateType}
                        >
                          <Input
                            className={'fa-input w-full'}
                            disabled={dataLoading}
                            size={'large'}
                            placeholder='Work Email'
                            onBlur={() => setEmailValidateType('onChange')}
                          />
                        </Form.Item>
                      </div>
                      <div className={' mt-6'}>
                        <Form.Item
                          className={'m-0 w-full'}
                          loading={dataLoading}
                        >
                          <Button
                            htmlType='submit'
                            loading={dataLoading}
                            type={'primary'}
                            size={'large'}
                            className={'w-full'}
                          >
                            Signup with Email
                          </Button>
                        </Form.Item>
                      </div>

                      <Row>
                        {errorInfo && (
                          <Col span={24}>
                            <div
                              className={
                                'flex flex-col justify-center items-center mt-1'
                              }
                            >
                              <Text
                                type={'title'}
                                color={'red'}
                                size={'7'}
                                className={'m-0'}
                              >
                                {errorInfo}
                              </Text>
                            </div>
                          </Col>
                        )}
                      </Row>

                      <Divider className='my-6'>
                        <Text
                          type={'title'}
                          level={7}
                          extraClass={'m-0'}
                          color={'grey'}
                        >
                          OR
                        </Text>
                      </Divider>

                      <div className={' mt-6'}>
                        <Form.Item className={'m-0 w-full'}>
                          <a href={SSO_SIGNUP_URL}>
                            <Button
                              type={'default'}
                              size={'large'}
                              className='btn-custom--bordered w-full'
                            >
                              <SVG name={'Google'} size={24} />
                              Continue with Google
                            </Button>
                          </a>
                        </Form.Item>
                      </div>
                      <div className={'flex justify-center  mt-8 '}>
                        <Text
                          type={'title'}
                          level={7}
                          color={'character-primary'}
                        >
                          Already have an account?{' '}
                          <Link
                            disabled={dataLoading}
                            to={{
                              pathname: '/login'
                            }}
                          >
                            Log In
                          </Link>
                        </Text>
                      </div>
                    </Form>
                  </div>
                </div>
                <div style={{ marginTop: 110 }} className='flex justify-center'>
                  <div style={{ width: 428 }}>
                    <Text
                      type={'title'}
                      level={8}
                      color={'grey'}
                      extraClass={'text-center'}
                    >
                      By signing up, I accept the Factors.ai{' '}
                      <a
                        href={'https://www.factors.ai/terms-of-use'}
                        target='_blank'
                        rel='noreferrer'
                      >
                        Terms of Use
                      </a>{' '}
                      and acknowledge having read through the{' '}
                      <a
                        href={'https://www.factors.ai/privacy-policy'}
                        target='_blank'
                        rel='noreferrer'
                      >
                        Privacy policy
                      </a>
                    </Text>
                  </div>
                </div>
              </div>
            </Col>
            {/* //right side content ends here */}
          </div>
          {/* //parent container ends here */}
        </div>
      )}
      {formData && <Congrats data={formData} />}

      {/* <MoreAuthOptions showModal={showModal} setShowModal={setShowModal}/>   */}
    </>
  );
}

export default connect(null, { signup })(SignUp);<|MERGE_RESOLUTION|>--- conflicted
+++ resolved
@@ -14,7 +14,6 @@
 import { signup } from 'Reducers/agentActions';
 import Congrats from './Congrats';
 import { SSO_SIGNUP_URL } from '../../utils/sso';
-<<<<<<< HEAD
 import styles from './index.module.scss';
 import HelpButton from 'Components/GenericComponents/HelpButton';
 import { Link } from 'react-router-dom';
@@ -24,20 +23,14 @@
 import Testimonial4 from '../../assets/images/testimonials/testimonial-4.png';
 import Testimonial5 from '../../assets/images/testimonials/testimonial-5.png';
 import HappyCustomers from '../../assets/images/happy_curtomers.png';
-=======
-import sanitizeInputString from 'Utils/sanitizeInputString';
 import useScript from 'hooks/useScript';
->>>>>>> d396f031
 
 function SignUp({ signup }) {
   const [form] = Form.useForm();
   const [dataLoading, setDataLoading] = useState(false);
   const [errorInfo, seterrorInfo] = useState(null);
   const [formData, setformData] = useState(null);
-<<<<<<< HEAD
   const [emailValidateType, setEmailValidateType] = useState('onBlur');
-=======
-  const [showForm, setShowForm] = useState(false);
 
   useScript({
     url: 'https://js.hs-scripts.com/6188127.js',
@@ -46,11 +39,7 @@
     id: 'hs-script-loader'
   });
 
-  const history = useHistory();
-  const routeChange = (url) => {
-    history.push(url);
-  };
->>>>>>> d396f031
+ 
 
   const checkError = () => {
     const url = new URL(window.location.href);
