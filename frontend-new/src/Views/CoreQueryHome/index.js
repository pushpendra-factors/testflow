/* eslint-disable */
import React, { useState, useEffect } from 'react';
import { Text, SVG } from '../../components/factorsComponents';
import {
  Row, Col, Table, Avatar, Button
} from 'antd';
import Header from '../AppLayout/Header';
import SearchBar from '../../components/SearchBar';

const coreQueryoptions = [
  {
    title: 'Events',
    icon: 'events_cq',
    desc: 'Create charts from events and related properties'
  },
  {
    title: 'Funnels',
    icon: 'funnels_cq',
    desc: 'Find how users are navigating a defined path'
  },
  {
    title: 'Campaigns',
    icon: 'campaigns_cq',
    desc: 'Find the effect of your marketing campaigns'
  },
  {
    title: 'Attributions',
    icon: 'attributions_cq',
    desc: 'Analyse Multi Touch Attributions'
  },
  {
    title: 'Templates',
    icon: 'templates_cq',
    desc: 'A list of advanced queries crafter by experts'
  }
];

const columns = [
  {
    title: 'Type',
    dataIndex: 'type',
    width: 60,
    key: 'type'
  },
  {
    title: 'Title of the Query',
    dataIndex: 'title',
    key: 'title'
  },
  {
    title: 'Created By',
    dataIndex: 'author',
    key: 'author',
    render: (text) => <div className="flex items-center">
      <Avatar src="assets/avatar/avatar.png" className={'mr-2'} />&nbsp; {text} </div>
  },
  {
    title: 'Date',
    dataIndex: 'date',
    key: 'date'
  }
];

const data = [
  {
    key: '1',
    type: <SVG name={'events_cq'} size={24} />,
    title: 'Monthly User signups from Google Campaigns',
    author: 'Vishnu Baliga',
    date: 'Jan 10, 2020'
  },
  {
    key: '2',
    type: <SVG name={'attributions_cq'} size={24} />,
    title: 'Quarterly Lead Acquisition Rate by Region',
    author: 'Praveen Das',
    date: 'Feb 21, 2020'
  },
  {
    key: '3',
    type: <SVG name={'funnels_cq'} size={24} />,
    title: 'Onboarding Funnel Over month',
    author: 'Anand Nair',
    date: 'Jan 04, 2020'
  },
  {
    key: '4',
    type: <SVG name={'events_cq'} size={24} />,
    title: 'Check out by category',
    author: 'Akhil Nair',
    date: 'Jan 06, 2020'
  },
  {
    key: '5',
    type: <SVG name={'events_cq'} size={24} />,
    title: 'Quarterly Lead Acquisition Rate by Region',
    author: 'Jitesh Kriplani',
    date: 'Feb 11, 2020'
  },
  {
    key: '6',
    type: <SVG name={'campaigns_cq'} size={24} />,
    title: 'Monthly User signups from Google Campaigns',
    author: 'Anand Nair',
    date: 'Mar 14, 2020'
  }
];

function CoreQuery({ setDrawerVisible, setQueryType }) {
  const [loadingTable, SetLoadingTable] = useState(true);

  useEffect(() => {
    setInterval(() => {
      SetLoadingTable(false);
    }, 2000);
  });
  return (
    <>
      <Header>
        <div className="w-full h-full py-4 flex flex-col justify-center items-center">
          <SearchBar />
        </div>
      </Header>
      <div className={'fa-container mt-24'}>
        <Row gutter={[24, 24]} justify="center">
            <Col span={20}>
              <Text type={'title'} level={2} weight={'bold'} extraClass={'m-0'} >Core Query</Text>
              <Text type={'title'} level={5} weight={'regular'} color={'grey'} extraClass={'m-0'} >Use these tools to Analyse and get to the bottom of User Behaviors and Marketing Funnels</Text>
            </Col>
          </Row>
          <Row gutter={[24, 24]} justify="center" className={'mt-10'}>
            {coreQueryoptions.map((item, index) => {
              return (
                <Col span={4} key={index}>
                  <div onClick={() => {
<<<<<<< HEAD
                      setDrawerVisible(true);
                      item.title == `Funnels`? setQueryType('funnel') : setQueryType('event');
                    }} className="fai--custom-card flex justify-center items-center flex-col ">
                      <div className={`fai--custom-card--icon`}><SVG name={item.icon} size={48} /> </div> 
=======
                    setDrawerVisible(true);
                    item.title === 'Funnels' ? setQueryType('funnel') : setQueryType('event');
                  }} className="fai--custom-card flex justify-center items-center flex-col ">
                      <div className={'fai--custom-card--icon'}><SVG name={item.icon} size={48} /> </div>
>>>>>>> f192097e
                    <div className="flex justify-start items-center flex-col before-hover">
                        <Text type={'title'} level={3} weight={'bold'} extraClass={'fai--custom-card--title'} >{item.title}</Text>
                    </div>
                    <div className="flex justify-start items-center flex-col after-hover">
                      <div className={'fai--custom-card--content flex-col flex justify-start items-center'}>
                        <Text type={'title'} level={7} weight={'bold'} extraClass={'fai--custom-card--desc'} >{item.desc}</Text>
                        <a className={'fai--custom-card--cta'}>New Query <SVG name={'next'} size={20} /> </a>
                      </div>
                    </div>
                  </div>
                </Col>
              );
            })}
          </Row>

          <Row justify="center" className={'mt-12'}>
            <Col span={20}>
              <Row className={'flex justify-between items-center'}>
                <Col span={10}>
                  <Text type={'title'} level={4} weight={'bold'} extraClass={'m-0'} >Saved Queries</Text>
                </Col>
                <Col span={5} >
                  <div className={'flex flex-row justify-end items-end '}>
                    <Button icon={<SVG name={'help'} size={12} color={'grey'} />} type="text">Learn More</Button>
                  </div>
                </Col>
              </Row>
            </Col>
          </Row>
          <Row justify="center" className={'mt-2 mb-20'}>
            <Col span={20}>
              <Table loading={loadingTable} className="ant-table--custom" columns={columns} dataSource={data} pagination={false} />
            </Col>
          </Row>
      </div>
    </>
  );
}

export default CoreQuery;<|MERGE_RESOLUTION|>--- conflicted
+++ resolved
@@ -133,17 +133,10 @@
               return (
                 <Col span={4} key={index}>
                   <div onClick={() => {
-<<<<<<< HEAD
-                      setDrawerVisible(true);
-                      item.title == `Funnels`? setQueryType('funnel') : setQueryType('event');
-                    }} className="fai--custom-card flex justify-center items-center flex-col ">
-                      <div className={`fai--custom-card--icon`}><SVG name={item.icon} size={48} /> </div> 
-=======
                     setDrawerVisible(true);
                     item.title === 'Funnels' ? setQueryType('funnel') : setQueryType('event');
                   }} className="fai--custom-card flex justify-center items-center flex-col ">
                       <div className={'fai--custom-card--icon'}><SVG name={item.icon} size={48} /> </div>
->>>>>>> f192097e
                     <div className="flex justify-start items-center flex-col before-hover">
                         <Text type={'title'} level={3} weight={'bold'} extraClass={'fai--custom-card--title'} >{item.title}</Text>
                     </div>
