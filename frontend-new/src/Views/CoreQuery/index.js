import React, {
  useState,
  useCallback,
  useEffect,
  useMemo,
  useReducer
} from 'react';
import MomentTz from 'Components/MomentTz';
import { bindActionCreators } from 'redux';
import { connect, useSelector, useDispatch } from 'react-redux';
import { useParams } from 'react-router';
import { ErrorBoundary } from 'react-error-boundary';
import { Drawer, Button, Modal, Row, Col, Spin } from 'antd';
import _ from 'lodash';
import factorsai from 'factorsai';

import { EMPTY_ARRAY } from 'Utils/global';
import KPIComposer from 'Components/KPIComposer';
import PageSuspenseLoader from 'Components/SuspenseLoaders/PageSuspenseLoader';
import QueryComposer from '../../components/QueryComposer';
import AttrQueryComposer from '../../components/AttrQueryComposer';
import CampQueryComposer from '../../components/CampQueryComposer';
import CoreQueryHome from '../CoreQueryHome';
import {
  Text,
  SVG,
  FaErrorComp,
  FaErrorLog
} from '../../components/factorsComponents';
import {
  deleteGroupByForEvent,
  getCampaignConfigData
} from '../../reducers/coreQuery/middleware';
import {
  calculateFrequencyData,
  calculateActiveUsersData,
  formatApiData,
  getQuery,
  initialState,
  getFunnelQuery,
  getKPIQuery,
  DefaultDateRangeFormat,
  getAttributionQuery,
  getCampaignsQuery,
  isComparisonEnabled,
  getProfileQuery,
  getStateQueryFromRequestQuery
} from './utils';
import {
  getEventsData,
  getEventsDataFromId,
  getFunnelData,
  getAttributionsData,
  getCampaignsData,
  getProfileData,
  getKPIData
} from '../../reducers/coreQuery/services';
import {
  QUERY_TYPE_FUNNEL,
  QUERY_TYPE_EVENT,
  QUERY_TYPE_CAMPAIGN,
  QUERY_TYPE_KPI,
  QUERY_TYPE_ATTRIBUTION,
  TOTAL_EVENTS_CRITERIA,
  TOTAL_USERS_CRITERIA,
  ACTIVE_USERS_CRITERIA,
  FREQUENCY_CRITERIA,
  EACH_USER_TYPE,
  REPORT_SECTION,
  INITIAL_SESSION_ANALYTICS_SEQ,
  ATTRIBUTION_METRICS,
  QUERY_TYPE_PROFILE,
  apiChartAnnotations,
  presentationObj,
  DefaultChartTypes,
  CHART_TYPE_TABLE,
  QUERY_OPTIONS_DEFAULT_VALUE
} from '../../utils/constants';
import { SHOW_ANALYTICS_RESULT } from '../../reducers/types';
import AnalysisResultsPage from './AnalysisResultsPage';
import AnalysisHeader from './AnalysisResultsPage/AnalysisHeader';
import {
  SET_CAMP_DATE_RANGE,
  SET_ATTR_DATE_RANGE,
  INITIALIZE_GROUPBY
} from '../../reducers/coreQuery/actions';
import { CoreQueryContext } from '../../contexts/CoreQueryContext';
import CoreQueryReducer from './CoreQueryReducer';
import {
  CORE_QUERY_INITIAL_STATE,
  SET_COMPARISON_ENABLED,
  COMPARISON_DATA_LOADING,
  COMPARISON_DATA_FETCHED,
  RESET_COMPARISON_DATA,
  SET_COMPARISON_SUPPORTED,
  SET_COMPARE_DURATION,
  SET_NAVIGATED_FROM_DASHBOARD,
  UPDATE_CHART_TYPES,
  SET_SAVED_QUERY_SETTINGS,
  UPDATE_PIVOT_CONFIG,
  DEFAULT_PIVOT_CONFIG
} from './constants';
import {
  getValidGranularityOptions,
  shouldDataFetch
} from '../../utils/dataFormatter';
import ProfileComposer from '../../components/ProfileComposer';
import {
  IconAndTextSwitchQueryType,
  getSavedPivotConfig
} from './coreQuery.helpers';
import { getChartChangedKey } from './AnalysisResultsPage/analysisResultsPage.helpers';
import { EMPTY_OBJECT } from '../../utils/global';
import moment from 'moment';
import {
  fetchDemoProject,
  getHubspotContact,
  fetchProjectSettingsV1,
  fetchProjectSettings,
  fetchMarketoIntegration,
  fetchBingAdsIntegration
} from 'Reducers/global';
import { meetLink } from '../../utils/hubspot';
import NewProject from '../Settings/SetupAssist/Modals/NewProject';
import userflow from 'userflow.js';
import { useHistory } from 'react-router-dom';
import AnalyseBeforeIntegration from './AnalyseBeforeIntegration';

function CoreQuery({
  activeProject,
  deleteGroupByForEvent,
  location,
  getCampaignConfigData,
  KPI_config,
  fetchDemoProject,
  getHubspotContact,
  fetchProjectSettingsV1,
  fetchProjectSettings,
  fetchMarketoIntegration,
  fetchBingAdsIntegration,
  existingQueries
}) {
  const { query_id, query_type } = useParams();

  const queriesState = useSelector((state) => state.queries);
  const savedQueries = useSelector((state) =>
    _.get(state, 'queries.data', EMPTY_ARRAY)
  );

  const integration = useSelector(
    (state) => state.global.currentProjectSettings
  );
  const integrationV1 = useSelector((state) => state.global.projectSettingsV1);
  const { bingAds, marketo } = useSelector((state) => state.global);

  const [coreQueryState, localDispatch] = useReducer(
    CoreQueryReducer,
    CORE_QUERY_INITIAL_STATE
  );
  const [drawerVisible, setDrawerVisible] = useState(false);
  const [queryType, setQueryType] = useState(QUERY_TYPE_EVENT);
  const [activeKey, setActiveKey] = useState('0');
  const [showResult, setShowResult] = useState(false);
  const [appliedQueries, setAppliedQueries] = useState([]);
  const [appliedBreakdown, setAppliedBreakdown] = useState([]);
  const [resultState, setResultState] = useState(initialState);
  const [requestQuery, updateRequestQuery] = useState(null);
  const [clickedSavedReport, setClickedSavedReport] = useState(false);
  const [querySaved, setQuerySaved] = useState(false);
  const [breakdownType, setBreakdownType] = useState(EACH_USER_TYPE);
  const [queriesA, setQueries] = useState([]);
  const [selectedMainCategory, setSelectedMainCategory] = useState(false);
  const [KPIConfigProps, setKPIConfigProps] = useState([]);
  const [loading, setLoading] = useState(true);

  const [demoProjectId, setDemoProjectId] = useState(null);
  const [showProjectModal, setShowProjectModal] = useState(false);
  const { projects } = useSelector((state) => state.global);
  const currentAgent = useSelector((state) => state.agent.agent_details);

  const history = useHistory();

  const [profileQueries, setProfileQueries] = useState([]);
  const [queryOptions, setQueryOptions] = useState({
    ...QUERY_OPTIONS_DEFAULT_VALUE,
    session_analytics_seq: INITIAL_SESSION_ANALYTICS_SEQ,
    date_range: { ...DefaultDateRangeFormat }
  });
  const [attributionsState, setAttributionsState] = useState({
    eventGoal: {},
    touchpoint: '',
    models: [],
    tacticOfferType: '',
    linkedEvents: [],
    date_range: {},
    attr_dimensions: [],
    content_groups: []
  });

  const [campaignState, setCampaignState] = useState({
    channel: '',
    select_metrics: [],
    filters: [],
    group_by: [],
    date_range: {}
  });

  const [attributionMetrics, setAttributionMetrics] = useState([
    ...ATTRIBUTION_METRICS
  ]);

  const dispatch = useDispatch();
  const {
    groupBy,
    eventGoal,
    touchpoint,
    touchpoint_filters,
    tacticOfferType,
    attr_query_type,
    models,
    window,
    linkedEvents,
    camp_channels,
    camp_measures,
    camp_filters,
    camp_groupBy,
    camp_dateRange,
    attr_dateRange,
    eventNames,
    attr_dimensions,
    attrQueries,
    content_groups
  } = useSelector((state) => state.coreQuery);

  const [activeTab, setActiveTab] = useState(1);

  const [queryOpen, setQueryOpen] = useState(true);

  const [dataResp, setDataResp] = useState(null);

  const { show_criteria: result_criteria, performance_criteria: user_type } =
    useSelector((state) => state.analyticsQuery);

  const dateRange = queryOptions.date_range;
  const { session_analytics_seq } = queryOptions;
  const { globalFilters } = queryOptions;
  const groupAnalysis = queryOptions.group_analysis;

  useEffect(() => {
    fetchDemoProject()
      .then((res) => {
        setDemoProjectId(res.data[0]);
      })
      .catch((err) => {
        console.log(err.data.error);
      });
  }, [activeProject]);

  const handleTour = () => {
    history.push('/');
    userflow.start('c162ed75-0983-41f3-ae56-8aedd7dbbfbd');
  };

  useEffect(() => {
    closeDrawer();
    if (query_type === 'event') {
      updateResultState({ ...initialState, loading: true });
      setLoading(true);
      runEventsQueryFromUrl();
    } else if (query_type === 'funnel') {
      updateResultState({ ...initialState, loading: true });
      setLoading(true);
      runFunnelsQueryFromUrl();
    }
  }, [query_id, query_type, queriesState]);

  useEffect(() => {
    fetchProjectSettingsV1(activeProject.id);
    fetchProjectSettings(activeProject.id);
    fetchBingAdsIntegration(activeProject.id);
    fetchMarketoIntegration(activeProject.id);
    setTimeout(() => {
      setLoading(false);
    }, 1000);
  }, [activeProject]);

  const isIntegrationEnabled =
  integration?.int_segment ||
  integration?.int_adwords_enabled_agent_uuid ||
  integration?.int_linkedin_agent_uuid ||
  integration?.int_facebook_user_id ||
  integration?.int_hubspot ||
  integration?.int_salesforce_enabled_agent_uuid ||
  integration?.int_drift ||
  integration?.int_google_organic_enabled_agent_uuid ||
  integration?.int_clear_bit ||
  integrationV1?.int_completed ||
  bingAds?.accounts ||
  marketo?.status || integrationV1?.int_slack || integration?.lead_squared_config !== null;
    

  const getQueryFromHashId = () => {
    return queriesState.data.find(function (quer) {
      return quer.id_text === query_id;
    });
  };

  const getQueryOptionsFromEquivalentQuery = (currOpts, equivalentQuery) => {
    return {
      ...currOpts,
      date_range: {
        from: MomentTz(equivalentQuery.dateRange.from),
        to: MomentTz(equivalentQuery.dateRange.to),
        frequency: equivalentQuery.dateRange.frequency
      },
      session_analytics_seq: equivalentQuery.session_analytics_seq,
      groupBy: {
        global: [...equivalentQuery.breakdown.global],
        event: [...equivalentQuery.breakdown.event]
      },
      globalFilters: equivalentQuery.globalFilters
    };
  };

  const runEventsQueryFromUrl = () => {
    const queryToAdd = getQueryFromHashId();
    if (queryToAdd) {
      // updateResultState({ ...initialState, loading: true });
      getEventsData(activeProject.id, null, null, false, query_id).then(
        (res) => {
          const queryLabels = queryToAdd?.query?.query_group[0].ewp.map((ev) =>
            ev.an ? ev.an : ev.na
          );
          const equivalentQuery = getStateQueryFromRequestQuery(
            queryToAdd?.query?.query_group[0]
          );
          setQueryType(QUERY_TYPE_EVENT);
          setQuerySaved({ name: queryToAdd.title, id: queryToAdd.id });
          updateRequestQuery(queryToAdd?.query?.query_group);
          dispatch({ type: SHOW_ANALYTICS_RESULT, payload: true });
          // localDispatch({
          //   type: SET_COMPARISON_SUPPORTED,
          //   payload: isComparisonEnabled(queryType, queriesA, groupBy, models),
          // });
          setShowResult(true);
          setLoading(false);
          dispatch({
            type: INITIALIZE_GROUPBY,
            payload: equivalentQuery.breakdown
          });
          setQueries(equivalentQuery.events);
          setAppliedQueries(
            equivalentQuery.events.map((elem) =>
              elem.alias ? elem.alias : elem.label
            )
          );
          setQueryOptions((currOpts) =>
            getQueryOptionsFromEquivalentQuery(currOpts, equivalentQuery)
          );
          const newAppliedBreakdown = [
            ...equivalentQuery.breakdown.event,
            ...equivalentQuery.breakdown.global
          ];
          setAppliedBreakdown(newAppliedBreakdown);
          // updateAppliedBreakdown();
          updatePivotConfig({ ...DEFAULT_PIVOT_CONFIG });
          updateSavedQuerySettings(EMPTY_OBJECT);
          updateResultFromSavedQuery(res);
        },
        (err) => {
          console.log(err);
        }
      );
    }
  };

  const runFunnelsQueryFromUrl = () => {
    const queryToAdd = getQueryFromHashId();
    updateResultState({ ...initialState, loading: true });
    getFunnelData(activeProject.id, null, null, false, query_id).then(
      (res) => {
        const queryLabels = queryToAdd?.query?.ewp.map((ev) =>
          ev.an ? ev.an : ev.na
        );
        const equivalentQuery = getStateQueryFromRequestQuery(
          queryToAdd?.query
        );
        setQueryType(QUERY_TYPE_FUNNEL);
        closeDrawer();
        updateRequestQuery(queryToAdd?.query);
        dispatch({ type: SHOW_ANALYTICS_RESULT, payload: true });
        setShowResult(true);
        setQuerySaved({ name: queryToAdd.title, id: queryToAdd.id });
        dispatch({
          type: INITIALIZE_GROUPBY,
          payload: equivalentQuery.breakdown
        });
        setQueries(equivalentQuery.events);
        setAppliedQueries(
          equivalentQuery.events.map((elem) =>
            elem.alias ? elem.alias : elem.label
          )
        );
        setQueryOptions((currOpts) =>
          getQueryOptionsFromEquivalentQuery(currOpts, equivalentQuery)
        );
        const newAppliedBreakdown = [
          ...equivalentQuery.breakdown.event,
          ...equivalentQuery.breakdown.global
        ];
        setAppliedBreakdown(newAppliedBreakdown);
        // updateAppliedBreakdown();
        updateResultState({
          ...initialState,
          data: res.data.result || res.data
        });
      },
      (err) => {
        console.log(err);
<<<<<<< HEAD
      });
    }
      
  }

  const runFunnelsQueryFromUrl = () => {
    const queryToAdd = getQueryFromHashId();
    updateResultState({ ...initialState, loading: true });
    getFunnelData(activeProject.id, null, null, false, query_id ).then((res) => {
      const queryLabels = queryToAdd?.query?.ewp.map((ev) => ev.an ? ev.an : ev.na);
      const equivalentQuery = getStateQueryFromRequestQuery(queryToAdd?.query);
      setQueryType(QUERY_TYPE_FUNNEL);
      closeDrawer();
      setLoading(false);
      updateRequestQuery(queryToAdd?.query);
      dispatch({ type: SHOW_ANALYTICS_RESULT, payload: true });
      setShowResult(true);
      setQuerySaved({name: queryToAdd.title, id: queryToAdd.id});
      dispatch({
        type: INITIALIZE_GROUPBY,
        payload: equivalentQuery.breakdown
      });
      setQueries(equivalentQuery.events);
      setAppliedQueries(
        equivalentQuery.events.map((elem) => (elem.alias ? elem.alias : elem.label))
      );
      setQueryOptions((currOpts) => getQueryOptionsFromEquivalentQuery(currOpts, equivalentQuery));
      const newAppliedBreakdown = [...equivalentQuery.breakdown.event, ...equivalentQuery.breakdown.global];
      setAppliedBreakdown(newAppliedBreakdown);
      // updateAppliedBreakdown();
      updateResultState({
        ...initialState,
        data: res.data.result || res.data,
      });
    }, err => {
      console.log(err);
    })
  }
=======
      }
    );
  };
>>>>>>> 07bace41

  const runAttributionQueryFromUrl = () => {
    //
  };

  useEffect(() => {
    if (activeProject && activeProject.id) {
      getCampaignConfigData(activeProject.id, 'all_ads');
    }
  }, [activeProject, getCampaignConfigData]);

  const updateResultState = useCallback((newState) => {
    setResultState(newState);
  }, []);

  const updateAppliedBreakdown = useCallback(() => {
    const newAppliedBreakdown = [...groupBy.event, ...groupBy.global];
    setAppliedBreakdown(newAppliedBreakdown);
  }, [groupBy]);

  const updateLocalReducer = useCallback((type, payload) => {
    localDispatch({ type, payload });
  }, []);

  const updateChartTypes = useCallback(
    (payload) => {
      updateLocalReducer(UPDATE_CHART_TYPES, payload);
    },
    [updateLocalReducer]
  );

  const updatePivotConfig = useCallback(
    (payload) => {
      updateLocalReducer(UPDATE_PIVOT_CONFIG, payload);
    },
    [updateLocalReducer]
  );

  const resetComparisonData = useCallback(() => {
    updateLocalReducer(RESET_COMPARISON_DATA);
  }, [updateLocalReducer]);

  const handleCompareWithClick = useCallback(() => {
    updateLocalReducer(SET_COMPARISON_ENABLED, true);
  }, [updateLocalReducer]);

  const setNavigatedFromDashboard = useCallback(
    (payload) => {
      updateLocalReducer(SET_NAVIGATED_FROM_DASHBOARD, payload);
    },
    [updateLocalReducer]
  );

  const updateSavedQuerySettings = useCallback(
    (payload) => {
      updateLocalReducer(SET_SAVED_QUERY_SETTINGS, payload);
    },
    [updateLocalReducer]
  );

  const configActionsOnRunningQuery = useCallback(
    (isQuerySaved) => {
      closeDrawer();
      dispatch({ type: SHOW_ANALYTICS_RESULT, payload: true });
      setShowResult(true);
      setQuerySaved(isQuerySaved);
      if (!isQuerySaved) {
        // reset pivot config
        updatePivotConfig({ ...DEFAULT_PIVOT_CONFIG });
        setNavigatedFromDashboard(false);
        updateSavedQuerySettings(EMPTY_OBJECT);
        setAttributionMetrics([...ATTRIBUTION_METRICS]);
      } else {
        if (queryType !== QUERY_TYPE_CAMPAIGN) {
          const selectedReport = savedQueries.find(
            (elem) => elem.id === isQuerySaved.id
          );

          // update pivot config
          const pivotConfig = getSavedPivotConfig({
            queryType,
            selectedReport
          });

          updatePivotConfig(pivotConfig);

          // update the chart type to the saved chart type
          const savedChartType = _.get(
            selectedReport,
            'settings.chart',
            apiChartAnnotations[CHART_TYPE_TABLE]
          );

          // even though new queries wont have saved chart type as table but old queries can have saved chart type as table!
          if (savedChartType !== apiChartAnnotations[CHART_TYPE_TABLE]) {
            const changedKey = getChartChangedKey({
              queryType,
              breakdown: [...groupBy.event, ...groupBy.global],
              attributionModels: models
            });
            updateChartTypes({
              ...DefaultChartTypes,
              [queryType]: {
                ...DefaultChartTypes[queryType],
                [changedKey]: presentationObj[savedChartType]
              }
            });
          }
        }
      }
      localDispatch({
        type: SET_COMPARISON_SUPPORTED,
        payload: isComparisonEnabled(queryType, queriesA, groupBy, models)
      });
      if (queryType === QUERY_TYPE_FUNNEL || queryType === QUERY_TYPE_EVENT) {
        setAppliedQueries(
          queriesA.map((elem) => (elem.alias ? elem.alias : elem.label))
        );
        updateAppliedBreakdown();
      }
      if (queryType === QUERY_TYPE_KPI) {
        setAppliedQueries(queriesA);
        updateAppliedBreakdown();
      }
      if (queryType === QUERY_TYPE_PROFILE) {
        setAppliedQueries(
          profileQueries.map((elem) => (elem.alias ? elem.alias : elem.label))
        );
        updateAppliedBreakdown();
      }
    },
    [
      dispatch,
      groupBy,
      queriesA,
      profileQueries,
      queryType,
      models,
      savedQueries,
      updateAppliedBreakdown,
      setNavigatedFromDashboard,
      updateSavedQuerySettings,
      updateChartTypes
    ]
  );

  const getDashboardConfigs = useCallback(
    (isQuerySaved) => {
      // use cache urls when user expands the dashboard widget
      if (isQuerySaved && coreQueryState.navigatedFromDashboard) {
        return {
          id: coreQueryState.navigatedFromDashboard.dashboard_id,
          unit_id: coreQueryState.navigatedFromDashboard.id,
          refresh: false
        };
      }
      return null;
    },
    [coreQueryState.navigatedFromDashboard]
  );

  const updateResultFromSavedQuery = (res) => {
    const data = res.data.result || res.data;
    if (result_criteria === TOTAL_EVENTS_CRITERIA) {
      updateResultState({
        ...initialState,
        data: formatApiData(data.result_group[0], data.result_group[1])
      });
    } else if (result_criteria === TOTAL_USERS_CRITERIA) {
      if (user_type === EACH_USER_TYPE) {
        updateResultState({
          ...initialState,
          data: formatApiData(data.result_group[0], data.result_group[1])
        });
      } else {
        updateResultState({
          ...initialState,
          data: data.result_group[0]
        });
      }
    } else if (result_criteria === ACTIVE_USERS_CRITERIA) {
      const userData = formatApiData(
        data.result_group[0],
        data.result_group[1]
      );
      const sessionsData = data.result_group[2];
      const activeUsersData = calculateActiveUsersData(userData, sessionsData, [
        ...groupBy.global,
        ...groupBy.event
      ]);
      updateResultState({ ...initialState, data: activeUsersData });
    } else if (result_criteria === FREQUENCY_CRITERIA) {
      const eventData = formatApiData(
        data.result_group[0],
        data.result_group[1]
      );
      const userData = formatApiData(
        data.result_group[2],
        data.result_group[3]
      );
      const frequencyData = calculateFrequencyData(eventData, userData, [
        ...groupBy.global,
        ...groupBy.event
      ]);
      updateResultState({ ...initialState, data: frequencyData });
    }
  };

  const runQuery = useCallback(
    async (
      isQuerySaved,
      durationObj,
      isGranularityChange = false,
      isCompareQuery = false
    ) => {
      try {
        if (!durationObj) {
          durationObj = dateRange;
        }
        const query = getQuery(
          groupBy,
          queriesA,
          result_criteria,
          user_type,
          durationObj,
          globalFilters
        );

        if (!isQuerySaved) {
          // Factors RUN_QUERY tracking
          factorsai.track('RUN-QUERY', {
            query_type: QUERY_TYPE_EVENT,
            project_id: activeProject?.id,
            project_name: activeProject?.name
          });
        }
        setLoading(true);
        setShowResult(true);
        if (!isCompareQuery) {
          configActionsOnRunningQuery(isQuerySaved);
          setBreakdownType(user_type);
          updateRequestQuery(query);
          updateResultState({ ...initialState, loading: true });
        } else {
          updateLocalReducer(COMPARISON_DATA_LOADING);
        }
        updateResultState({ ...initialState, loading: true });
        const res = await getEventsData(
          activeProject.id,
          query,
          getDashboardConfigs(isGranularityChange ? false : isQuerySaved), // we need to call fresh query when granularity is changed
          true
        );
        const data = res.data.result || res.data;
        setLoading(false);
        if (result_criteria === TOTAL_EVENTS_CRITERIA) {
          updateResultState({
            ...initialState,
            loading: false,
            data: formatApiData(data.result_group[0], data.result_group[1])
          });
        } else if (result_criteria === TOTAL_USERS_CRITERIA) {
          if (user_type === EACH_USER_TYPE) {
            updateResultState({
              ...initialState,
              loading: false,
              data: formatApiData(data.result_group[0], data.result_group[1])
            });
          } else {
            updateResultState({
              ...initialState,
              loading: false,
              data: data.result_group[0]
            });
          }
        } else if (result_criteria === ACTIVE_USERS_CRITERIA) {
          const userData = formatApiData(
            data.result_group[0],
            data.result_group[1]
          );
          const sessionsData = data.result_group[2];
          const activeUsersData = calculateActiveUsersData(
            userData,
            sessionsData,
            [...groupBy.global, ...groupBy.event]
          );
          updateResultState({
            ...initialState,
            loading: false,
            data: activeUsersData
          });
        } else if (result_criteria === FREQUENCY_CRITERIA) {
          const eventData = formatApiData(
            data.result_group[0],
            data.result_group[1]
          );
          const userData = formatApiData(
            data.result_group[2],
            data.result_group[3]
          );
          const frequencyData = calculateFrequencyData(eventData, userData, [
            ...groupBy.global,
            ...groupBy.event
          ]);
          updateResultState({
            ...initialState,
            loading: false,
            data: frequencyData
          });
        }
      } catch (err) {
        console.log(err);
        setLoading(false);
        updateResultState({ ...initialState, loading: false, error: true });
      }
    },
    [
      queriesA,
      dateRange,
      result_criteria,
      user_type,
      activeProject.id,
      groupBy,
      globalFilters,
      updateResultState,
      configActionsOnRunningQuery,
      updateLocalReducer,
      getDashboardConfigs
    ]
  );

  const runFunnelQuery = useCallback(
    async (isQuerySaved, durationObj, isCompareQuery) => {
      try {
        if (!durationObj) {
          durationObj = dateRange;
          resetComparisonData();
        }
        const query = getFunnelQuery(
          groupBy,
          queriesA,
          session_analytics_seq,
          durationObj,
          globalFilters
        );

        if (!isQuerySaved) {
          // Factors RUN_QUERY tracking
          factorsai.track('RUN-QUERY', {
            query_type: QUERY_TYPE_FUNNEL,
            project_id: activeProject?.id,
            project_name: activeProject?.name
          });
        }

        if (!isCompareQuery) {
          setLoading(true);
          configActionsOnRunningQuery(isQuerySaved);
          updateResultState({ ...initialState, loading: true });
          updateRequestQuery(query);
        } else {
          updateLocalReducer(COMPARISON_DATA_LOADING);
        }
        const res = await getFunnelData(
          activeProject.id,
          query,
          getDashboardConfigs(isQuerySaved),
          true
        );
        if (isCompareQuery) {
          updateLocalReducer(
            COMPARISON_DATA_FETCHED,
            res.data.result || res.data
          );
        } else {
          setLoading(false);
          updateResultState({
            ...initialState,
            data: res.data.result || res.data
          });
        }
      } catch (err) {
        console.log(err);
        setLoading(false);
        updateResultState({ ...initialState, error: true });
      }
    },
    [
      queriesA,
      session_analytics_seq,
      activeProject.id,
      groupBy,
      globalFilters,
      dateRange,
      updateResultState,
      configActionsOnRunningQuery,
      updateLocalReducer,
      resetComparisonData,
      getDashboardConfigs
    ]
  );

  const runAttributionQuery = useCallback(
    async (isQuerySaved, durationObj, isCompareQuery) => {
      try {
        if (!durationObj) {
          durationObj = attr_dateRange;
          resetComparisonData();
        }
        const query = getAttributionQuery(
          eventGoal,
          touchpoint,
          attr_dimensions,
          content_groups,
          touchpoint_filters,
          attr_query_type,
          models,
          window,
          linkedEvents,
          durationObj,
          tacticOfferType
        );

        if (
          queryOptions.group_analysis &&
          queryOptions.group_analysis !== 'users'
        ) {
          const dtRange = { ...durationObj, frequency: 'hour' };
          const kpiQuery = getKPIQuery(
            attrQueries,
            dtRange,
            { event: [], global: [] },
            queryOptions,
            []
          );
          if (queryOptions.group_analysis === 'hubspot_deals') {
            kpiQuery.gGBy = [
              {
                gr: '',
                prNa: '$hubspot_deal_hs_object_id',
                prDaTy: 'numerical',
                en: 'user',
                objTy: '',
                gbty: 'raw_values'
              }
            ];
          } else if (
            queryOptions.group_analysis === 'salesforce_opportunities'
          ) {
            kpiQuery.gGBy = [
              {
                gr: '',
                prNa: '$salesforce_opportunity_id',
                prDaTy: 'numerical',
                en: 'user',
                objTy: '',
                gbty: 'raw_values'
              }
            ];
          }
          query.query.analyze_type = queryOptions.group_analysis;
          query.query.kpi_query_group = kpiQuery;
        }

        if (!isQuerySaved) {
          // Factors RUN_QUERY tracking
          factorsai.track('RUN-QUERY', {
            query_type: QUERY_TYPE_ATTRIBUTION,
            project_id: activeProject?.id,
            project_name: activeProject?.name
          });
        }

        if (!isCompareQuery) {
          configActionsOnRunningQuery(isQuerySaved);
          updateResultState({ ...initialState, loading: true });
          updateRequestQuery(query);
          setAttributionsState({
            eventGoal,
            touchpoint,
            models,
            linkedEvents,
            attr_dimensions,
            content_groups,
            tacticOfferType,
            date_range: { ...durationObj }
          });
        } else {
          updateLocalReducer(COMPARISON_DATA_LOADING);
        }
        let apiCallStatus = { required: true, message: null };
        if (
          isQuerySaved &&
          coreQueryState.navigatedFromDashboard &&
          !isCompareQuery
        ) {
          apiCallStatus = shouldDataFetch(durationObj);
        }
        if (apiCallStatus.required) {
          if (!isCompareQuery) {
            setLoading(true);
          }
          const res = await getAttributionsData(
            activeProject.id,
            query,
            getDashboardConfigs(isQuerySaved),
            true
          );
          if (isCompareQuery) {
            updateLocalReducer(
              COMPARISON_DATA_FETCHED,
              res.data.result || res.data
            );
          } else {
            setLoading(false);
            updateResultState({
              ...initialState,
              data: res.data.result || res.data,
              apiCallStatus
            });
          }
        } else {
          updateResultState({
            ...initialState,
            apiCallStatus
          });
        }
      } catch (err) {
        console.log(err);
        setLoading(false);
        updateResultState({
          ...initialState,
          error: true
        });
      }
    },
    [
      activeProject.id,
      eventGoal,
      linkedEvents,
      models,
      touchpoint,
      touchpoint_filters,
      attr_query_type,
      tacticOfferType,
      window,
      attr_dateRange,
      updateResultState,
      attr_dimensions,
      content_groups,
      getDashboardConfigs,
      configActionsOnRunningQuery,
      resetComparisonData,
      updateLocalReducer,
      coreQueryState.navigatedFromDashboard
    ]
  );

  const runKPIQuery = useCallback(
    async (
      isQuerySaved,
      durationObj = null,
      isGranularityChange = false,
      isCompareQuery = false
    ) => {
      try {
        if (!durationObj) {
          durationObj = dateRange;
          resetComparisonData();
        }
        const KPIquery = getKPIQuery(
          queriesA,
          durationObj,
          groupBy,
          queryOptions
        );

        if (!isQuerySaved) {
          // Factors RUN_QUERY tracking
          factorsai.track('RUN-QUERY', {
            query_type: QUERY_TYPE_KPI,
            project_id: activeProject?.id,
            project_name: activeProject?.name
          });
        }

        if (!isCompareQuery) {
          setLoading(true);
          configActionsOnRunningQuery(isQuerySaved);
          updateResultState({ ...initialState, loading: true });
          updateRequestQuery(KPIquery);
        } else {
          updateLocalReducer(COMPARISON_DATA_LOADING);
        }

        const res = await getKPIData(
          activeProject.id,
          KPIquery,
          getDashboardConfigs(isGranularityChange ? false : isQuerySaved),
          true
        );

        if (isCompareQuery) {
          updateLocalReducer(
            COMPARISON_DATA_FETCHED,
            res.data.result || res.data
          );
        } else {
          setLoading(false);
          updateResultState({
            ...initialState,
            data: res.data.result || res.data
          });
        }
      } catch (err) {
        console.log(err);
        setLoading(false);
        updateResultState({
          ...initialState,
          error: true
        });
      }
    },
    [
      queriesA,
      activeProject.id,
      groupBy,
      globalFilters,
      dateRange,
      updateResultState,
      configActionsOnRunningQuery,
      updateLocalReducer,
      resetComparisonData,
      getDashboardConfigs
    ]
  );

  const runCampaignsQuery = useCallback(
    async (isQuerySaved, durationObj = null, isGranularityChange = false) => {
      try {
        closeDrawer();
        dispatch({ type: SHOW_ANALYTICS_RESULT, payload: true });
        setShowResult(true);
        setQuerySaved(isQuerySaved);
        if (!isQuerySaved) {
          setNavigatedFromDashboard(false);
        }
        updateResultState({
          ...initialState,
          loading: true
        });
        if (!durationObj) {
          durationObj = camp_dateRange;
        }
        const query = getCampaignsQuery(
          camp_channels,
          camp_measures,
          camp_filters,
          camp_groupBy,
          durationObj
        );

        if (!isQuerySaved) {
          // Factors RUN_QUERY tracking
          factorsai.track('RUN-QUERY', {
            query_type: QUERY_TYPE_CAMPAIGN,
            project_id: activeProject?.id,
            project_name: activeProject?.name
          });
        }

        setCampaignState({
          channel: query.query_group[0].channel,
          filters: query.query_group[0].filters,
          select_metrics: query.query_group[0].select_metrics,
          group_by: query.query_group[0].group_by,
          date_range: { ...durationObj }
        });
        updateRequestQuery(query);
        setLoading(true);
        const res = await getCampaignsData(
          activeProject.id,
          query,
          getDashboardConfigs(isGranularityChange ? false : isQuerySaved), // we need to call fresh query when granularity is changed
          true
        );
        setLoading(false);
        updateResultState({
          ...initialState,
          data: res.data.result || res.data
        });
      } catch (err) {
        console.log(err);
        setLoading(false);
        updateResultState({
          ...initialState,
          error: true
        });
      }
    },
    [
      dispatch,
      activeProject.id,
      camp_measures,
      camp_filters,
      camp_groupBy,
      camp_channels,
      camp_dateRange,
      updateResultState,
      setNavigatedFromDashboard,
      getDashboardConfigs
    ]
  );

  const runProfileQuery = useCallback(
    async (isQuerySaved, durationObj) => {
      try {
        if (!durationObj) {
          durationObj = dateRange;
        }
        const query = getProfileQuery(
          profileQueries,
          groupBy,
          globalFilters,
          durationObj,
          groupAnalysis
        );

        if (!isQuerySaved) {
          // Factors RUN_QUERY tracking
          factorsai.track('RUN-QUERY', {
            query_type: QUERY_TYPE_PROFILE,
            project_id: activeProject?.id,
            project_name: activeProject?.name
          });
        }

        configActionsOnRunningQuery(isQuerySaved);
        updateRequestQuery(query);
        updateResultState({ ...initialState, loading: true });
        setLoading(true);
        const res = await getProfileData(
          activeProject.id,
          query,
          getDashboardConfigs(isQuerySaved),
          true
        );
        setLoading(false);
        updateResultState({
          ...initialState,
          data: res.data.result || res.data
        });
      } catch (err) {
        setLoading(false);
        console.log(err);
        updateResultState({ ...initialState, error: true });
      }
    },
    [
      profileQueries,
      activeProject.id,
      groupBy,
      globalFilters,
      dateRange,
      groupAnalysis,
      updateResultState,
      getDashboardConfigs
    ]
  );

  const handleGranularityChange = useCallback(
    ({ key: frequency }) => {
      resetComparisonData();
      if (queryType === QUERY_TYPE_EVENT || queryType === QUERY_TYPE_KPI) {
        const appliedDateRange = {
          ...queryOptions.date_range,
          frequency
        };
        setQueryOptions((currState) => {
          return {
            ...currState,
            date_range: appliedDateRange
          };
        });
        if (queryType === QUERY_TYPE_EVENT) {
          runQuery(querySaved, appliedDateRange, true);
        }
        if (queryType === QUERY_TYPE_KPI) {
          runKPIQuery(querySaved, appliedDateRange, true);
        }
      }
      if (queryType === QUERY_TYPE_CAMPAIGN) {
        const payload = {
          ...camp_dateRange,
          frequency
        };
        dispatch({ type: SET_CAMP_DATE_RANGE, payload });
        runCampaignsQuery(querySaved, payload, true);
      }
    },
    [
      queryOptions.date_range,
      querySaved,
      runQuery,
      camp_dateRange,
      dispatch,
      queryType,
      runCampaignsQuery,
      resetComparisonData
    ]
  );

  const handleDurationChange = useCallback(
    (dates, isCompareDate) => {
      let from;
      let to;
      let frequency;
      const { dateType, selectedOption } = dates;

      if (Array.isArray(dates.startDate)) {
        from = dates.startDate[0];
        to = dates.startDate[1];
      } else {
        from = dates.startDate;
        to = dates.endDate;
      }

      if (
        queryType === QUERY_TYPE_EVENT ||
        queryType === QUERY_TYPE_CAMPAIGN ||
        queryType === QUERY_TYPE_KPI
      ) {
        frequency = getValidGranularityOptions({ from, to })[0];
      }

      const startDate = moment(from).startOf('day').utc().unix() * 1000;
      const endDate = moment(to).endOf('day').utc().unix() * 1000 + 1000;
      const daysDiff = moment(endDate).diff(startDate, 'days');
      if (daysDiff > 1) {
        frequency =
          queryOptions.date_range.frequency === 'hour' || frequency === 'hour'
            ? 'date'
            : queryOptions.date_range.frequency;
      } else frequency = 'hour';

      const payload = {
        from: MomentTz(from).startOf('day'),
        to: MomentTz(to).endOf('day'),
        frequency,
        dateType
      };

      if (!isCompareDate) {
        setQueryOptions((currState) => {
          return {
            ...currState,
            date_range: {
              ...currState.date_range,
              ...payload
            }
          };
        });
      }

      if (isCompareDate) {
        localDispatch({
          type: SET_COMPARE_DURATION,
          payload: {
            from,
            to,
            frequency,
            dateType,
            selectedOption
          }
        });
      }

      const appliedDateRange = {
        ...queryOptions.date_range,
        ...payload
      };

      if (queryType === QUERY_TYPE_FUNNEL) {
        runFunnelQuery(querySaved, appliedDateRange, isCompareDate);
      }

      if (queryType === QUERY_TYPE_EVENT) {
        runQuery(querySaved, appliedDateRange);
      }
      if (queryType === QUERY_TYPE_KPI) {
        runKPIQuery(querySaved, appliedDateRange, false, isCompareDate);
      }

      if (queryType === QUERY_TYPE_CAMPAIGN) {
        dispatch({ type: SET_CAMP_DATE_RANGE, payload });
        runCampaignsQuery(querySaved, payload);
      }

      if (queryType === QUERY_TYPE_PROFILE) {
        runProfileQuery(querySaved, payload);
      }

      if (queryType === QUERY_TYPE_ATTRIBUTION) {
        if (!isCompareDate) {
          // set range in reducer only when original date is changed and not the comparisom date
          dispatch({ type: SET_ATTR_DATE_RANGE, payload });
        }
        runAttributionQuery(querySaved, payload, isCompareDate);
      }
    },
    [
      queryType,
      runFunnelQuery,
      runQuery,
      querySaved,
      queryOptions.date_range,
      dispatch,
      runCampaignsQuery,
      runAttributionQuery,
      runProfileQuery
    ]
  );

  useEffect(() => {
    if (clickedSavedReport) {
      if (clickedSavedReport.queryType === QUERY_TYPE_FUNNEL) {
        runFunnelQuery({
          id: clickedSavedReport.query_id,
          name: clickedSavedReport.queryName
        });
      } else if (clickedSavedReport.queryType === QUERY_TYPE_ATTRIBUTION) {
        runAttributionQuery({
          id: clickedSavedReport.query_id,
          name: clickedSavedReport.queryName
        });
      } else if (clickedSavedReport.queryType === QUERY_TYPE_CAMPAIGN) {
        runCampaignsQuery({
          id: clickedSavedReport.query_id,
          name: clickedSavedReport.queryName
        });
      } else if (clickedSavedReport.queryType === QUERY_TYPE_KPI) {
        runKPIQuery({
          id: clickedSavedReport.query_id,
          name: clickedSavedReport.queryName
        });
      } else if (clickedSavedReport.queryType === QUERY_TYPE_PROFILE) {
        runProfileQuery({
          id: clickedSavedReport.query_id,
          name: clickedSavedReport.queryName
        });
      } else {
        runQuery({
          id: clickedSavedReport.query_id,
          name: clickedSavedReport.queryName
        });
      }
      setClickedSavedReport(false);
    }
  }, [
    clickedSavedReport,
    runFunnelQuery,
    runQuery,
    runAttributionQuery,
    runCampaignsQuery,
    runKPIQuery,
    runProfileQuery
  ]);

  useEffect(() => {
    return () => {
      dispatch({ type: SHOW_ANALYTICS_RESULT, payload: false });
    };
  }, [dispatch]);

  const queryChange = (newEvent, index, changeType = 'add', flag = null) => {
    const queryupdated = [...queriesA];
    if (queryupdated[index]) {
      if (changeType === 'add') {
        if (JSON.stringify(queryupdated[index]) !== JSON.stringify(newEvent)) {
          deleteGroupByForEvent(newEvent, index);
        }
        queryupdated[index] = newEvent;
      } else {
        if (changeType === 'filters_updated') {
          // dont remove group by if filter is changed
          queryupdated[index] = newEvent;
        } else {
          deleteGroupByForEvent(newEvent, index);
          queryupdated.splice(index, 1);
        }
      }
    } else {
      if (flag) {
        Object.assign(newEvent, { pageViewVal: flag });
      }
      queryupdated.push(newEvent);
    }
    setQueries(queryupdated);
  };

  const profileQueryChange = (newEvent, index, changeType = 'add') => {
    const queryupdated = [...profileQueries];
    if (queryupdated[index]) {
      if (changeType === 'add') {
        if (JSON.stringify(queryupdated[index]) !== JSON.stringify(newEvent)) {
          deleteGroupByForEvent(newEvent, index);
        }
        queryupdated[index] = newEvent;
      } else {
        if (changeType === 'filters_updated') {
          // dont remove group by if filter is changed
          queryupdated[index] = newEvent;
        } else {
          deleteGroupByForEvent(newEvent, index);
          queryupdated.splice(index, 1);
        }
      }
    } else {
      queryupdated.push(newEvent);
    }
    setProfileQueries(queryupdated);
  };

  const closeDrawer = () => {
    setDrawerVisible(false);
  };

  const setExtraOptions = (options) => {
    setQueryOptions(options);
  };

  const handleRunQuery = useCallback(() => {
    switch (queryType) {
      case QUERY_TYPE_EVENT: {
        runQuery(false);
        break;
      }
      case QUERY_TYPE_FUNNEL: {
        runFunnelQuery(false);
        break;
      }
      case QUERY_TYPE_KPI: {
        runKPIQuery(false);
        break;
      }
      case QUERY_TYPE_ATTRIBUTION: {
        runAttributionQuery(false);
        break;
      }
      case QUERY_TYPE_PROFILE: {
        runProfileQuery(false);
        break;
      }
    }
  }, [
    queryType,
    runQuery,
    runFunnelQuery,
    runKPIQuery,
    runAttributionQuery,
    runProfileQuery
  ]);

  const title = () => {
    const IconAndText = IconAndTextSwitchQueryType(queryType);
    return (
      <div className={'flex justify-between items-center'}>
        <div className={'flex items-center'}>
          <SVG name={IconAndText.icon} size="24px"></SVG>
          <Text
            type={'title'}
            level={4}
            weight={'bold'}
            extraClass={'ml-2 m-0'}
          >
            {IconAndText.text}
          </Text>
        </div>
        <div className={'flex justify-end items-center'}>
          <Button size={'large'} type="text" onClick={() => closeDrawer()}>
            <SVG name="times"></SVG>
          </Button>
        </div>
      </div>
    );
  };

  const campaignsArrayMapper = useMemo(() => {
    return campaignState.select_metrics.map((metric, index) => {
      return {
        eventName: metric,
        index,
        mapper: `event${index + 1}`
      };
    });
  }, [campaignState.select_metrics]);

  const arrayMapper = useMemo(() => {
    return appliedQueries.map((q, index) => {
      return {
        eventName: q,
        index,
        mapper: `event${index + 1}`,
        displayName: eventNames[q] ? eventNames[q] : q
      };
    });
  }, [appliedQueries, eventNames]);

  const checkIfnewComposer = () => {
    return (
      queryType === QUERY_TYPE_FUNNEL ||
      queryType === QUERY_TYPE_EVENT ||
      queryType === QUERY_TYPE_ATTRIBUTION ||
      queryType === QUERY_TYPE_KPI ||
      queryType === QUERY_TYPE_PROFILE
    );
  };

  const renderQueryComposer = () => {
    if (queryType === QUERY_TYPE_FUNNEL || queryType === QUERY_TYPE_EVENT) {
      return (
        <QueryComposer
          queries={queriesA}
          runQuery={handleRunQuery}
          eventChange={queryChange}
          queryType={queryType}
          queryOptions={queryOptions}
          setQueryOptions={setExtraOptions}
          runFunnelQuery={handleRunQuery}
          activeKey={activeKey}
        />
      );
    }

    if (queryType === QUERY_TYPE_ATTRIBUTION) {
      return (
        <AttrQueryComposer
          queryOptions={queryOptions}
          setQueryOptions={setExtraOptions}
          runAttributionQuery={handleRunQuery}
        />
      );
    }

    if (queryType === QUERY_TYPE_KPI) {
      return (
        <KPIComposer
          queries={queriesA}
          setQueries={setQueries}
          eventChange={queryChange}
          queryType={queryType}
          queryOptions={queryOptions}
          setQueryOptions={setExtraOptions}
          activeKey={activeKey}
          handleRunQuery={handleRunQuery}
          selectedMainCategory={selectedMainCategory}
          setSelectedMainCategory={setSelectedMainCategory}
          KPIConfigProps={KPIConfigProps}
          setKPIConfigProps={setKPIConfigProps}
        />
      );
    }
    if (queryType === QUERY_TYPE_CAMPAIGN) {
      return (
        <CampQueryComposer
          handleRunQuery={runCampaignsQuery}
        ></CampQueryComposer>
      );
    }

    if (queryType === QUERY_TYPE_PROFILE) {
      return (
        <ProfileComposer
          queries={profileQueries}
          setQueries={setProfileQueries}
          runProfileQuery={handleRunQuery}
          eventChange={profileQueryChange}
          queryType={queryType}
          queryOptions={queryOptions}
          setQueryOptions={setExtraOptions}
        ></ProfileComposer>
      );
    }
  };

  const renderQueryComposerNew = () => {
    if (
      queryType === QUERY_TYPE_FUNNEL ||
      queryType === QUERY_TYPE_EVENT ||
      queryType === QUERY_TYPE_ATTRIBUTION ||
      queryType === QUERY_TYPE_KPI ||
      queryType === QUERY_TYPE_PROFILE
    ) {
      return (
        <div
          className={queryOpen ? 'query_card_open-add' : 'query_card_close'}
          onClick={() => !queryOpen && setQueryOpen(true)}
        >
          {renderQueryComposer()}
        </div>
      );
    }
    return null;
  };

  const handleBreadCrumbClick = () => {
    setShowResult(false);
    setNavigatedFromDashboard(false);
    setQuerySaved(false);
    updateRequestQuery(null);
    closeDrawer();

    if (queryType === QUERY_TYPE_KPI) {
      setQueries([]);
    }
  };

  function changeTab(key) {
    setActiveTab(key);
  }

  const renderCreateQFlow = () => {
    return (
      <CoreQueryContext.Provider
        value={{
          coreQueryState,
          attributionMetrics,
          setAttributionMetrics,
          setNavigatedFromDashboard,
          resetComparisonData,
          handleCompareWithClick
        }}
      >
        <Modal
          title={
            <AnalysisHeader
              requestQuery={requestQuery}
              onBreadCrumbClick={handleBreadCrumbClick}
              queryType={queryType}
              queryTitle={querySaved ? querySaved.name : null}
              setQuerySaved={setQuerySaved}
              breakdownType={breakdownType}
              changeTab={changeTab}
              activeTab={activeTab}
              savedQueryId={querySaved ? querySaved.id : null}
            />
          }
          visible={drawerVisible}
          footer={null}
          centered={false}
          mask={false}
          closable={false}
          className={'fa-modal--full-width'}
        >
          <div className="px-20">
            <ErrorBoundary
              fallback={
                <FaErrorComp
                  size={'medium'}
                  title={'Analyse Results Error'}
                  subtitle={
                    'We are facing trouble loading Analyse results. Drop us a message on the in-app chat.'
                  }
                />
              }
              onError={FaErrorLog}
            >
              {Number(activeTab) === 1 && <>{renderQueryComposerNew()}</>}
            </ErrorBoundary>
          </div>
        </Modal>
      </CoreQueryContext.Provider>
    );
  };

  const closeResultPage = (flag = false) => {
    setQuerySaved(false);
    setDrawerVisible(flag);
  };

  useEffect(() => {
    setKPIConfigProps(findKPIitem(selectedMainCategory?.group));
  }, [selectedMainCategory]);

  const findKPIitem = (groupName) => {
    const KPIlist = KPI_config || [];
    const selGroup = KPIlist.find((item) => {
      return item.display_category === groupName;
    });

    const DDvalues = selGroup?.properties?.map((item) => {
      if (item == null) return;
      const ddName = item.display_name ? item.display_name : item.name;
      const ddtype =
        (selGroup?.category === 'channels' || selGroup?.category === 'custom_channels')
          ? item.object_type
          : item.entity
          ? item.entity
          : item.object_type;
      return [ddName, item.name, item.data_type, ddtype];
    });
    return DDvalues;
  };

  const closePage = () => {
    history.goBack();
  }

  if (loading) {
    return (
      <div className="flex justify-center flex-col items-center w-full">
        <div className="w-full flex justify-end">
          <Button size={'large'} type="text" onClick={() => closePage()}>
            <SVG name="times"></SVG>
          </Button>
        </div>
        <div className='w-full h-64 flex items-center justify-center'>
          <Spin size="large" />
        </div>
        
      </div>
    );
  }

  if (isIntegrationEnabled || activeProject.id === demoProjectId) {
    return (
      <>
        <ErrorBoundary
          fallback={
            <FaErrorComp
              size={'medium'}
              title={'Analyse Error'}
              subtitle={
                'We are facing trouble loading Analyse. Drop us a message on the in-app chat.'
              }
            />
          }
          onError={FaErrorLog}
        >
          {
            <Drawer
              title={title()}
              placement="left"
              closable={false}
              visible={drawerVisible && !checkIfnewComposer()}
              onClose={closeDrawer}
              getContainer={false}
              width={'650px'}
              className={'fa-drawer'}
            >
              <ErrorBoundary
                fallback={
                  <FaErrorComp subtitle={'Facing issues with Query Builder'} />
                }
                onError={FaErrorLog}
              >
                {renderQueryComposer()}
              </ErrorBoundary>
            </Drawer>
          }

          {!showResult &&
          !resultState.data &&
          !resultState.loading &&
          activeProject.id === demoProjectId ? (
            <div className={'rounded-lg border-2 h-20 mt-20 -mb-20 mx-20'}>
              <Row justify={'space-between'} className={'m-0 p-3'}>
                <Col span={projects.length === 1 ? 12 : 18}>
                  <img
                    src="assets/icons/welcome.svg"
                    style={{ float: 'left', marginRight: '20px' }}
                  />
                  <Text
                    type={'title'}
                    level={6}
                    weight={'bold'}
                    extraClass={'m-0'}
                  >
                    Welcome! You just entered a Factors demo project
                  </Text>
                  {projects.length === 1 ? (
                    <Text type={'title'} level={7} extraClass={'m-0'}>
                      These reports have been built with a sample dataset. Use
                      this to start exploring!
                    </Text>
                  ) : (
                    <Text type={'title'} level={7} extraClass={'m-0'}>
                      To jump back into your Factors project, click on your
                      account card on the{' '}
                      <span className={'font-bold'}>top right</span> of the
                      screen.
                    </Text>
                  )}
                </Col>
                <Col className={'mr-2 mt-2'}>
                  {projects.length === 1 ? (
                    <Button
                      type={'default'}
                      style={{
                        background: 'white',
                        border: '1px solid #E7E9ED',
                        height: '40px'
                      }}
                      className={'m-0 mr-2'}
                      onClick={() => setShowProjectModal(true)}
                    >
                      Set up my own Factors project
                    </Button>
                  ) : null}

                  <Button
                    type={'link'}
                    style={{
                      background: 'white',
                      // border: '1px solid #E7E9ED',
                      height: '40px'
                    }}
                    className={'m-0 mr-2'}
                    onClick={() => handleTour()}
                  >
                    Take the tour{' '}
                    <SVG
                      name={'Arrowright'}
                      size={16}
                      extraClass={'ml-1'}
                      color={'blue'}
                    />
                  </Button>
                </Col>
              </Row>
            </div>
          ) : null}

          {!showResult && resultState.loading ? <PageSuspenseLoader /> : null}

          {!showResult && drawerVisible && checkIfnewComposer()
            ? renderCreateQFlow()
            : !showResult &&
              !resultState.loading && (
                <CoreQueryHome
                  setQueryType={setQueryType}
                  setDrawerVisible={closeResultPage}
                  setQueries={setQueries}
                  setProfileQueries={setProfileQueries}
                  setQueryOptions={setExtraOptions}
                  setClickedSavedReport={setClickedSavedReport}
                  location={location}
                  setActiveKey={setActiveKey}
                  setBreakdownType={setBreakdownType}
                  setNavigatedFromDashboard={setNavigatedFromDashboard}
                  updateChartTypes={updateChartTypes}
                  updateSavedQuerySettings={updateSavedQuerySettings}
                  setAttributionMetrics={setAttributionMetrics}
                />
              )}

          {showResult && !resultState.loading ? (
            <CoreQueryContext.Provider
              value={{
                coreQueryState,
                attributionMetrics,
                setAttributionMetrics,
                setNavigatedFromDashboard,
                resetComparisonData,
                handleCompareWithClick,
                updatePivotConfig,
                queriesA,
                profileQueries,
                queryOptions,
                selectedMainCategory,
                setSelectedMainCategory,
                runQuery,
                queryChange,
                profileQueryChange,
                setExtraOptions,
                runFunnelQuery,
                runKPIQuery,
                runProfileQuery,
                activeKey,
                showResult,
                KPIConfigProps,
                setQueries,
                setProfileQueries,
                runAttributionQuery
              }}
            >
              <AnalysisResultsPage
                queryType={queryType}
                resultState={resultState}
                setDrawerVisible={closeResultPage}
                requestQuery={requestQuery}
                queries={appliedQueries}
                breakdown={appliedBreakdown}
                setShowResult={() => {
                  setShowResult(false);
                  updateRequestQuery(false);
                }}
                queryTitle={querySaved ? querySaved.name : null}
                savedQueryId={querySaved ? querySaved.id : null}
                setQuerySaved={setQuerySaved}
                durationObj={queryOptions.date_range}
                handleDurationChange={handleDurationChange}
                arrayMapper={arrayMapper}
                queryOptions={queryOptions}
                attributionsState={attributionsState}
                breakdownType={breakdownType}
                campaignState={campaignState}
                eventPage={result_criteria}
                section={REPORT_SECTION}
                runAttrCmprQuery={null}
                cmprResultState={null}
                campaignsArrayMapper={campaignsArrayMapper}
                handleGranularityChange={handleGranularityChange}
                updateChartTypes={updateChartTypes}
              />
            </CoreQueryContext.Provider>
          ) : null}
          {/* create project modal */}
          <NewProject
            visible={showProjectModal}
            handleCancel={() => setShowProjectModal(false)}
          />
        </ErrorBoundary>
      </>
    );
  } else {
    return (
      <>
        <AnalyseBeforeIntegration />
      </>
    );
  }
}

const mapStateToProps = (state) => ({
  activeProject: state.global.active_project,
  KPI_config: state.kpi?.config,
  existingQueries: state.queries
});

const mapDispatchToProps = (dispatch) =>
  bindActionCreators(
    {
      deleteGroupByForEvent,
      getCampaignConfigData,
      fetchDemoProject,
      getHubspotContact,
      fetchProjectSettingsV1,
      fetchProjectSettings,
      fetchMarketoIntegration,
      fetchBingAdsIntegration
    },
    dispatch
  );

export default connect(mapStateToProps, mapDispatchToProps)(CoreQuery);<|MERGE_RESOLUTION|>--- conflicted
+++ resolved
@@ -374,54 +374,6 @@
     }
   };
 
-  const runFunnelsQueryFromUrl = () => {
-    const queryToAdd = getQueryFromHashId();
-    updateResultState({ ...initialState, loading: true });
-    getFunnelData(activeProject.id, null, null, false, query_id).then(
-      (res) => {
-        const queryLabels = queryToAdd?.query?.ewp.map((ev) =>
-          ev.an ? ev.an : ev.na
-        );
-        const equivalentQuery = getStateQueryFromRequestQuery(
-          queryToAdd?.query
-        );
-        setQueryType(QUERY_TYPE_FUNNEL);
-        closeDrawer();
-        updateRequestQuery(queryToAdd?.query);
-        dispatch({ type: SHOW_ANALYTICS_RESULT, payload: true });
-        setShowResult(true);
-        setQuerySaved({ name: queryToAdd.title, id: queryToAdd.id });
-        dispatch({
-          type: INITIALIZE_GROUPBY,
-          payload: equivalentQuery.breakdown
-        });
-        setQueries(equivalentQuery.events);
-        setAppliedQueries(
-          equivalentQuery.events.map((elem) =>
-            elem.alias ? elem.alias : elem.label
-          )
-        );
-        setQueryOptions((currOpts) =>
-          getQueryOptionsFromEquivalentQuery(currOpts, equivalentQuery)
-        );
-        const newAppliedBreakdown = [
-          ...equivalentQuery.breakdown.event,
-          ...equivalentQuery.breakdown.global
-        ];
-        setAppliedBreakdown(newAppliedBreakdown);
-        // updateAppliedBreakdown();
-        updateResultState({
-          ...initialState,
-          data: res.data.result || res.data
-        });
-      },
-      (err) => {
-        console.log(err);
-<<<<<<< HEAD
-      });
-    }
-      
-  }
 
   const runFunnelsQueryFromUrl = () => {
     const queryToAdd = getQueryFromHashId();
@@ -456,11 +408,6 @@
       console.log(err);
     })
   }
-=======
-      }
-    );
-  };
->>>>>>> 07bace41
 
   const runAttributionQueryFromUrl = () => {
     //
