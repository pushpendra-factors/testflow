import React, { useState } from 'react';
import FunnelsResultPage from './FunnelsResultPage';
import QueryComposer from '../../components/QueryComposer';
import CoreQueryHome from '../CoreQueryHome';
<<<<<<< HEAD
import {
  Drawer, Button, Collapse, Select, Popover
} from 'antd';
import { SVG, Text } from 'factorsComponents';
import styles from './index.module.scss';

function CoreQuery() {
  const [drawerVisible, setDrawerVisible] = useState(false);
  const [showResult, setShowResult] = useState(false);
  // const [showResult, setShowResult] = useState(true);
  const [queries, setQueries] = useState([]);
  // const [queries, setQueries] = useState(['Paid', 'Applied Coupon', 'Cart Updated', 'Checkout']);
=======
import { Drawer, Button } from 'antd';
import { SVG, Text } from '../../components/factorsComponents';
import EventsAnalytics from '../EventsAnalytics';

function CoreQuery() {
    const [drawerVisible, setDrawerVisible] = useState(false);
    const [queryType, setQueryType] = useState('event');
    const [showResult, setShowResult] = useState(false);
    // const [showResult, setShowResult] = useState(true);
    const [queries, setQueries] = useState([]);
    // const [queries, setQueries] = useState(['Applied Coupon', 'Cart Updated', 'Checkout', 'Add to Wishlist', 'Paid']);

    const [showFunnels, setShowFunnels] = useState(true);
>>>>>>> 2a631ca3

  const queryChange = (newEvent, index, changeType = 'add') => {
    const queryupdated = [...queries];
    if (queryupdated[index]) {
      if (changeType === 'add') {
        queryupdated[index] = newEvent;
      } else {
        queryupdated.splice(index, 1);
      }
    } else {
      queryupdated.push(newEvent);
    }
    setQueries(queryupdated);
  };

  const runQuery = () => {
    setShowResult(true);
    closeDrawer();
  };

<<<<<<< HEAD
  const closeDrawer = () => {
    console.log('clickedd!!');
    setDrawerVisible(false);
  };
=======
    const closeDrawer = () => {
        setDrawerVisible(false);
    }
>>>>>>> 2a631ca3

  const title = () => {
    return (<div className={'flex justify-between items-center'}>
      <div className={'flex'}>
        <SVG name="teamfeed"></SVG>
        <Text type={'title'} level={4} weight={'bold'} extraClass={'ml-2 m-0'}>Find event funnel for</Text>
      </div>
      <div className={'flex justify-end items-center'}>
        <Button type="text"><SVG name="play"></SVG>Help</Button>
        <Button type="text" onClick={() => closeDrawer()}><SVG name="times"></SVG></Button>
      </div>

    </div>);
  };

<<<<<<< HEAD
  return (
    <>
      <Drawer
        title={title()}
        placement="left"
        closable={false}
        visible={drawerVisible}
        onClose={closeDrawer}
        getContainer={false}
        width={'600px'}
        className={'fa-drawer'}
      >

        <QueryComposer
          queries={queries}
          runQuery={runQuery}
          eventChange={queryChange}
        />
      </Drawer>

      {
        showResult ? (<ResultsPage setDrawerVisible={setDrawerVisible} queries={queries.map(elem => elem.label)} />) : (<CoreQueryHome setDrawerVisible={setDrawerVisible} />)
      }
=======
    let result = (<EventsAnalytics showFunnels={showFunnels} setShowFunnels={setShowFunnels} queries={queries.map(elem => elem.label)} />);
    // let result = (<EventsAnalytics showFunnels={showFunnels} setShowFunnels={setShowFunnels} queries={queries.map(elem => elem)} />);

    if (showFunnels) {
        result = (<FunnelsResultPage showFunnels={showFunnels} setShowFunnels={setShowFunnels} setDrawerVisible={setDrawerVisible} queries={queries.map(elem => elem.label)} />);
        // result = (<FunnelsResultPage showFunnels={showFunnels} setShowFunnels={setShowFunnels} setDrawerVisible={setDrawerVisible} queries={queries.map(elem => elem)} />);
    }

    return (
        <>
            <Drawer
                title={title()}
                placement="left"
                closable={false}
                visible={drawerVisible}
                onClose={closeDrawer}
                getContainer={false}
                width={"600px"}
                className={`fa-drawer`}
            >

                <QueryComposer
                    queries={queries}
                    runQuery={runQuery}
                    eventChange={queryChange}
                    queryType={queryType}
                />
            </Drawer>

            {showResult ? (
                <>
                    {result}
                </>

            ) : (
                    <CoreQueryHome setDrawerVisible={setDrawerVisible} />
                )}
>>>>>>> 2a631ca3

    </>
  );
}

export default CoreQuery;<|MERGE_RESOLUTION|>--- conflicted
+++ resolved
@@ -2,34 +2,19 @@
 import FunnelsResultPage from './FunnelsResultPage';
 import QueryComposer from '../../components/QueryComposer';
 import CoreQueryHome from '../CoreQueryHome';
-<<<<<<< HEAD
-import {
-  Drawer, Button, Collapse, Select, Popover
-} from 'antd';
-import { SVG, Text } from 'factorsComponents';
-import styles from './index.module.scss';
-
-function CoreQuery() {
-  const [drawerVisible, setDrawerVisible] = useState(false);
-  const [showResult, setShowResult] = useState(false);
-  // const [showResult, setShowResult] = useState(true);
-  const [queries, setQueries] = useState([]);
-  // const [queries, setQueries] = useState(['Paid', 'Applied Coupon', 'Cart Updated', 'Checkout']);
-=======
 import { Drawer, Button } from 'antd';
 import { SVG, Text } from '../../components/factorsComponents';
 import EventsAnalytics from '../EventsAnalytics';
 
 function CoreQuery() {
-    const [drawerVisible, setDrawerVisible] = useState(false);
-    const [queryType, setQueryType] = useState('event');
-    const [showResult, setShowResult] = useState(false);
-    // const [showResult, setShowResult] = useState(true);
-    const [queries, setQueries] = useState([]);
-    // const [queries, setQueries] = useState(['Applied Coupon', 'Cart Updated', 'Checkout', 'Add to Wishlist', 'Paid']);
+  const [drawerVisible, setDrawerVisible] = useState(false);
+  const queryType = useState('event');
+  const [showResult, setShowResult] = useState(false);
+  // const [showResult, setShowResult] = useState(true);
+  const [queries, setQueries] = useState([]);
+  // const [queries, setQueries] = useState(['Applied Coupon', 'Cart Updated', 'Checkout', 'Add to Wishlist', 'Paid']);
 
-    const [showFunnels, setShowFunnels] = useState(true);
->>>>>>> 2a631ca3
+  const [showFunnels, setShowFunnels] = useState(true);
 
   const queryChange = (newEvent, index, changeType = 'add') => {
     const queryupdated = [...queries];
@@ -50,66 +35,34 @@
     closeDrawer();
   };
 
-<<<<<<< HEAD
   const closeDrawer = () => {
-    console.log('clickedd!!');
     setDrawerVisible(false);
   };
-=======
-    const closeDrawer = () => {
-        setDrawerVisible(false);
-    }
->>>>>>> 2a631ca3
 
   const title = () => {
     return (<div className={'flex justify-between items-center'}>
-      <div className={'flex'}>
-        <SVG name="teamfeed"></SVG>
-        <Text type={'title'} level={4} weight={'bold'} extraClass={'ml-2 m-0'}>Find event funnel for</Text>
-      </div>
-      <div className={'flex justify-end items-center'}>
-        <Button type="text"><SVG name="play"></SVG>Help</Button>
-        <Button type="text" onClick={() => closeDrawer()}><SVG name="times"></SVG></Button>
-      </div>
+            <div className={'flex'}>
+                <SVG name="teamfeed"></SVG>
+                <Text type={'title'} level={4} weight={'bold'} extraClass={'ml-2 m-0'}>Find event funnel for</Text>
+            </div>
+            <div className={'flex justify-end items-center'}>
+                <Button type="text"><SVG name="play"></SVG>Help</Button>
+                <Button type="text" onClick={() => closeDrawer()}><SVG name="times"></SVG></Button>
+            </div>
 
-    </div>);
+        </div>);
   };
 
-<<<<<<< HEAD
+  let result = (<EventsAnalytics showFunnels={showFunnels} setShowFunnels={setShowFunnels} queries={queries.map(elem => elem.label)} />);
+  // let result = (<EventsAnalytics showFunnels={showFunnels} setShowFunnels={setShowFunnels} queries={queries.map(elem => elem)} />);
+
+  if (showFunnels) {
+    result = (<FunnelsResultPage showFunnels={showFunnels} setShowFunnels={setShowFunnels} setDrawerVisible={setDrawerVisible} queries={queries.map(elem => elem.label)} />);
+    // result = (<FunnelsResultPage showFunnels={showFunnels} setShowFunnels={setShowFunnels} setDrawerVisible={setDrawerVisible} queries={queries.map(elem => elem)} />);
+  }
+
   return (
     <>
-      <Drawer
-        title={title()}
-        placement="left"
-        closable={false}
-        visible={drawerVisible}
-        onClose={closeDrawer}
-        getContainer={false}
-        width={'600px'}
-        className={'fa-drawer'}
-      >
-
-        <QueryComposer
-          queries={queries}
-          runQuery={runQuery}
-          eventChange={queryChange}
-        />
-      </Drawer>
-
-      {
-        showResult ? (<ResultsPage setDrawerVisible={setDrawerVisible} queries={queries.map(elem => elem.label)} />) : (<CoreQueryHome setDrawerVisible={setDrawerVisible} />)
-      }
-=======
-    let result = (<EventsAnalytics showFunnels={showFunnels} setShowFunnels={setShowFunnels} queries={queries.map(elem => elem.label)} />);
-    // let result = (<EventsAnalytics showFunnels={showFunnels} setShowFunnels={setShowFunnels} queries={queries.map(elem => elem)} />);
-
-    if (showFunnels) {
-        result = (<FunnelsResultPage showFunnels={showFunnels} setShowFunnels={setShowFunnels} setDrawerVisible={setDrawerVisible} queries={queries.map(elem => elem.label)} />);
-        // result = (<FunnelsResultPage showFunnels={showFunnels} setShowFunnels={setShowFunnels} setDrawerVisible={setDrawerVisible} queries={queries.map(elem => elem)} />);
-    }
-
-    return (
-        <>
             <Drawer
                 title={title()}
                 placement="left"
@@ -117,8 +70,8 @@
                 visible={drawerVisible}
                 onClose={closeDrawer}
                 getContainer={false}
-                width={"600px"}
-                className={`fa-drawer`}
+                width={'600px'}
+                className={'fa-drawer'}
             >
 
                 <QueryComposer
@@ -130,14 +83,13 @@
             </Drawer>
 
             {showResult ? (
-                <>
+              <>
                     {result}
-                </>
+              </>
 
             ) : (
                     <CoreQueryHome setDrawerVisible={setDrawerVisible} />
-                )}
->>>>>>> 2a631ca3
+            )}
 
     </>
   );
