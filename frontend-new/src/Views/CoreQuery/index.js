--- conflicted
+++ resolved
@@ -1,22 +1,16 @@
 import React from 'react';
 import Header from './header';
-<<<<<<< HEAD
 import Content from './Content';
-=======
 import QueryComposer from '../../components/QueryComposer';
->>>>>>> 48cc368d
 
 function CoreQuery() {
     return (
         <>
             <Header />
-<<<<<<< HEAD
-            <Content />
-=======
             <div>
                 <QueryComposer visible={true}></QueryComposer>
             </div>
->>>>>>> 48cc368d
+            <Content />
         </>
     )
 }
