--- conflicted
+++ resolved
@@ -11,16 +11,6 @@
 import EventsAnalytics from "./EventsAnalytics";
 import { deleteGroupByForEvent } from "../../reducers/coreQuery/middleware";
 import {
-  initialResultState, calculateFrequencyData, calculateActiveUsersData, hasApiFailed, formatApiData, getQuery, initialState, getFunnelQuery, DefaultDateRangeFormat
-} from './utils';
-import {   runQuery as runQueryService,
-getFunnelData,
-} from "../../reducers/coreQuery/services";
-<<<<<<< HEAD
-import {QUERY_TYPE_FUNNEL, QUERY_TYPE_EVENT, QUERY_TYPE_CAMPAIGN, QUERY_TYPE_ATTRIBUTION} from 'Utils/constants';
-import { SampleAttributionResponse } from "../../utils/SampleResponse";
-=======
-import {
   initialResultState,
   calculateFrequencyData,
   calculateActiveUsersData,
@@ -32,12 +22,19 @@
   DefaultDateRangeFormat,
 } from "./utils";
 import {
+  runQuery as runQueryService,
+  getFunnelData,
+} from "../../reducers/coreQuery/services";
+import {
+  QUERY_TYPE_FUNNEL,
   QUERY_TYPE_EVENT,
-  QUERY_TYPE_FUNNEL,
+  QUERY_TYPE_CAMPAIGN,
   QUERY_TYPE_ATTRIBUTION,
-} from "../../utils/constants";
-import { SampleAttributionResponse, CompareAttributionResponse } from "../../utils/SampleResponse";
->>>>>>> ee229dd1
+} from "Utils/constants";
+import {
+  SampleAttributionResponse,
+  CompareAttributionResponse,
+} from "../../utils/SampleResponse";
 import AttributionsResult from "./AttributionsResult";
 import { SHOW_ANALYTICS_RESULT } from "../../reducers/types";
 
@@ -482,38 +479,50 @@
     setQueryOptions(options);
   };
 
-const IconAndTextSwitchQueryType = (queryType) =>{
-    switch (queryType){
-      case QUERY_TYPE_EVENT: return{
-        text:'Analyse Events',
-        icon: 'funnels_cq'
-      };
-      case QUERY_TYPE_FUNNEL: return {
-        text:'Find event funnel for',
-        icon: 'events_dashboard_cq'
-      };
-      case QUERY_TYPE_CAMPAIGN: return {
-        text:'Campaign Analytics',
-        icon: 'funnels_cq'
-      };
-      case QUERY_TYPE_ATTRIBUTION: return {
-        text:'Attributions',
-        icon: 'funnels_cq'
-      };
-      default: return {
-        text:'Templates',
-        icon: 'funnels_cq'
-      };
+  const IconAndTextSwitchQueryType = (queryType) => {
+    switch (queryType) {
+      case QUERY_TYPE_EVENT:
+        return {
+          text: "Analyse Events",
+          icon: "funnels_cq",
+        };
+      case QUERY_TYPE_FUNNEL:
+        return {
+          text: "Find event funnel for",
+          icon: "events_dashboard_cq",
+        };
+      case QUERY_TYPE_CAMPAIGN:
+        return {
+          text: "Campaign Analytics",
+          icon: "funnels_cq",
+        };
+      case QUERY_TYPE_ATTRIBUTION:
+        return {
+          text: "Attributions",
+          icon: "funnels_cq",
+        };
+      default:
+        return {
+          text: "Templates",
+          icon: "funnels_cq",
+        };
     }
-  }
+  };
 
   const title = () => {
     const IconAndText = IconAndTextSwitchQueryType(queryType);
     return (
-      <div className={'flex justify-between items-center'}>
-        <div className={'flex items-center'}>
+      <div className={"flex justify-between items-center"}>
+        <div className={"flex items-center"}>
           <SVG name={IconAndText.icon} size="24px"></SVG>
-          <Text type={'title'} level={4} weight={'bold'} extraClass={'ml-2 m-0'}>{IconAndText.text}</Text>
+          <Text
+            type={"title"}
+            level={4}
+            weight={"bold"}
+            extraClass={"ml-2 m-0"}
+          >
+            {IconAndText.text}
+          </Text>
         </div>
         <div className={"flex justify-end items-center"}>
           <Button size={"large"} type="text">
