import React, { useState, useCallback } from 'react';
import { connect } from 'react-redux';
import FunnelsResultPage from './FunnelsResultPage';
import QueryComposer from '../../components/QueryComposer';
import CoreQueryHome from '../CoreQueryHome';
import { Drawer, Button } from 'antd';
import { SVG, Text } from '../../components/factorsComponents';
import EventsAnalytics from '../EventsAnalytics';
import { runQuery as runQueryService } from '../../reducers/coreQuery/services';
import {
  initialResultState, calculateFrequencyData, calculateActiveUsersData, hasApiFailed, formatApiData, getQuery
} from './utils';

function CoreQuery({ activeProject }) {
  const [drawerVisible, setDrawerVisible] = useState(false);
  const [queryType, setQueryType] = useState('event');
  const [activeKey, setActiveKey] = useState('1');
  const [showResult, setShowResult] = useState(false);
  const [queries, setQueries] = useState([]);
  const [appliedQueries, setAppliedQueries] = useState([]);
  const [appliedBreakdown, setAppliedBreakdown] = useState([]);
  const [resultState, setResultState] = useState(initialResultState);
  const [breakdownTypeData, setBreakdownTypeData] = useState({
    loading: false, error: false, all: null, any: null
  });
  const [breakdownType, setBreakdownType] = useState('each');
  const [queryOptions, setQueryOptions] = useState({
    groupBy: [{
      prop_category: '', // user / event
      property: '', // user/eventproperty
      prop_type: '', // categorical  /numberical
      eventValue: '', // event name (funnel only)
      eventName: '', // eventName $present for global user breakdown
      eventIndex: 0
    }],
    event_analysis_seq: '',
    session_analytics_seq: {
      start: 1,
      end: 2
    },
    date_range: {
      from: '',
      to: ''
    }
  });

  const queryChange = (newEvent, index, changeType = 'add') => {
    const queryupdated = [...queries];
    if (queryupdated[index]) {
      if (changeType === 'add') {
        queryupdated[index] = newEvent;
      } else {
        queryupdated.splice(index, 1);
      }
    } else {
      queryupdated.push(newEvent);
    }
    setQueries(queryupdated);
  };

<<<<<<< HEAD
=======
  const getEventsWithProperties = useCallback(() => {
    const ewps = [];
    queries.forEach(ev => {
      ewps.push({
        na: ev.label,
        pr: []
      });
    });
    return ewps;
  }, [queries]);

  const getQuery = useCallback((activeTab) => {
    const query = {};
    query.cl = queryType === 'event' ? 'events' : 'funnel';
    query.ty = parseInt(activeTab) === 1 ? 'unique_users' : 'events_occurrence';

    // Check date range validity

    // let period = getQueryPeriod(this.state.resultDateRange[0], this.state.timeZone)

    const period = {
      from: queryOptions.date_range.from.utc().unix(),
      to: queryOptions.date_range.to.utc().unix()
    };

    query.fr = period.from;
    query.to = period.to;

    if (activeTab === '2') {
      query.ewp = [
        {
          na: '$session',
          pr: []
        }
      ];
      query.gbt = '';
    } else {
      query.ewp = getEventsWithProperties();
      query.gbt = 'date';
    }

    const groupBy = [...queryOptions.groupBy.filter(elem => elem.prop_category)].sort((a, b) => {
      return a.prop_category >= b.prop_category ? 1 : -1;
    });

    query.gbp = groupBy
      .map(opt => {
        return {
          pr: opt.property,
          en: opt.prop_category,
          pty: opt.prop_type,
          ena: opt.eventName
        };
      });

    if (query.gbp.length) {
      query.ec = 'any_given_event';
    } else {
      query.ec = 'each_given_event';
    }

    query.tz = 'Asia/Kolkata';
    return query;
  }, [getEventsWithProperties, queryType, queryOptions.groupBy]);

>>>>>>> f12933a4
  const closeDrawer = () => {
    setDrawerVisible(false);
  };

  const setExtraOptions = (options) => {
    setQueryOptions(options);
  };

  const updateResultState = useCallback((activeTab, newState) => {
    const idx = parseInt(activeTab);
    setResultState(currState => {
      return currState.map((elem, index) => {
        if (index === idx) {
          return newState;
        }
        return elem;
      });
    });
  }, []);

  const updateAppliedBreakdown = useCallback(() => {
    const newAppliedBreakdown = queryOptions.groupBy.filter(elem => elem.prop_category).sort((a, b) => {
      return a.prop_category >= b.prop_category ? 1 : -1;
    });
    // const newAppliedBreakdown = [
    //   {
    //     prop_category: 'event',
    //     property: 'Browser',
    //     prop_type: 'categorical',
    //     eventValue: 'www.acme.com/pricing',
    //   },
    //   // {
    //   //   prop_category: 'event',
    //   //   property: 'Page Load Time',
    //   //   prop_type: 'numerical',
    //   //   eventValue: 'www.acme.com/solutions',
    //   // },
    //   {
    //     prop_category: 'event',
    //     property: 'Device Type',
    //     prop_type: 'categorical',
    //     eventValue: 'www.acme.com/product',
    //   },
    //   // {
    //   //   prop_category: 'event',
    //   //   property: 'Page Spent Time',
    //   //   prop_type: 'numerical',
    //   //   eventValue: 'www.acme.com/resources',
    //   // }
    // ]
    setAppliedBreakdown(newAppliedBreakdown);
  }, [queryOptions.groupBy]);

  const callRunQueryApiService = useCallback(async (activeProjectId, activeTab) => {
    try {
      const query = getQuery(activeTab, queryType, queryOptions, queries);
      const res = await runQueryService(activeProjectId, [query]);
      if (res.status === 200 && !hasApiFailed(res)) {
        if (activeTab !== '2') {
          const bkDown = queryOptions.groupBy.filter(elem => elem.prop_category);
          updateResultState(activeTab, { loading: false, error: false, data: formatApiData(res.data.result_group[0], bkDown) });
        }
        return res.data;
      } else {
        updateResultState(activeTab, { loading: false, error: true, data: null });
        return null;
      }
    } catch (err) {
      console.log(err);
      updateResultState(activeTab, { loading: false, error: true, data: null });
      return null;
    }
  }, [updateResultState, queryType, queryOptions, queries]);

  const runQuery = useCallback(async (activeTab, refresh = false) => {
    setActiveKey(activeTab);

    if (!refresh) {
      if (resultState[parseInt(activeTab)].data) {
        return false;
      }

      if (activeTab === '2') {
        updateResultState(activeTab, { loading: true, error: false, data: null });

        let activeUsersData = null; let userData = null; let sessionData = null;

        if (resultState[1].data) {
          const res = await callRunQueryApiService(activeProject.id, '2');
          userData = resultState[1].data;
          if (res) {
            sessionData = res.result_group[0];
          }
        } else {
          // combine these two and make one query group to get both session and user data
          const res1 = await callRunQueryApiService(activeProject.id, '1');
          const res2 = await callRunQueryApiService(activeProject.id, '2');
          if (res1 && res2) {
            userData = formatApiData(res1.result_group[0], appliedBreakdown);
            sessionData = res2.result_group[0];
          }
        }

        if (userData && sessionData) {
          activeUsersData = calculateActiveUsersData(userData, sessionData, appliedBreakdown);
        }
        updateResultState(activeTab, { loading: false, error: false, data: activeUsersData });
        return false;
      }

      if (activeTab === '3') {
        let frequencyData = null; let userData = null;
        const eventData = resultState[0].data;

        if (resultState[1].data) {
          userData = resultState[1].data;
        } else {
          updateResultState(activeTab, { loading: true, error: false, data: null });
          const res = await callRunQueryApiService(activeProject.id, '1');
          if (res) {
            userData = formatApiData(res.result_group[0], appliedBreakdown);
          }
        }

        if (userData && eventData) {
          frequencyData = calculateFrequencyData(eventData, userData, appliedBreakdown);
        }

        updateResultState(activeTab, { loading: false, error: false, data: frequencyData });
        return false;
      }
    } else {
      const obj = { loading: false, error: false, data: null };
      updateResultState('1', obj);
      updateResultState('2', obj);
      updateResultState('3', obj);
      setAppliedQueries(queries.map(elem => elem.label));
      updateAppliedBreakdown();
      setBreakdownTypeData({
        loading: false, error: false, all: null, any: null
      });
      setBreakdownType('each');
      closeDrawer();
      setShowResult(true);
    }

    updateResultState(activeTab, { loading: true, error: false, data: null });
    callRunQueryApiService(activeProject.id, activeTab);
  }, [activeProject, resultState, queries, updateResultState, callRunQueryApiService, updateAppliedBreakdown, appliedBreakdown]);

  const handleBreakdownTypeChange = useCallback(async (e) => {
    const key = e.target.value;
    setBreakdownType(key);
    if (key === 'each') {
      return false;
    }
    if (breakdownTypeData[key]) {
      return false;
    } else {
      try {
        setBreakdownTypeData(currState => {
          return { ...currState, loading: true };
        });
        const query = getQuery('1', queryType, queryOptions, queries, key);
        const res = await runQueryService(activeProject.id, [query]);
        if (res.status === 200 && !hasApiFailed(res)) {
          setBreakdownTypeData(currState => {
            return {
              ...currState, loading: false, error: false, [key]: res.data.result_group[0]
            };
          });
        } else {
          setBreakdownTypeData(currState => {
            return { ...currState, loading: false, error: true };
          });
        }
      } catch (err) {
        console.log(err);
        setBreakdownTypeData(currState => {
          return { ...currState, loading: false, error: true };
        });
      }
    }
  }, [activeProject.id, queries, queryOptions, queryType, breakdownTypeData]);

  const title = () => {
    return (
      <div className={'flex justify-between items-center'}>
        <div className={'flex'}>
          <SVG name={queryType === 'funnel' ? 'funnels_cq' : 'events_cq'} size="24px"></SVG>
          <Text type={'title'} level={4} weight={'bold'} extraClass={'ml-2 m-0'}>{queryType === 'funnel' ? 'Find event funnel for' : 'Analyse Events'}</Text>
        </div>
        <div className={'flex justify-end items-center'}>
          <Button type="text"><SVG name="play"></SVG>Help</Button>
          <Button type="text" onClick={() => closeDrawer()}><SVG name="times"></SVG></Button>
        </div>
      </div>
    );
  };

  const eventsMapper = {};
  const reverseEventsMapper = {};

  appliedQueries.forEach((q, index) => {
    eventsMapper[`${q}`] = `event${index + 1}`;
    reverseEventsMapper[`event${index + 1}`] = q;
  });

  let result = (
    <EventsAnalytics
      queries={appliedQueries}
      eventsMapper={eventsMapper}
      reverseEventsMapper={reverseEventsMapper}
      breakdown={appliedBreakdown}
      resultState={resultState}
      setDrawerVisible={setDrawerVisible}
      runQuery={runQuery}
      activeKey={activeKey}
      breakdownType={breakdownType}
      handleBreakdownTypeChange={handleBreakdownTypeChange}
      breakdownTypeData={breakdownTypeData}
      queryType={queryType}
    />
  );

  if (queryType === 'funnel') {
    result = (
      <FunnelsResultPage
        setDrawerVisible={setDrawerVisible}
        queries={['Add to Wishlist', 'Paid', 'Checkout']}
        eventsMapper={eventsMapper}
        reverseEventsMapper={reverseEventsMapper}
      />
    );
  }

  return (
    <>
      <Drawer
        title={title()}
        placement="left"
        closable={false}
        visible={drawerVisible}
        onClose={closeDrawer}
        getContainer={false}
        width={'600px'}
        className={'fa-drawer'}
      >

        <QueryComposer
          queries={queries}
          runQuery={runQuery}
          eventChange={queryChange}
          queryType={queryType}
          queryOptions={queryOptions}
          setQueryOptions={setExtraOptions}
        />
      </Drawer>

      {showResult ? (
        <>
          {result}
        </>

      ) : (
          <CoreQueryHome setQueryType={setQueryType} setDrawerVisible={setDrawerVisible} />
      )}

    </>
  );
}

const mapStateToProps = (state) => ({
  activeProject: state.global.active_project
});

export default connect(mapStateToProps)(CoreQuery);<|MERGE_RESOLUTION|>--- conflicted
+++ resolved
@@ -58,74 +58,6 @@
     setQueries(queryupdated);
   };
 
-<<<<<<< HEAD
-=======
-  const getEventsWithProperties = useCallback(() => {
-    const ewps = [];
-    queries.forEach(ev => {
-      ewps.push({
-        na: ev.label,
-        pr: []
-      });
-    });
-    return ewps;
-  }, [queries]);
-
-  const getQuery = useCallback((activeTab) => {
-    const query = {};
-    query.cl = queryType === 'event' ? 'events' : 'funnel';
-    query.ty = parseInt(activeTab) === 1 ? 'unique_users' : 'events_occurrence';
-
-    // Check date range validity
-
-    // let period = getQueryPeriod(this.state.resultDateRange[0], this.state.timeZone)
-
-    const period = {
-      from: queryOptions.date_range.from.utc().unix(),
-      to: queryOptions.date_range.to.utc().unix()
-    };
-
-    query.fr = period.from;
-    query.to = period.to;
-
-    if (activeTab === '2') {
-      query.ewp = [
-        {
-          na: '$session',
-          pr: []
-        }
-      ];
-      query.gbt = '';
-    } else {
-      query.ewp = getEventsWithProperties();
-      query.gbt = 'date';
-    }
-
-    const groupBy = [...queryOptions.groupBy.filter(elem => elem.prop_category)].sort((a, b) => {
-      return a.prop_category >= b.prop_category ? 1 : -1;
-    });
-
-    query.gbp = groupBy
-      .map(opt => {
-        return {
-          pr: opt.property,
-          en: opt.prop_category,
-          pty: opt.prop_type,
-          ena: opt.eventName
-        };
-      });
-
-    if (query.gbp.length) {
-      query.ec = 'any_given_event';
-    } else {
-      query.ec = 'each_given_event';
-    }
-
-    query.tz = 'Asia/Kolkata';
-    return query;
-  }, [getEventsWithProperties, queryType, queryOptions.groupBy]);
-
->>>>>>> f12933a4
   const closeDrawer = () => {
     setDrawerVisible(false);
   };
