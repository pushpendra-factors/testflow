--- conflicted
+++ resolved
@@ -8,35 +8,22 @@
 import { SVG, Text } from '../../components/factorsComponents';
 import EventsAnalytics from '../EventsAnalytics';
 
-import {runQuery as runQueryService} from '../../reducers/coreQuery/services';
-
-
-const COND_ANY_GIVEN_EVENT = 'any_given_event'; 
+import { runQuery as runQueryService } from '../../reducers/coreQuery/services';
+
+
+const COND_ANY_GIVEN_EVENT = 'any_given_event';
 const TYPE_EVENT_OCCURRENCE = 'events_occurrence';
 const TYPE_UNIQUE_USERS = 'unique_users';
 
-function CoreQuery({activeProject}) {
+function CoreQuery({ activeProject }) {
   const [drawerVisible, setDrawerVisible] = useState(false);
   const [queryType, setQueryType] = useState('event');
-<<<<<<< HEAD
   const [showResult, setShowResult] = useState(false);
   const [queries, setQueries] = useState([]);
-
-  // result state = none | loading | success | error
+  const [breakdown, setBreakdown] = useState([]);
   const [resultState, setResultState] = useState('none');
-
   const [queryResult, setQueryResult] = useState({})
 
-=======
-  // const [showResult, setShowResult] = useState(false);
-  const [showResult, setShowResult] = useState(true);
-  // const [queries, setQueries] = useState([]);
-  // const [queries, setQueries] = useState(["www.cars24.com/buy-used-cars", 'www.cars24.com/buy-used-car', 'www.cars24.com/account/appointments']);
-  const [queries, setQueries] = useState(["$session"]);
-  const [breakdown, setBreakdown] = useState(['$city']);
-  // const [breakdown, setBreakdown] = useState([]);
-  // const [queries, setQueries] = useState(['Paid', 'Add to Wishlist', 'Checkout'])
->>>>>>> 3677da89
 
   const queryChange = (newEvent, index, changeType = 'add') => {
     const queryupdated = [...queries];
@@ -65,18 +52,18 @@
   }
 
 
-  const getQuery = (presentation, toSave=false) => {
+  const getQuery = (presentation, toSave = false) => {
     let query = {};
-    query.cl = queryType === 'event'? 'insights' : 'funnel';
+    query.cl = queryType === 'event' ? 'insights' : 'funnel';
     query.ty = 'events_occurrence';
     query.ec = 'any_given_event';
     // event_occurrence supports only any_given_event.
     if (query.ty == TYPE_EVENT_OCCURRENCE) {
       query.ec = COND_ANY_GIVEN_EVENT;
     }
-    
+
     // Check date range validity
-    
+
     // let period = getQueryPeriod(this.state.resultDateRange[0], this.state.timeZone)
 
     const period = {
@@ -84,8 +71,8 @@
       to: 1601404199
     }
 
-    query.fr=period.from
-    query.to=period.to
+    query.fr = period.from
+    query.to = period.to
     query.ewp = getEventsWithProperties(queries);
 
     query.gbp = [];
@@ -115,18 +102,20 @@
     //   getGroupByTimestampType(query.fr, query.to) : '';
 
     query.tz = "Asia/Kolkata";
-    
+
     // query.sse = sessionStartEvent.value
     // query.see = sessionEndEvent.value
-  
+
     return query
   }
 
   const runQuery = () => {
     const query = getQuery();
     setResultState('loading');
+    setShowResult(true);
+    closeDrawer();
     runQueryService(activeProject.id, query).then(res => {
-      if(res.status === 200) {
+      if (res.status === 200) {
         setQueryResult(res.data);
         setResultState('success');
         setShowResult(true);
@@ -135,9 +124,9 @@
         setResultError()
       }
     }, err => {
-        setResultError();
+      setResultError();
     })
-    
+
   };
 
   const setResultError = () => {
@@ -197,7 +186,7 @@
 
   return (
     <>
-      {/* <Drawer
+      <Drawer
         title={title()}
         placement="left"
         closable={false}
@@ -214,7 +203,7 @@
           eventChange={queryChange}
           queryType={queryType}
         />
-      </Drawer> */}
+      </Drawer>
 
       {showResult ? (
         <>
