--- conflicted
+++ resolved
@@ -1905,19 +1905,6 @@
             </div>
           ) : null}
 
-<<<<<<< HEAD
-        
-
-
-        {!showResult && resultState.loading ? (<PageSuspenseLoader />) : null}
-
-        {!showResult && drawerVisible && checkIfnewComposer()
-        
-           ? renderCreateQFlow() 
-          : !showResult && !resultState.loading && (
-              <CoreQueryHome
-                setQueryType={setQueryType}
-=======
           {!showResult && resultState.loading ? <PageSuspenseLoader /> : null}
 
           {!showResult && drawerVisible && checkIfnewComposer()
@@ -1974,7 +1961,6 @@
               <AnalysisResultsPage
                 queryType={queryType}
                 resultState={resultState}
->>>>>>> 712b444e
                 setDrawerVisible={closeResultPage}
                 requestQuery={requestQuery}
                 queries={appliedQueries}
