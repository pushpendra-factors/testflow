--- conflicted
+++ resolved
@@ -1,11 +1,9 @@
 import React, { useState } from 'react';
-import Header from './header';
 import FunnelsResultPage from './FunnelsResultPage';
 import QueryComposer from '../../components/QueryComposer';
 import CoreQueryHome from '../CoreQueryHome';
-import { Drawer, Button, Collapse, Select, Popover } from 'antd';
+import { Drawer, Button } from 'antd';
 import { SVG, Text } from '../../components/factorsComponents';
-import styles from './index.module.scss';
 import EventsAnalytics from '../EventsAnalytics';
 
 function CoreQuery() {
@@ -85,11 +83,6 @@
                 />
             </Drawer>
 
-<<<<<<< HEAD
-            {
-                showResult ? (<ResultsPage setDrawerVisible={setDrawerVisible} queries={queries.map(elem => elem.label)} />) : (<CoreQueryHome setQueryType={setQueryType} setDrawerVisible={setDrawerVisible} />)
-            }
-=======
             {showResult ? (
                 <>
                     {result}
@@ -98,7 +91,6 @@
             ) : (
                     <CoreQueryHome setDrawerVisible={setDrawerVisible} />
                 )}
->>>>>>> d0e61f50
 
         </>
     )
