--- conflicted
+++ resolved
@@ -5,14 +5,9 @@
 import { ErrorBoundary } from 'react-error-boundary';
 import { fetchTemplateConfig, fetchTemplateInsights } from 'Reducers/templates';
 import { connect } from 'react-redux';
-<<<<<<< HEAD
-import FaDatepicker from 'Components/FaDatepicker';
-import moment from 'moment';
+import FaDatepicker from 'Components/FaDatepicker'; 
 import styles from './index.module.scss';
-=======
-import MomentTz from 'Components/MomentTz';
-import FaDatepicker from 'Components/FaDatepicker'; 
->>>>>>> da83dd29
+import MomentTz from 'Components/MomentTz'; 
 
 const { TabPane } = Tabs;
 
@@ -240,7 +235,7 @@
         percentage_change: 10,
         absolute_change: 0,
       },
-      time_zone: 'Asia/Kolkata' 
+      time_zone: localStorage.getItem('project_timeZone') || 'Asia/Kolkata'
     }
     fetchTemplateInsights(activeProject.id, queryData).then(() => {
       setLoading(false);
