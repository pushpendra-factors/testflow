--- conflicted
+++ resolved
@@ -1,10 +1,6 @@
-<<<<<<< HEAD
 import moment from 'moment';
 
-export const initialResultState = [1, 2, 3, 4].map(_ => {
-=======
 export const initialResultState = [1, 2, 3, 4].map(() => {
->>>>>>> c94ddd1f
   return { loading: false, error: false, data: null };
 });
 
@@ -36,7 +32,6 @@
 };
 
 export const calculateFrequencyDataForBreakdown = (eventData, userData) => {
-<<<<<<< HEAD
   const rows = userData.rows.map(userObj => {
     const eventIdx = getEventIdx(eventData.rows, userObj);
     const eventObj = eventData.rows[eventIdx];
@@ -46,15 +41,6 @@
       eVal = eVal % 1 !== 0 ? parseFloat(eVal.toFixed(2)) : eVal;
     }
     return [...userObj.slice(0, userObj.length - 1), eVal];
-=======
-  const rows = eventData.result_group[0].rows.map((elem, index) => {
-    const eventVals = elem.slice(elem.length - 1).map((e) => {
-      if (!e) return e;
-      const eVal = e / userData.result_group[0].rows[index][elem.length - 1];
-      return eVal % 1 !== 0 ? parseFloat(eVal.toFixed(2)) : eVal;
-    });
-    return [...elem.slice(0, elem.length - 1), ...eventVals];
->>>>>>> c94ddd1f
   });
   const result = { ...userData, rows };
   return result;
