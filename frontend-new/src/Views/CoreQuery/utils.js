--- conflicted
+++ resolved
@@ -525,20 +525,12 @@
               category === 'channels' || category === 'custom_channels'
                 ? ''
                 : fil?.extra
-<<<<<<< HEAD
-                ? fil?.extra[3] === 'propMap'
-=======
                 ? fil?.extra[3] == 'propMap'
->>>>>>> 531f4e3b
                   ? ''
                   : fil?.extra[3]
                 : 'event',
             objTy:
-<<<<<<< HEAD
-              fil?.extra[3] === 'propMap'
-=======
               fil?.extra[3] == 'propMap'
->>>>>>> 531f4e3b
                 ? ''
                 : category === 'channels' || category === 'custom_channels'
                 ? fil?.extra
@@ -546,11 +538,7 @@
                   : 'event'
                 : '',
             va: fil.props[1] === 'datetime' ? formatFilterDate(val) : val,
-<<<<<<< HEAD
-            isPrMa: fil?.extra[3] === 'propMap' ? true : false
-=======
             isPrMa: fil?.extra[3] == 'propMap' ? true : false
->>>>>>> 531f4e3b
           });
         });
       } else {
@@ -564,20 +552,12 @@
             category === 'channels' || category === 'custom_channels'
               ? ''
               : fil?.extra
-<<<<<<< HEAD
-              ? fil?.extra[3] === 'propMap'
-=======
               ? fil?.extra[3] == 'propMap'
->>>>>>> 531f4e3b
                 ? ''
                 : fil?.extra[3]
               : 'event',
           objTy:
-<<<<<<< HEAD
-            fil?.extra[3] === 'propMap'
-=======
             fil?.extra[3] == 'propMap'
->>>>>>> 531f4e3b
               ? ''
               : category === 'channels' || category === 'custom_channels'
               ? fil?.extra
@@ -588,11 +568,7 @@
             fil.props[1] === 'datetime'
               ? formatFilterDate(fil.values)
               : fil.values,
-<<<<<<< HEAD
-          isPrMa: fil?.extra[3] === 'propMap' ? true : false
-=======
           isPrMa: fil?.extra[3] == 'propMap' ? true : false
->>>>>>> 531f4e3b
         });
       }
     } else {
@@ -609,20 +585,12 @@
               category === 'channels' || category === 'custom_channels'
                 ? ''
                 : fil?.extra
-<<<<<<< HEAD
-                ? fil?.extra[3] === 'propMap'
-=======
                 ? fil?.extra[3] == 'propMap'
->>>>>>> 531f4e3b
                   ? ''
                   : fil?.extra[3]
                 : 'event',
             objTy:
-<<<<<<< HEAD
-              fil?.extra[3] === 'propMap'
-=======
               fil?.extra[3] == 'propMap'
->>>>>>> 531f4e3b
                 ? ''
                 : category === 'channels' || category === 'custom_channels'
                 ? fil?.extra
@@ -630,11 +598,7 @@
                   : 'event'
                 : '',
             va: fil.props[1] === 'datetime' ? formatFilterDate(val) : val,
-<<<<<<< HEAD
-            isPrMa: fil?.extra[3] === 'propMap' ? true : false
-=======
             isPrMa: fil?.extra[3] == 'propMap' ? true : false
->>>>>>> 531f4e3b
           });
         });
       } else {
@@ -651,19 +615,11 @@
               ? fil?.extra[3]
               : 'event',
           objTy:
-<<<<<<< HEAD
-            fil?.extra[3] === 'propMap'
-              ? ''
-              : category === 'channels' || category === 'custom_channels'
-              ? fil?.extra
-                ? fil?.extra[3] === 'propMap'
-=======
             fil?.extra[3] == 'propMap'
               ? ''
               : category === 'channels' || category === 'custom_channels'
               ? fil?.extra
                 ? fil?.extra[3] == 'propMap'
->>>>>>> 531f4e3b
                   ? ''
                   : fil?.extra[3]
                 : 'event'
@@ -672,11 +628,7 @@
             fil.props[1] === 'datetime'
               ? formatFilterDate(fil.values)
               : fil.values,
-<<<<<<< HEAD
-          isPrMa: fil?.extra[3] === 'propMap' ? true : false
-=======
           isPrMa: fil?.extra[3] == 'propMap' ? true : false
->>>>>>> 531f4e3b
         });
       }
       fil = filtersGr[1];
@@ -692,20 +644,12 @@
               category === 'channels' || category === 'custom_channels'
                 ? ''
                 : fil?.extra
-<<<<<<< HEAD
-                ? fil?.extra[3] === 'propMap'
-=======
                 ? fil?.extra[3] == 'propMap'
->>>>>>> 531f4e3b
                   ? ''
                   : fil?.extra[3]
                 : 'event',
             objTy:
-<<<<<<< HEAD
-              fil?.extra[3] === 'propMap'
-=======
               fil?.extra[3] == 'propMap'
->>>>>>> 531f4e3b
                 ? ''
                 : category === 'channels' || category === 'custom_channels'
                 ? fil?.extra
@@ -713,11 +657,7 @@
                   : 'event'
                 : '',
             va: fil.props[1] === 'datetime' ? formatFilterDate(val) : val,
-<<<<<<< HEAD
-            isPrMa: fil?.extra[3] === 'propMap' ? true : false
-=======
             isPrMa: fil?.extra[3] == 'propMap' ? true : false
->>>>>>> 531f4e3b
           });
         });
       } else {
@@ -731,20 +671,12 @@
             category === 'channels' || category === 'custom_channels'
               ? ''
               : fil?.extra
-<<<<<<< HEAD
-              ? fil?.extra[3] === 'propMap'
-=======
               ? fil?.extra[3] == 'propMap'
->>>>>>> 531f4e3b
                 ? ''
                 : fil?.extra[3]
               : 'event',
           objTy:
-<<<<<<< HEAD
-            fil?.extra[3] === 'propMap'
-=======
             fil?.extra[3] == 'propMap'
->>>>>>> 531f4e3b
               ? ''
               : category === 'channels' || category === 'custom_channels'
               ? fil?.extra
@@ -755,11 +687,7 @@
             fil.props[1] === 'datetime'
               ? formatFilterDate(fil.values)
               : fil.values,
-<<<<<<< HEAD
-          isPrMa: fil?.extra[3] === 'propMap' ? true : false
-=======
           isPrMa: fil?.extra[3] == 'propMap' ? true : false
->>>>>>> 531f4e3b
         });
       }
     }
@@ -779,29 +707,17 @@
         en:
           category === 'channels' || category === 'custom_channels'
             ? ''
-<<<<<<< HEAD
-            : opt.prop_category === 'propMap'
-=======
             : opt.prop_category == 'propMap'
->>>>>>> 531f4e3b
             ? ''
             : opt.prop_category,
         objTy:
           category === 'channels' || category === 'custom_channels'
-<<<<<<< HEAD
-            ? opt.prop_category === 'propMap'
-=======
             ? opt.prop_category == 'propMap'
->>>>>>> 531f4e3b
               ? ''
               : opt.prop_category
             : '',
         dpNa: opt?.display_name ? opt?.display_name : '',
-<<<<<<< HEAD
-        isPrMa: opt.prop_category === 'propMap' ? true : false
-=======
         isPrMa: opt.prop_category == 'propMap' ? true : false
->>>>>>> 531f4e3b
       };
     } else {
       appGbp = {
@@ -811,29 +727,17 @@
         en:
           category === 'channels' || category === 'custom_channels'
             ? ''
-<<<<<<< HEAD
-            : opt.prop_category === 'propMap'
-=======
             : opt.prop_category == 'propMap'
->>>>>>> 531f4e3b
             ? ''
             : opt.prop_category,
         objTy:
           category === 'channels' || category === 'custom_channels'
-<<<<<<< HEAD
-            ? opt.prop_category === 'propMap'
-=======
             ? opt.prop_category == 'propMap'
->>>>>>> 531f4e3b
               ? ''
               : opt.prop_category
             : '',
         dpNa: opt?.display_name ? opt?.display_name : '',
-<<<<<<< HEAD
-        isPrMa: opt.prop_category === 'propMap' ? true : false
-=======
         isPrMa: opt.prop_category == 'propMap' ? true : false
->>>>>>> 531f4e3b
       };
     }
     if (opt.prop_type === 'datetime') {
