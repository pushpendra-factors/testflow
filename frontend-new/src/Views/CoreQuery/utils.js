--- conflicted
+++ resolved
@@ -135,11 +135,7 @@
       };
     }
     if (opt.prop_type === "datetime") {
-<<<<<<< HEAD
-      opt.gbty ? (appGbp["grn"] = opt.grn) : (appGbp["grn"] = "day");
-=======
       opt.grn ? appGbp['grn'] = opt.grn: appGbp['grn'] = "day";
->>>>>>> 7e6a382b
     }
     if (opt.prop_type === "numerical") {
       opt.gbty ? (appGbp["gbty"] = opt.gbty) : (appGbp["gbty"] = "");
@@ -205,7 +201,7 @@
       };
     }
     if (opt.prop_type === "datetime") {
-      opt.gbty ? (gbpReq["grn"] = opt.grn) : (gbpReq["grn"] = "day");
+      opt.grn ? appGbp['grn'] = opt.grn: appGbp['grn'] = "day";
     }
     if (opt.prop_type === "numerical") {
       opt.gbty ? (gbpReq["gbty"] = opt.gbty) : (gbpReq["gbty"] = "");
@@ -238,43 +234,6 @@
       { ...query, ty: TYPE_UNIQUE_USERS },
       { ...query, ty: TYPE_UNIQUE_USERS, gbt: "" },
     ];
-<<<<<<< HEAD
-=======
-    query.gbt = "";
-  } else {
-    query.ewp = getEventsWithProperties(queries);
-    query.gbt = breakdownType === "each" ? dateRange.frequency || "date" : "";
-
-    const appliedGroupBy = [...groupBy.event, ...groupBy.global];
-    console.log(appliedGroupBy)
-    query.gbp = appliedGroupBy.map((opt) => {
-      let gbpReq = {};
-      if (opt.eventIndex) {
-        gbpReq = {
-          pr: opt.property,
-          en: opt.prop_category,
-          pty: opt.prop_type,
-          ena: opt.eventName,
-          eni: opt.eventIndex,
-        };
-      } else {
-        gbpReq = {
-          pr: opt.property,
-          en: opt.prop_category,
-          pty: opt.prop_type,
-          ena: opt.eventName,
-        };
-      }
-      if (opt.prop_type === "datetime") {
-        opt.grn ? gbpReq['grn'] = opt.grn: gbpReq['grn'] = "day";
-      }
-      if (opt.prop_type === "numerical") {
-        opt.gbty ? gbpReq['gbty'] = opt.gbty:   gbpReq['gbty'] = '';
-      }
-      console.log(gbpReq);
-      return gbpReq;
-    });
->>>>>>> 7e6a382b
   }
   if (user_type === ANY_USER_TYPE || user_type === ALL_USER_TYPE) {
     return [query];
