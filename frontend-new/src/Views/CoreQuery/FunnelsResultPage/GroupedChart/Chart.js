/* eslint-disable */
import React, { useRef, useCallback, useEffect } from "react";
import c3 from "c3";
import * as d3 from "d3";
import styles from "./index.module.scss";
import { checkForWindowSizeChange } from "../utils";
import {
  calculatePercentage,
  generateColors,
} from "../../../../utils/dataFormatter";
import { REPORT_SECTION, DASHBOARD_WIDGET_SECTION } from "../../../../utils/constants";
import DashboardWidgetLegends from "../../../../components/DashboardWidgetLegends";

function Chart({
  eventsData,
  groups,
  chartData,
  title = "chart",
  isWidgetModal,
  arrayMapper,
  height: widgetHeight,
  section,
  cardSize,
}) {
  const appliedColors = generateColors(chartData.length);
  const chartColors = {};
  chartData.forEach((elem, index) => {
    chartColors[elem[0]] = appliedColors[index];
  });

  const chartRef = useRef(null);

  const getElemId = (key) => {
    if (!isWidgetModal) {
      return key;
    } else {
      return `modal-${key}`;
    }
  };

  const showConverionRates = useCallback(() => {
    const yGridLines = d3
      .select(chartRef.current)
      .select("g.c3-ygrids")
      .selectAll("line")
      .nodes();
    let top, secondTop, height;
    const topGridLine = yGridLines[yGridLines.length - 1];
    const secondTopGridLine = yGridLines[yGridLines.length - 2];
    top = topGridLine.getBoundingClientRect().y;
    secondTop = secondTopGridLine.getBoundingClientRect().y;
    height = secondTop - top;
    const scrollTop =
      window.pageYOffset !== undefined
        ? window.pageYOffset
        : (
            document.documentElement ||
            document.body.parentNode ||
            document.body
          ).scrollTop;

    groups.forEach((elem) => {
      document.getElementById(
        getElemId(`${title}-conversion-text-${elem.name}`)
      ).style.top = `${top + scrollTop}px`;
      document.getElementById(
        getElemId(`${title}-conversion-text-${elem.name}`)
      ).style.height = `${height}px`;
    });

    d3.select(chartRef.current)
      .select("g.c3-axis-x")
      .selectAll("g.tick")
      .nodes()
      .forEach((elem, index) => {
        const position = elem.getBoundingClientRect();
        document.getElementById(
          getElemId(`${title}-conversion-text-${groups[index].name}`)
        ).style.left = `${position.x}px`;
        const width =
          document
            .getElementById(getElemId(`${title}-${groups[index].name}`))
            .getBoundingClientRect().x - position.x;
        document.getElementById(
          getElemId(`${title}-conversion-text-${groups[index].name}`)
        ).style.width = `${width}px`;
      });
  }, [groups]);

  const showVerticalGridLines = useCallback(() => {
    const yGridLines = d3
      .select(chartRef.current)
      .select("g.c3-ygrids")
      .selectAll("line")
      .nodes();
    let top, bottom, height;
    const topGridLine = yGridLines[yGridLines.length - 1];
    top = topGridLine.getBoundingClientRect().y;
    const bottomGridLine = yGridLines[0];
    bottom = bottomGridLine.getBoundingClientRect().y;
    height = bottom - top;
    const lastBarClassNmae = eventsData[eventsData.length - 1].name
      .split(" ")
      .join("-"); // this is an issue if someone disables the last legend item. Will figure out something for this.
    const scrollTop =
      window.pageYOffset !== undefined
        ? window.pageYOffset
        : (
            document.documentElement ||
            document.body.parentNode ||
            document.body
          ).scrollTop;
    d3.select(chartRef.current)
      .select(`g.c3-shapes-${lastBarClassNmae}`)
      .selectAll("path")
      .nodes()
      .forEach((elem, index) => {
        const position = elem.getBoundingClientRect();
        const verticalLine = document.getElementById(
          getElemId(`${title}-${groups[index].name}`)
        );
        verticalLine.style.left = `${position.x + position.width - 1}px`;
        verticalLine.style.height = `${height}px`;
        verticalLine.style.top = `${top + scrollTop}px`;
      });
  }, [groups, eventsData]);

  const drawChart = useCallback(() => {
    const chart = c3.generate({
      size: {
        height: widgetHeight || 300,
      },
      padding: {
        left: 40,
        bottom: 16,
      },
      bindto: chartRef.current,
      data: {
        columns: chartData,
        type: "bar",
        colors: chartColors,
        onmouseover: (elemData) => {
          // blur all the bars
          d3.select(chartRef.current)
            .selectAll(".c3-shapes")
            .selectAll("path")
            .style("opacity", "0.3");

          let id = elemData.name;
          if (!id) id = elemData.id;

          const searchedClass = `c3-target-${id.split(" ").join("-")}`;
          let hoveredIndex;

          // style previous bar

          const bars = d3
            .select(chartRef.current)
            .selectAll(".c3-chart-bar.c3-target")
            .nodes();

          bars.forEach((node, index) => {
            if (
              node.getAttribute("class").split(" ").indexOf(searchedClass) > -1
            ) {
              hoveredIndex = index;
            }
          });

          if (hoveredIndex !== 0) {
            d3.select(bars[hoveredIndex - 1])
              .select(`.c3-shape-${elemData.index}`)
              .style("opacity", 1);
          }

          // style hovered bar
          d3.select(chartRef.current)
            .selectAll(`.c3-shapes-${id.split(" ").join("-")}`)
            .selectAll("path")
            .nodes()
            .forEach((node, index) => {
              if (index === elemData.index) {
                d3.select(node).style("opacity", 1);
              } else {
                d3.select(node).style("opacity", 0.3);
              }
            });
        },
        onmouseout: () => {
          d3.select(chartRef.current)
            .selectAll(".c3-shapes")
            .selectAll("path")
            .style("opacity", "1");
        },
      },
      onrendered: () => {
        d3.select(chartRef.current)
          .select(".c3-axis.c3-axis-x")
          .selectAll(".tick")
          .select("tspan")
          .attr("dy", "16px");
      },
      legend: {
        show: false,
      },
      transition: {
        duration: 1000,
      },
      bar: {
        space: 0.05,
        width: {
          ratio: 0.7,
        },
      },
      axis: {
        x: {
          type: "category",
          tick: {
            multiline: true,
            multilineMax: 3,
          },
          categories: groups
            .filter((elem) => elem.is_visible)
            .map((elem) => elem.name),
        },
        y: {
          max: 100,
          tick: {
            values: [0, 20, 40, 60, 80, 100],
            format: (d) => {
              if (d) {
                return d + "%";
              } else {
                return d;
              }
            },
          },
        },
      },
      tooltip: {
        grouped: false,

        position: (d) => {
          const bars = d3
            .select(chartRef.current)
            .select(`.c3-bars.c3-bars-${d[0].id.split(" ").join("-")}`)
            .selectAll("path")
            .nodes();
          const nodePosition = d3
            .select(bars[d[0].index])
            .node()
            .getBoundingClientRect();
          let left = nodePosition.x + nodePosition.width / 2;
          // if user is hovering over the last bar
          if (left + 200 >= document.documentElement.clientWidth) {
            left = nodePosition.x + nodePosition.width / 2 - 200;
          }

          const top = nodePosition.y;
          const toolTipHeight = d3
            .select(".toolTip")
            .node()
            .getBoundingClientRect().height;

          return { top: top - toolTipHeight + 5, left };
        },

        contents: (d) => {
          const group = groups[d[0].index].name;
          const eventIndex = eventsData.findIndex(
            (elem) => elem.name === d[0].id
          );
          const event = eventsData.find((elem) => elem.name === d[0].id);
          const eventWeightage = calculatePercentage(
            event.data[group],
            eventsData[0].data[group]
          );
          let eventsOutput;
          if (!eventIndex) {
            eventsOutput = `
                                <div class="flex justify-between mt-2">
                                    <div class="font-semibold leading-4" style="color:${
                                      chartColors[event.name]
                                    }">Event ${event.index}</div>
                                    <div class="leading-4"><span class="font-semibold">${
<<<<<<< HEAD
                                      event.data[group]
=======
                                        group === "Overall" ? event.data["$no_group"] : event.data[group]
>>>>>>> 7e6a382b
                                    }</span> (${eventWeightage}%)</div>
                                </div>
                            `;
          } else {
            const prevEvent = eventsData[eventIndex - 1];
            const prevEventWeightage = calculatePercentage(
              prevEvent.data[group],
              eventsData[0].data[group]
            );
            const difference = calculatePercentage(
              prevEvent.data[group] - event.data[group],
              prevEvent.data[group]
            );
            eventsOutput = `
                                <div class="my-2">
                                    <div class="flex justify-between">
                                        <div class="font-semibold leading-4" style="color:${
                                          chartColors[prevEvent.name]
                                        }">Event ${prevEvent.index}</div>
                                        <div class="leading-4"><span class="font-semibold">${
<<<<<<< HEAD
                                          prevEvent.data[group]
=======
                                            group === "Overall" ? prevEvent.data["$no_group"] : prevEvent.data[group]
>>>>>>> 7e6a382b
                                        }</span> (${prevEventWeightage}%)</div>
                                    </div>
                                    <div class="flex justify-between mt-2">
                                        <div class="font-semibold leading-4" style="color:${
                                          chartColors[event.name]
                                        }">Event ${event.index}</div>
                                        <div class="leading-4"><span class="font-semibold">${
<<<<<<< HEAD
                                          event.data[group]
=======
                                            group === "Overall" ? event.data["$no_group"] : event.data[group]
>>>>>>> 7e6a382b
                                        }</span> (${eventWeightage}%)</div>
                                    </div>
                                </div>
                                <hr />
                                <div class="mt-3 flex">
                                    <div class="mr-2">
                                        <svg width="17" height="17" viewBox="0 0 17 17" fill="none" xmlns="http://www.w3.org/2000/svg">
                                            <path fillRule="evenodd" clipRule="evenodd" d="M1.87727 0.574039C1.61198 0.0896421 1.00424 -0.08798 0.51984 0.177309C0.0354429 0.442598 -0.142179 1.05034 0.12311 1.53473L4.5343 9.58922C4.79208 10.0599 5.37545 10.2432 5.85612 10.0045L9.15537 8.36627L12.3311 13.4015L10.5548 14.4155C10.1709 14.6347 10.2394 15.2077 10.6641 15.3302L14.6511 16.4801C14.9164 16.5566 15.1935 16.4035 15.27 16.1382L16.4529 12.037C16.5773 11.6057 16.1144 11.2417 15.7246 11.4642L14.0697 12.409L10.3653 6.53552C10.0916 6.10167 9.53412 5.94521 9.07471 6.17333L5.82702 7.78599L1.87727 0.574039Z" fill="#8692A3"/>
                                        </svg>
                                    </div>
                                    <div>${difference}% drop from ${
              prevEvent.index
            }-${event.index}</div>
                                </div>
                            `;
          }
          return `
                            <div class="toolTip">
                                <div style="font-size:14px;color:#08172B;" class="font-semibold leading-5">${group}</div>
                                <div class="mb-2">${
                                  groups[d[0].index].conversion_rate
                                } Overall Conversion</div>
                                <hr />
                                ${eventsOutput}
                            </div>
                        `;
        },
      },
      grid: {
        y: {
          show: true,
        },
      },
    });
    if (section === REPORT_SECTION) {
      d3.select(chartRef.current)
        .insert("div", ".chart")
        .attr("class", "legend flex flex-wrap justify-center items-center")
        .selectAll("span")
        .data(Object.values(arrayMapper.map((elem) => elem.mapper)))
        .enter()
        .append("span")
        .attr("data-id", function (id) {
          return id;
        })
        .html(function (id) {
          return `<div class="flex items-center cursor-pointer"><div style="background-color: ${chart.color(
            id
          )};width:16px;height:16px;border-radius:8px"></div>
      <div class="px-2">${
        arrayMapper.find((elem) => elem.mapper === id).eventName
      }</div></div>`;
        })
        // .each(function (id) {
        //   d3.select(this).style('background-color', chart.color(id));
        // })
        .on("mouseover", function (id) {
          chart.focus(id);
        })
        .on("mouseout", function (id) {
          chart.revert();
        })
        .on("click", function (id) {
          chart.toggle(id);
        });
    }
  }, [chartColors, chartData, eventsData, groups, section]);

  const displayChart = useCallback(() => {
    drawChart();
    showVerticalGridLines();
    showConverionRates();
  }, [drawChart, showVerticalGridLines, showConverionRates]);

  useEffect(() => {
    window.addEventListener(
      "resize",
      () => checkForWindowSizeChange(displayChart),
      false
    );
    return () => {
      window.removeEventListener(
        "resize",
        () => checkForWindowSizeChange(displayChart),
        false
      );
    };
  }, [displayChart]);

  useEffect(() => {
    displayChart();
  }, [displayChart]);

  return (
    <div className="grouped-chart">
      {groups.map((elem) => {
        return (
          <div
            className={`absolute border-l border-solid ${styles.verticalGridLines}`}
            key={elem.name}
            id={getElemId(`${title}-${elem.name}`)}
          ></div>
        );
      })}
      {groups.map((elem) => {
        return (
          <div
            key={elem.name}
            id={getElemId(`${title}-conversion-text-${elem.name}`)}
            className="absolute z-10 leading-5 text-base flex justify-end pr-1"
          >
            <div style={{ fontSize: "14px" }} className={styles.conversionText}>
              <div className="font-semibold flex justify-end">
                {elem.conversion_rate}
              </div>
              <div>Conversion</div>
            </div>
          </div>
        );
      })}
      {section === DASHBOARD_WIDGET_SECTION ? (
        <DashboardWidgetLegends
          parentClassName="flex justify-center py-3"
          arrayMapper={arrayMapper}
          cardSize={cardSize}
          colors={chartColors}
          legends={arrayMapper.map((elem) => elem.eventName)}
        />
      ) : null}
      <div className={styles.groupedChart} ref={chartRef} />
    </div>
  );
}

export default React.memo(Chart);<|MERGE_RESOLUTION|>--- conflicted
+++ resolved
@@ -283,11 +283,7 @@
                                       chartColors[event.name]
                                     }">Event ${event.index}</div>
                                     <div class="leading-4"><span class="font-semibold">${
-<<<<<<< HEAD
-                                      event.data[group]
-=======
                                         group === "Overall" ? event.data["$no_group"] : event.data[group]
->>>>>>> 7e6a382b
                                     }</span> (${eventWeightage}%)</div>
                                 </div>
                             `;
@@ -308,11 +304,7 @@
                                           chartColors[prevEvent.name]
                                         }">Event ${prevEvent.index}</div>
                                         <div class="leading-4"><span class="font-semibold">${
-<<<<<<< HEAD
-                                          prevEvent.data[group]
-=======
                                             group === "Overall" ? prevEvent.data["$no_group"] : prevEvent.data[group]
->>>>>>> 7e6a382b
                                         }</span> (${prevEventWeightage}%)</div>
                                     </div>
                                     <div class="flex justify-between mt-2">
@@ -320,11 +312,7 @@
                                           chartColors[event.name]
                                         }">Event ${event.index}</div>
                                         <div class="leading-4"><span class="font-semibold">${
-<<<<<<< HEAD
-                                          event.data[group]
-=======
                                             group === "Overall" ? event.data["$no_group"] : event.data[group]
->>>>>>> 7e6a382b
                                         }</span> (${eventWeightage}%)</div>
                                     </div>
                                 </div>
