--- conflicted
+++ resolved
@@ -15,46 +15,10 @@
     );
   }
 
-<<<<<<< HEAD
-  return (
-    <>
-      <Header>
-        <div className="flex py-4 justify-end">
-          <Button size={'large'} type="primary" icon={<PoweroffOutlined />} >Save query as</Button>
-        </div>
-        <div className="py-4">
-          <EventsInfo setDrawerVisible={setDrawerVisible} queries={queries} />
-        </div>
-        <div className="pb-2 flex justify-end">
-          <FiltersInfo grouping={grouping} setGrouping={setGrouping} setDrawerVisible={setDrawerVisible} />
-        </div>
-      </Header>
-      <div className="mt-40 mb-8 fa-container">
-        {grouping ? (
-          <GroupedChart
-            chartData={groupedChartData}
-            groups={groups.filter(elem => elem.is_visible)}
-            eventsData={eventsData}
-          />
-        ) : (
-            <UngroupedChart
-              chartData={ungroupedChartsData}
-            />
-        )}
-
-        <div className="mt-8">
-          <FunnelsResultTable
-            eventsData={eventsData}
-            groups={groups}
-            setGroups={setGroups}
-          />
-        </div>
-=======
   if (resultState.error) {
     return (
       <div className="flex justify-center items-center w-full h-64">
         Something went wrong!
->>>>>>> 295d3368
       </div>
     );
   }
