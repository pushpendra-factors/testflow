import React from "react";
import ResultantChart from "./ResultantChart";

function FunnelsResultPage({
  queries,
  resultState,
  breakdown,
<<<<<<< HEAD
  requestQuery,
  setShowResult,
  querySaved,
  setQuerySaved,
=======
>>>>>>> dfe213b9
  arrayMapper,
  isWidgetModal
}) {
  return (
    <ResultantChart
      queries={queries}
<<<<<<< HEAD
      setDrawerVisible={setDrawerVisible}
      resultState={resultState}
      breakdown={breakdown}
      requestQuery={requestQuery}
      setShowResult={setShowResult}
      querySaved={querySaved}
      setQuerySaved={setQuerySaved}
      arrayMapper={arrayMapper}
=======
      resultState={resultState}
      breakdown={breakdown}
      arrayMapper={arrayMapper}
      isWidgetModal={isWidgetModal}
>>>>>>> dfe213b9
    />
  );
}

export default FunnelsResultPage;<|MERGE_RESOLUTION|>--- conflicted
+++ resolved
@@ -5,34 +5,16 @@
   queries,
   resultState,
   breakdown,
-<<<<<<< HEAD
-  requestQuery,
-  setShowResult,
-  querySaved,
-  setQuerySaved,
-=======
->>>>>>> dfe213b9
   arrayMapper,
   isWidgetModal
 }) {
   return (
     <ResultantChart
       queries={queries}
-<<<<<<< HEAD
-      setDrawerVisible={setDrawerVisible}
-      resultState={resultState}
-      breakdown={breakdown}
-      requestQuery={requestQuery}
-      setShowResult={setShowResult}
-      querySaved={querySaved}
-      setQuerySaved={setQuerySaved}
-      arrayMapper={arrayMapper}
-=======
       resultState={resultState}
       breakdown={breakdown}
       arrayMapper={arrayMapper}
       isWidgetModal={isWidgetModal}
->>>>>>> dfe213b9
     />
   );
 }
