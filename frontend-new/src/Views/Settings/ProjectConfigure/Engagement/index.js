--- conflicted
+++ resolved
@@ -16,28 +16,6 @@
 import EngagementModal from './EngagementModal';
 
 const filterConfigRuleCheck = (existingConfig, newConfig) => {
-<<<<<<< HEAD
-  let result = true;
-  existingConfig?.forEach((eachrule, eachIndex) => {
-    result &&=
-      _.isEqual(eachrule?.value, newConfig[eachIndex]?.value) &&
-      eachrule?.operator == newConfig[eachIndex]?.operator &&
-      eachrule?.property_type == newConfig[eachIndex]?.property_type &&
-      eachrule?.value_type == newConfig[eachIndex]?.value_type &&
-      eachrule?.lower_bound == newConfig[eachIndex]?.lower_bound;
-  });
-  return result;
-};
-
-const duplicateRuleCheck = (weightConf, newConfig, newIndex, editMode) =>
-  weightConf.find(
-    (existingConfig, eachIndex) =>
-      existingConfig.fname === newConfig.fname &&
-      !existingConfig.is_deleted &&
-      (editMode ? eachIndex !== newIndex : true)
-  );
-
-=======
   try {
     let result = true;
     if (Array.isArray(existingConfig) && Array.isArray(newConfig)) {
@@ -60,7 +38,6 @@
   }
 };
 
->>>>>>> 625b0bf6
 function EngagementConfig({ fetchProjectSettings, getGroups }) {
   const [editIndex, setEditIndex] = useState(undefined);
   const [showCategoryModal, setShowCategoryModal] = useState(false);
@@ -136,13 +113,6 @@
         showErrorMessage('No changes to save.');
         return;
       }
-<<<<<<< HEAD
-      if (duplicateRuleCheck(weightConf, newConfig, editIndex, editMode)) {
-        showErrorMessage('Duplicate Rule Name found');
-        return;
-      }
-=======
->>>>>>> 625b0bf6
       const configExistsIndex = weightConf.findIndex(
         (existingConfig) =>
           existingConfig.event_name === newConfig.event_name &&
