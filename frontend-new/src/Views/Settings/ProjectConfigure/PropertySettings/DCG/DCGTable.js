import React, { useState, useEffect } from 'react';
import { connect } from 'react-redux';
import { Text, SVG } from 'factorsComponents';
import { Modal, Col, Button, Tag, Table, Dropdown, Menu, message } from 'antd';
import { udpateProjectDetails } from 'Reducers/global';
import { MoreOutlined, ExclamationCircleOutlined } from '@ant-design/icons';
import defaultRules from './defaultRules';
import _, { isEqual } from 'lodash';
import { DISPLAY_PROP } from 'Utils/constants';
import { reverseOperatorMap } from 'Utils/operatorMapping';
import styles from './index.module.scss';
<<<<<<< HEAD
import { ReactSortable } from 'react-sortablejs';
import cx from 'classnames';
import RouterPrompt from 'Components/GenericComponents/RouterPrompt';
=======
>>>>>>> 2f9cd149

const { confirm } = Modal;

const DCGTable = ({
  activeProject,
  udpateProjectDetails,
  setShowModalVisible,
  setEditProperty,
  eventPropNames,
  enableEdit
}) => {
  const [DCGData, setDCGData] = useState([]);
  const [initialDCGData, setInitialDCGData] = useState([]);
  const [showBottomButtons, setShowBottomButtons] = useState(false);
  const [tableLoading, setTableLoading] = useState(false);

  useEffect(() => {
    setTableLoading(true);

    if (activeProject?.channel_group_rules) {
<<<<<<< HEAD
      ruleSet = activeProject?.channel_group_rules;
    } else {
      ruleSet = defaultRules;
    }
=======
      const ruleSet = activeProject.channel_group_rules;
>>>>>>> 2f9cd149

      const transformedData = ruleSet.map((item, index) => ({
        key: index,
        channel: item.channel,
        conditions: item.conditions,
        actions: { index, item }
      }));

<<<<<<< HEAD
    if (ruleSet) {
      let DS = ruleSet?.map((item, index) => {
        return {
          key: index,
          channel: item.channel,
          conditions: item.conditions,
          actions: { index, item }
        };
      });
      setInitialDCGData(DS);
      setDCGData(DS);
      setTableLoading(false);
=======
      setDCGData(transformedData);
>>>>>>> 2f9cd149
    } else {
      setDCGData([]);
    }

    setTableLoading(false);
  }, [activeProject]);

  const getBaseQueryFromResponse = (el) => {
    const filters = [];
<<<<<<< HEAD
=======

>>>>>>> 2f9cd149
    el.forEach((item, i) => {
      if (item.logical_operator === 'AND') {
        const conditionCamelCase = _.camelCase(item.condition);

        filters.push({
          operator: reverseOperatorMap[conditionCamelCase],
          props: ['event', item.property, 'categorical', 'event'],
          values: [item.value],
          ref: i
        });
<<<<<<< HEAD
      }
      // check for internal channel
      else if (
        item.property === '' &&
        item.condition === '' &&
        item.logical_operator === ''
      ) {
        filters.push({
          operator: '',
          props: [],
          values: [item.value]
        });
      } else {
=======
      } else if (filters.length > 0) {
>>>>>>> 2f9cd149
        filters[filters.length - 1].values.push(item.value);
      }
    });

    return filters;
  };

  const matchEventName = (item) => {
    let findItem = eventPropNames?.[item];
    return findItem ? findItem : item;
  };

  const renderRow = (data) => {
<<<<<<< HEAD
    if (data) {
      let queryMap = getBaseQueryfromResponse(data);
      return (
        <div className={'w-full'} style={{ maxWidth: '550px' }}>
          {queryMap.map((item, index) => {
            return (
              <div className={'inline-flex items-center mb-2'} key={index}>
                {/* {
                    index != 0 && 
                  <Text type={"title"} weight={'thin'} color={'grey'} level={8} extraClass={"m-0 mr-1"}>{item.logical_operator}</Text>
                  }
                  <Tag>{`${item.property} ${returnSymbols(item.condition)} ${item.value}`}</Tag> */}
                {item.props.length > 0 ? (
                  <Button type='default'>
                    <Text
                      type={'title'}
                      weight={'thin'}
                      color={'grey'}
                      level={8}
                      truncate
                    >
                      {`${matchEventName(item.props[1])} ${
                        item.operator
                      } ${_.join(
                        item.values.map((vl) =>
                          DISPLAY_PROP[vl] ? DISPLAY_PROP[vl] : vl
                        ),
                        ', '
                      )}`}
                    </Text>
                  </Button>
                ) : (
                  <div className={`${styles.internal}`}>
                    <Text
                      type={'title'}
                      weight={'thin'}
                      color={'grey'}
                      level={8}
                    >
                      {`${item.operator} ${_.join(
                        item.values.map((vl) =>
                          DISPLAY_PROP[vl] ? DISPLAY_PROP[vl] : vl
                        ),
                        ', '
                      )}`}
                    </Text>
                  </div>
                )}
=======
    if (!data) {
      return null; // Return early if data is falsy
    }
>>>>>>> 2f9cd149

    const queryMap = getBaseQueryFromResponse(data);

    return (
      <div className='w-full' style={{ maxWidth: '550px' }}>
        {queryMap.map((item, index) => (
          <div className='inline-flex items-center mb-2' key={index}>
            {item.props.length > 0 ? (
              <Button type='default'>
                <Text
                  type='title'
                  weight='thin'
                  color='grey'
                  level={8}
                  truncate
                >
                  {`${matchEventName(item.props[1])} ${item.operator} ${_.join(
                    item.values.map((vl) =>
                      DISPLAY_PROP[vl] ? DISPLAY_PROP[vl] : vl
                    ),
                    ', '
                  )}`}
                </Text>
              </Button>
            ) : (
              <div className={styles.internal}>
                <Text type='title' weight='thin' color='grey' level={8}>
                  {`${item.operator} ${_.join(
                    item.values.map((vl) =>
                      DISPLAY_PROP[vl] ? DISPLAY_PROP[vl] : vl
                    ),
                    ', '
                  )}`}
                </Text>
              </div>
            )}

            {queryMap.length !== index + 1 && (
              <Text
                type='title'
                weight='thin'
                color='grey'
                level={8}
                extraClass='m-0 mr-1'
              >
                AND
              </Text>
            )}
          </div>
        ))}
      </div>
    );
  };

  const columns = [
    {
      key: 'sort',
      render: () => (
        <div className={cx(styles.dcgTable__additional_actions)}>
          <SVG name='drag' className={styles.dragIcon} />
        </div>
      )
    },

    {
      title: 'Channel',
      dataIndex: 'channel',
      key: 'channel',
      render: (text) => <span className='capitalize'>{text}</span>
    },
    {
      title: 'Conditions',
      dataIndex: 'conditions',
      key: 'conditions',
      render: (item) => renderRow(item)
    },
    {
      title: '',
      dataIndex: 'actions',
      key: 'actions',
      render: (obj) => {
<<<<<<< HEAD
        if (enableEdit || obj.item.channel == 'Internal') {
=======
        if (enableEdit) {
>>>>>>> 2f9cd149
          return null;
        }

        return (
          <div className='flex justify-end'>
            <Dropdown overlay={() => menu(obj)} trigger={['click']}>
              <Button size='large' type='text' icon={<MoreOutlined />} />
            </Dropdown>
          </div>
        );
      }
    }
  ];

  const confirmRemove = (el) => {
    confirm({
      title: 'Do you want to remove this channel group?',
      icon: <ExclamationCircleOutlined />,
      content: 'Please confirm to proceed',
      okText: 'Yes',
      onOk() {
<<<<<<< HEAD
        let updatedArr = activeProject?.channel_group_rules?.filter(
          (item, index) => {
            if (item.channel !== 'Internal' && index != el.index) {
              return item;
            }
          }
=======
        const updatedArr = (activeProject?.channel_group_rules || []).filter(
          (item, index) => index !== el.index
>>>>>>> 2f9cd149
        );

        udpateProjectDetails(activeProject.id, {
          channel_group_rules: updatedArr
        })
          .then(() => {
            message.success('Channel group removed!');
          })
          .catch((err) => {
            console.error('Error:', err);
          });
      }
    });
  };

  const EditProperty = (obj) => {
    let queryMap = getBaseQueryFromResponse(obj?.item?.conditions);
    let finalData = {
      index: obj?.index,
      channel: obj?.item?.channel,
      conditions: queryMap
    };
    setEditProperty(finalData);
    setShowModalVisible(true);
  };

  const menu = (obj) => {
    return (
      <Menu>
        <Menu.Item key='0' onClick={() => EditProperty(obj)}>
          <a>Edit Property</a>
        </Menu.Item>
        <Menu.Item key='0' onClick={() => confirmRemove(obj)}>
          <a>Remove Property</a>
        </Menu.Item>
      </Menu>
    );
  };

  const handleMoveRow = (modifiedData) => {
    if (!isEqual(DCGData, modifiedData)) {
      setDCGData(modifiedData);
      setShowBottomButtons(true);
    }
  };

  const handleCancel = () => {
    setDCGData(initialDCGData);
    setShowBottomButtons(false);
  };
  const handleSave = () => {
    let updatedArr = DCGData.filter((item) => {
      if (item.channel !== 'Internal') {
        return item;
      }
    });

    udpateProjectDetails(activeProject.id, {
      channel_group_rules: updatedArr
    })
      .then(() => {
        message.success('Channel Groups Orders Changed!');
      })
      .catch((err) => {
        console.log('err->', err);
      });
  };

  const SortableTable = ({ dataSource, columns, ...otherProps }) => {
    return (
      <ReactSortable
        list={dataSource || []}
        setList={handleMoveRow}
        animation={150}
        tag={'tbody'}
        className='ant-table-tbody'
      >
        {dataSource?.map((item, index) => (
          <tr
            key={item.key}
            className={cx(
              styles.dcgTable__table_row,
              'ant-table-row ant-table-row-level-0'
            )}
          >
            {columns?.map((column) => (
              <td key={column.key} className='ant-table-cell'>
                {column.render
                  ? column.render(item[column.dataIndex])
                  : item[column.dataIndex]}
              </td>
            ))}
          </tr>
        ))}
      </ReactSortable>
    );
  };
  return (
    <div>
      <Table
        className='fa-table--basic mt-4'
        columns={columns}
        dataSource={DCGData}
        pagination={false}
        loading={tableLoading}
        components={{
          body: {
            wrapper: (props) => (
              <SortableTable
                {...props}
                dataSource={DCGData}
                columns={columns}
              />
            )
          }
        }}
      />
      {showBottomButtons && (
        <div className={`flex justify-between ${styles.dcgTable__changesCard}`}>
          <Text type={'title'} level={7} extraClass={'m-0'}>
            Order of checking for conditions changed. Do you wish to save this
            new order?
          </Text>
          <div className='flex flex-row gap-4'>
            <Button size={'large'} onClick={handleCancel}>
              Discard Changes
            </Button>
            <Button
              size={'large'}
              className={'ml-2'}
              type={'primary'}
              onClick={handleSave}
            >
              Save Changes
            </Button>
          </div>
        </div>
      )}
      <RouterPrompt
        when={showBottomButtons}
        title='You have unsaved changes on this page. Would you like to discard the changes?'
        cancelText='Cancel'
        okText='Discard Changes'
        onOK={() => true}
        onCancel={() => false}
      />
    </div>
  );
};

const mapStateToProps = (state) => ({
  activeProject: state.global.active_project,
  eventPropNames: state.coreQuery.eventPropNames
});

export default connect(mapStateToProps, { udpateProjectDetails })(DCGTable);<|MERGE_RESOLUTION|>--- conflicted
+++ resolved
@@ -9,12 +9,9 @@
 import { DISPLAY_PROP } from 'Utils/constants';
 import { reverseOperatorMap } from 'Utils/operatorMapping';
 import styles from './index.module.scss';
-<<<<<<< HEAD
 import { ReactSortable } from 'react-sortablejs';
 import cx from 'classnames';
 import RouterPrompt from 'Components/GenericComponents/RouterPrompt';
-=======
->>>>>>> 2f9cd149
 
 const { confirm } = Modal;
 
@@ -35,39 +32,18 @@
     setTableLoading(true);
 
     if (activeProject?.channel_group_rules) {
-<<<<<<< HEAD
-      ruleSet = activeProject?.channel_group_rules;
-    } else {
-      ruleSet = defaultRules;
-    }
-=======
-      const ruleSet = activeProject.channel_group_rules;
->>>>>>> 2f9cd149
-
-      const transformedData = ruleSet.map((item, index) => ({
+      const ruleSet = activeProject?.channel_group_rules;
+
+      const transformedData = ruleSet?.map((item, index) => ({
         key: index,
-        channel: item.channel,
-        conditions: item.conditions,
+        channel: item?.channel,
+        conditions: item?.conditions,
         actions: { index, item }
       }));
-
-<<<<<<< HEAD
-    if (ruleSet) {
-      let DS = ruleSet?.map((item, index) => {
-        return {
-          key: index,
-          channel: item.channel,
-          conditions: item.conditions,
-          actions: { index, item }
-        };
-      });
-      setInitialDCGData(DS);
-      setDCGData(DS);
-      setTableLoading(false);
-=======
+      setInitialDCGData(transformedData);
       setDCGData(transformedData);
->>>>>>> 2f9cd149
     } else {
+      setInitialDCGData([]);
       setDCGData([]);
     }
 
@@ -76,10 +52,6 @@
 
   const getBaseQueryFromResponse = (el) => {
     const filters = [];
-<<<<<<< HEAD
-=======
-
->>>>>>> 2f9cd149
     el.forEach((item, i) => {
       if (item.logical_operator === 'AND') {
         const conditionCamelCase = _.camelCase(item.condition);
@@ -90,23 +62,7 @@
           values: [item.value],
           ref: i
         });
-<<<<<<< HEAD
-      }
-      // check for internal channel
-      else if (
-        item.property === '' &&
-        item.condition === '' &&
-        item.logical_operator === ''
-      ) {
-        filters.push({
-          operator: '',
-          props: [],
-          values: [item.value]
-        });
-      } else {
-=======
       } else if (filters.length > 0) {
->>>>>>> 2f9cd149
         filters[filters.length - 1].values.push(item.value);
       }
     });
@@ -120,60 +76,9 @@
   };
 
   const renderRow = (data) => {
-<<<<<<< HEAD
-    if (data) {
-      let queryMap = getBaseQueryfromResponse(data);
-      return (
-        <div className={'w-full'} style={{ maxWidth: '550px' }}>
-          {queryMap.map((item, index) => {
-            return (
-              <div className={'inline-flex items-center mb-2'} key={index}>
-                {/* {
-                    index != 0 && 
-                  <Text type={"title"} weight={'thin'} color={'grey'} level={8} extraClass={"m-0 mr-1"}>{item.logical_operator}</Text>
-                  }
-                  <Tag>{`${item.property} ${returnSymbols(item.condition)} ${item.value}`}</Tag> */}
-                {item.props.length > 0 ? (
-                  <Button type='default'>
-                    <Text
-                      type={'title'}
-                      weight={'thin'}
-                      color={'grey'}
-                      level={8}
-                      truncate
-                    >
-                      {`${matchEventName(item.props[1])} ${
-                        item.operator
-                      } ${_.join(
-                        item.values.map((vl) =>
-                          DISPLAY_PROP[vl] ? DISPLAY_PROP[vl] : vl
-                        ),
-                        ', '
-                      )}`}
-                    </Text>
-                  </Button>
-                ) : (
-                  <div className={`${styles.internal}`}>
-                    <Text
-                      type={'title'}
-                      weight={'thin'}
-                      color={'grey'}
-                      level={8}
-                    >
-                      {`${item.operator} ${_.join(
-                        item.values.map((vl) =>
-                          DISPLAY_PROP[vl] ? DISPLAY_PROP[vl] : vl
-                        ),
-                        ', '
-                      )}`}
-                    </Text>
-                  </div>
-                )}
-=======
     if (!data) {
       return null; // Return early if data is falsy
     }
->>>>>>> 2f9cd149
 
     const queryMap = getBaseQueryFromResponse(data);
 
@@ -255,11 +160,7 @@
       dataIndex: 'actions',
       key: 'actions',
       render: (obj) => {
-<<<<<<< HEAD
-        if (enableEdit || obj.item.channel == 'Internal') {
-=======
         if (enableEdit) {
->>>>>>> 2f9cd149
           return null;
         }
 
@@ -281,17 +182,8 @@
       content: 'Please confirm to proceed',
       okText: 'Yes',
       onOk() {
-<<<<<<< HEAD
-        let updatedArr = activeProject?.channel_group_rules?.filter(
-          (item, index) => {
-            if (item.channel !== 'Internal' && index != el.index) {
-              return item;
-            }
-          }
-=======
         const updatedArr = (activeProject?.channel_group_rules || []).filter(
           (item, index) => index !== el.index
->>>>>>> 2f9cd149
         );
 
         udpateProjectDetails(activeProject.id, {
