--- conflicted
+++ resolved
@@ -222,12 +222,8 @@
         sendSlackNotification(
           currentAgent.email,
           activeProject.name,
-<<<<<<< HEAD
-          'factors6Signal_Test'
-=======
           'factors6Signal_Test',
           `User ${currentAgent.email} from project ${activeProject.name} requested to enable visitor identification`
->>>>>>> ce955b55
         );
         if (factors6SignalKeyRequested === false)
           dispatch({
@@ -267,14 +263,11 @@
             payload: { step: '2', state: true }
           });
           message.success('6Signal integration successful');
-<<<<<<< HEAD
-=======
           sendSlackNotification(
             currentAgent.email,
             activeProject.name,
             '6Signal'
           );
->>>>>>> ce955b55
           resolve(true);
         })
         .catch((err) => {
