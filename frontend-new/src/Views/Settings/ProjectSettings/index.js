--- conflicted
+++ resolved
@@ -13,11 +13,8 @@
 import { useHistory, useLocation } from 'react-router-dom';
 import { Text, FaErrorComp, FaErrorLog } from 'factorsComponents';
 import {ErrorBoundary} from 'react-error-boundary';
-<<<<<<< HEAD
 import ContentGroups from './ContentGroups';
-=======
 import Touchpoints from './Touchpoints';
->>>>>>> e4033593
 
 const MenuTabs = {
   generalSettings: 'General Settings',
@@ -27,12 +24,9 @@
   EventAlias: 'Event Alias',
   Events:'Events',
   Properties: 'Properties',
-<<<<<<< HEAD
   MarketingInteractions: 'Marketing Touchpoints',
-  ContentGroups: 'Content Groups'
-=======
+  ContentGroups: 'Content Groups',
   Touchpoints: 'Touchpoints'
->>>>>>> e4033593
 };
 
 function ProjectSettings({ activeProject, fetchSmartEvents }) {
