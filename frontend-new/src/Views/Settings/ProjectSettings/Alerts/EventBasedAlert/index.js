--- conflicted
+++ resolved
@@ -1,7 +1,3 @@
-<<<<<<< HEAD
-import React, { useState, useEffect, useCallback, useRef, useMemo } from 'react';
-import { connect, useDispatch, useSelector } from 'react-redux';
-=======
 import React, {
   useState,
   useEffect,
@@ -10,7 +6,6 @@
   useMemo
 } from 'react';
 import { connect } from 'react-redux';
->>>>>>> 029bde14
 import {
   Row,
   Col,
@@ -53,7 +48,7 @@
   enableTeamsIntegration,
   fetchTeamsWorkspace,
   fetchTeamsChannels,
-  updateEventAlertStatus,
+  updateEventAlertStatus
 } from 'Reducers/global';
 import SelectChannels from '../SelectChannels';
 import {
@@ -202,7 +197,6 @@
     fetchGroups(activeProject.id);
   }, [activeProject]);
 
-<<<<<<< HEAD
   useEffect(() => {
     if (queryOptions.group_analysis === 'users') return;
     getGroupProperties(activeProject.id, queryOptions.group_analysis);
@@ -211,20 +205,12 @@
 
   const groupsList = useMemo(() => {
     let groups = [];
-=======
-  const groupsList = useMemo(() => {
-    let groups = [['Users', 'users']];
-    if (queryType === QUERY_TYPE_EVENT) {
-      groups.unshift(['Events', 'events']);
-    }
->>>>>>> 029bde14
     Object.entries(groupOpts || {}).forEach(([group_name, display_name]) => {
       groups.push([display_name, group_name]);
     });
     return groups;
   }, [groupOpts]);
 
-<<<<<<< HEAD
   const setGroupAnalysis = (group) => {
 
     setActiveGrpBtn(group);
@@ -256,8 +242,6 @@
   };
 
 
-=======
->>>>>>> 029bde14
   const [isGroupByDDVisible, setGroupByDDVisible] = useState(false);
 
   const [breakdownOptions, setBreakdownOptions] = useState([]);
@@ -453,12 +437,7 @@
             event={event}
             queries={queries}
             eventChange={queryChange}
-<<<<<<< HEAD
             groupAnalysis={activeGrpBtn}
-=======
-            groupAnalysis={queryOptions.group_analysis}
-            availableGroups={groupsList}
->>>>>>> 029bde14
           />
         </div>
       );
@@ -474,12 +453,7 @@
             queries={queries}
             eventChange={queryChange}
             groupBy={queryOptions.groupBy}
-<<<<<<< HEAD
             groupAnalysis={activeGrpBtn}
-=======
-            groupAnalysis={queryOptions.group_analysis}
-            availableGroups={groupsList}
->>>>>>> 029bde14
           />
         </div>
       );
@@ -638,14 +612,13 @@
       queries.length > 0 &&
       (EventPropertyDetails?.name || EventPropertyDetails?.[1])
     ) {
+
       let category;
 
       for (let property in eventPropertiesV2[queries[0]?.label]) {
         let nestedArrays = eventPropertiesV2[queries[0]?.label][property];
         category = nestedArrays.filter(
-          (prop) =>
-            prop[1] ===
-            (EventPropertyDetails?.name || EventPropertyDetails?.[1])
+          (prop) => prop[1] === (EventPropertyDetails?.name || EventPropertyDetails?.[1])
         );
       }
 
