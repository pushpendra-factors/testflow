--- conflicted
+++ resolved
@@ -135,11 +135,7 @@
   const [teamsEnabled, setTeamsEnabled] = useState(false);
   const [notRepeat, setNotRepeat] = useState(false);
   const [notifications, setNotifications] = useState(false);
-<<<<<<< HEAD
-  const [isHyperLinkEnabled, setIsHyperLinkEnabled] = useState(false);
-=======
   const [isHyperLinkEnabled, setIsHyperLinkEnabled] = useState(true);
->>>>>>> 81a0d199
   const [alertLimit, setAlertLimit] = useState(5);
   const [coolDownTime, setCoolDownTime] = useState(0.5);
   const [viewFilter, setViewFilter] = useState([]);
@@ -226,11 +222,6 @@
   }, [groups]);
 
   const setGroupAnalysis = (group) => {
-<<<<<<< HEAD
-    
-=======
-
->>>>>>> 81a0d199
     setActiveGrpBtn(group);
 
         if (!['users', 'events'].includes(group)) {
@@ -259,26 +250,6 @@
         setQueryOptions(opts);
   };
 
-  const confirmGroupSwitch = (group) =>{
-
-    if(queries.length > 0){
-      Modal.confirm({
-        title: 'Are you sure?',
-        content:
-          'Switching between "Account and People" will lose your current configured data',
-        okText: 'Yes, proceed',
-        cancelText: 'No, go back',
-        onOk: () => { 
-          setGroupAnalysis(group)
-        }
-      }); 
-    }
-    else{
-      setGroupAnalysis(group)
-    }
-
-  }
-
   const confirmGroupSwitch = (group) => {
 
     if (queries.length > 0) {
@@ -452,32 +423,11 @@
 
   const menu = () => {
     return (
-<<<<<<< HEAD
-      <Menu style={{width:'140px'}}>
-=======
       <Menu style={{ width: '140px' }}>
->>>>>>> 81a0d199
         <Menu.Item
           key='1'
           onClick={() => createDuplicateAlert(viewAlertDetails)}
         >
-<<<<<<< HEAD
-             <div className='flex items-center'>
-
-          <SVG
-            name='Pluscopy'
-            size={16}
-            color={'grey'}
-            extraClass={'mr-1'}
-            />
-            <Text
-                        type={'title'}
-                        level={7} 
-                        color={'grey-2'}
-                        extraClass={'m-0 ml-1'}
-                        >Create copy</Text> 
-            </div>
-=======
           <div className='flex items-center'>
 
             <SVG
@@ -493,30 +443,12 @@
               extraClass={'m-0 ml-1'}
             >Create copy</Text>
           </div>
->>>>>>> 81a0d199
         </Menu.Item>
         <Menu.Divider />
         <Menu.Item
           key='2'
           onClick={() => confirmDeleteAlert(viewAlertDetails)}
         >
-<<<<<<< HEAD
-             <div className='flex items-center'>
-
-          <SVG
-            name='Delete1'
-            size={16}
-            color={'red'}
-            extraClass={'mr-1'}
-            /> 
-          <Text
-                        type={'title'}
-                        level={7} 
-                        color={'red'}
-                        extraClass={'m-0 ml-1'}
-                        >Delete</Text>  
-            </div>
-=======
           <div className='flex items-center'>
 
             <SVG
@@ -532,7 +464,6 @@
               extraClass={'m-0 ml-1'}
             >Delete</Text>
           </div>
->>>>>>> 81a0d199
         </Menu.Item>
       </Menu>
     );
@@ -2134,11 +2065,7 @@
                       color={'grey-2'}
                       extraClass={'m-0 inline'}
                     >
-<<<<<<< HEAD
-                      For the  value of
-=======
                       For the same value of
->>>>>>> 81a0d199
                     </Text>
 
                     <div className='inline ml-2'>
@@ -2223,13 +2150,8 @@
                 type={'link'}
                 onClick={() => setShowAdvSettings(!showAdvSettings)}
               >{`${showAdvSettings
-<<<<<<< HEAD
-                  ? 'Hide advanced options'
-                  : 'Show advanced options'
-=======
                 ? 'Hide advanced options'
                 : 'Show advanced options'
->>>>>>> 81a0d199
                 }`}</a>
             </Col>
           </Row>
@@ -2308,32 +2230,6 @@
             </>
           ) : (
             <Row className={'border-top--thin-2 mt-6 pt-6'}>
-<<<<<<< HEAD
-           <Col span={12}></Col>
-           <Col span={12}>
-                  <div className={'flex justify-end'}>
-                    <Button
-                      size={'large'}
-                      disabled={loading}
-                      onClick={() => {
-                        onReset();
-                      }}
-                    >
-                      Cancel
-                    </Button>
-                    <Button
-                      size={'large'}
-                      disabled={loading}
-                      loading={loading}
-                      className={'ml-2'}
-                      type={'primary'}
-                      htmlType='submit'
-                    >
-                      Save
-                    </Button>
-                  </div>
-                </Col>
-=======
               <Col span={12}></Col>
               <Col span={12}>
                 <div className={'flex justify-end'}>
@@ -2358,7 +2254,6 @@
                   </Button>
                 </div>
               </Col>
->>>>>>> 81a0d199
             </Row>
           )}
         </Form>
@@ -2373,11 +2268,7 @@
         <Col span={22}>
           <div className={'mb-10 pl-4'}>{renderEventForm()}</div>
         </Col>
-<<<<<<< HEAD
-      </Row> 
-=======
       </Row>
->>>>>>> 81a0d199
       <Modal
         title={null}
         visible={showSelectChannelsModal}
@@ -2396,11 +2287,7 @@
         cancelButtonProps={{ size: 'large' }}
       >
         <div>
-<<<<<<< HEAD
-        <Row gutter={[24, 24]} justify='center'>
-=======
           <Row gutter={[24, 24]} justify='center'>
->>>>>>> 81a0d199
             <Col span={22}>
               <Text
                 type={'title'}
