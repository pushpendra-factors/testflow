import React from 'react';
import AppLayout from './Views/AppLayout';
import componentsLib from './Views/componentsLib';
import { HashRouter, Route, Switch } from 'react-router-dom';

function App() {
  return (
    <div className="App">
      <HashRouter>
        <Switch>
<<<<<<< HEAD
          <Route path="/components" name="componentsLib" component={componentsLib} /> 
          <Route path="/" name="Home" component={AppLayout} /> 
=======
          <Route path="/components" name="componentsLib" component={componentsLib} />
          <Route path="/" name="Home" component={AppLayout} />
>>>>>>> f192097e
        </Switch>
      </HashRouter>
    </div>
  );
}

export default App;<|MERGE_RESOLUTION|>--- conflicted
+++ resolved
@@ -8,13 +8,8 @@
     <div className="App">
       <HashRouter>
         <Switch>
-<<<<<<< HEAD
-          <Route path="/components" name="componentsLib" component={componentsLib} /> 
-          <Route path="/" name="Home" component={AppLayout} /> 
-=======
           <Route path="/components" name="componentsLib" component={componentsLib} />
           <Route path="/" name="Home" component={AppLayout} />
->>>>>>> f192097e
         </Switch>
       </HashRouter>
     </div>
