import {
  DASHBOARDS_LOADED,
  DASHBOARDS_LOADING,
  DASHBOARDS_LOADING_FAILED,
  DASHBOARD_UNITS_LOADING,
  DASHBOARD_UNITS_LOADING_FAILED,
  DASHBOARD_UNITS_LOADED,
  ACTIVE_DASHBOARD_CHANGE,
  DASHBOARD_UNIT_DATA_LOADED,
  DASHBOARD_CREATED,
  DASHBOARD_DELETED
} from '../types';

const defaultState = {
  dashboards_loaded: 0,
  dashboards: {
    loading: false, error: false, data: []
  },
  activeDashboard: {},
  activeDashboardUnits: {
    loading: false, error: false, data: []
  }
};

export default function (state = defaultState, action) {
  switch (action.type) {
    case DASHBOARDS_LOADING:
      return { ...defaultState, dashboards: { ...defaultState.dashboards, loading: true } };
    case DASHBOARDS_LOADING_FAILED:
      return { ...defaultState, dashboards: { ...defaultState.dashboards, error: true } };
    case DASHBOARDS_LOADED:
      return {
        ...defaultState,
        dashboards: { ...defaultState.dashboards, data: action.payload },
        activeDashboard: action.payload[0]
      };
    case DASHBOARD_UNITS_LOADING:
      return { ...state, activeDashboardUnits: { ...defaultState.activeDashboardUnits, loading: true } };
    case DASHBOARD_UNITS_LOADING_FAILED:
      return { ...state, activeDashboardUnits: { ...defaultState.activeDashboardUnits, error: true } };
    case DASHBOARD_UNITS_LOADED:
      return { ...state, activeDashboardUnits: { ...defaultState.activeDashboardUnits, data: action.payload } };
    case ACTIVE_DASHBOARD_CHANGE:
      return { ...state, activeDashboard: action.payload, activeDashboardUnits: { ...defaultState.activeDashboardUnits } };
    case DASHBOARD_UNIT_DATA_LOADED:
      return { ...state, dashboards_loaded: state.dashboards_loaded + 1 };
    case DASHBOARD_CREATED:
      return { ...state, dashboards: { ...state.dashboards, data: [...state.dashboards.data, action.payload] } };
<<<<<<< HEAD
    case DASHBOARD_DELETED:
=======
    case DASHBOARD_DELETED: {
>>>>>>> 37305e80
      const newDashboardList = state.dashboards.data.filter(d => d.id !== action.payload.id);
      const newActiveDashboard = newDashboardList[0];
      return {
        ...state,
        activeDashboardUnits: { ...defaultState.activeDashboardUnits },
        dashboards: { ...defaultState.dashboards, data: newDashboardList },
        activeDashboard: newActiveDashboard
<<<<<<< HEAD
      }
=======
      };
    }
>>>>>>> 37305e80
    default:
      return state;
  }
}<|MERGE_RESOLUTION|>--- conflicted
+++ resolved
@@ -46,11 +46,7 @@
       return { ...state, dashboards_loaded: state.dashboards_loaded + 1 };
     case DASHBOARD_CREATED:
       return { ...state, dashboards: { ...state.dashboards, data: [...state.dashboards.data, action.payload] } };
-<<<<<<< HEAD
-    case DASHBOARD_DELETED:
-=======
     case DASHBOARD_DELETED: {
->>>>>>> 37305e80
       const newDashboardList = state.dashboards.data.filter(d => d.id !== action.payload.id);
       const newActiveDashboard = newDashboardList[0];
       return {
@@ -58,12 +54,8 @@
         activeDashboardUnits: { ...defaultState.activeDashboardUnits },
         dashboards: { ...defaultState.dashboards, data: newDashboardList },
         activeDashboard: newActiveDashboard
-<<<<<<< HEAD
-      }
-=======
       };
     }
->>>>>>> 37305e80
     default:
       return state;
   }
