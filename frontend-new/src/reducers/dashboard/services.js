--- conflicted
+++ resolved
@@ -51,8 +51,4 @@
 
 export const DeleteDashboard = (projectId) => {
   return null;
-<<<<<<< HEAD
-}
-=======
-};
->>>>>>> 37305e80
+};