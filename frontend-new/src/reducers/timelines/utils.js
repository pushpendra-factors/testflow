--- conflicted
+++ resolved
@@ -125,21 +125,6 @@
   return returnData;
 };
 
-<<<<<<< HEAD
-const formatUserPropertyToCheckListItem = (userProp, activeProps) => ({
-  display_name: userProp[0],
-  prop_name: userProp[1],
-  type: userProp[2],
-  enabled: activeProps ? activeProps.includes(userProp[1]) : false
-});
-
-export const formatUserPropertiesToCheckList = (userProps, activeProps) => {
-  const userPropsWithEnableKey = userProps
-    ? userProps.map((userProp) =>
-        formatUserPropertyToCheckListItem(userProp, activeProps)
-      )
-    : [];
-=======
 export const formatUserPropertiesToCheckList = (
   userProps,
   activeProps = []
@@ -156,6 +141,5 @@
       })
     : [];
 
->>>>>>> 0612d063
   return userPropsWithEnableKey.sort((a, b) => b.enabled - a.enabled);
 };