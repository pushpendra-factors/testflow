--- conflicted
+++ resolved
@@ -51,17 +51,7 @@
 
     const selectModel = (index) => {
         if(selectVisibleModel[index]) {
-<<<<<<< HEAD
             
-=======
-            const opts = [
-                ['First Touch'], 
-                ['Last Touch'], 
-                ['First Touch Non-Direct'], 
-                ['Last Touch Non-Direct'], 
-                ['Linear Touch']
-            ];
->>>>>>> ea33ef2b
             return (<FaSelect 
                     options={modelOpts} 
                     delOption={'Remove Comparision'}
