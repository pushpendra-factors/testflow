--- conflicted
+++ resolved
@@ -11,15 +11,10 @@
   height: 100%;
   position: fixed;
   padding-top: 80px;
-<<<<<<< HEAD
-  overflow: scroll;
-  max-width: 264px;
-=======
   overflow-x: hidden;
   overflow-y: scroll;
   max-width: 252px !important;
   z-index: 1001;
->>>>>>> 3bc9d590
 
   //hiding scrollbar
   -ms-overflow-style: none;
@@ -33,12 +28,6 @@
 
   &_assist {
     position: fixed !important;
-<<<<<<< HEAD
-    margin: 0 !important;
-    bottom: 60px !important;
-    background-color: #f0f2f5 !important;
-    max-width: 264px !important;
-=======
     margin: 0 12px !important;
     bottom: 60px !important;
     background-color: #f0f2f5 !important;
@@ -46,22 +35,14 @@
     &:hover {
       background: #e2e4e8 !important;
     }
->>>>>>> 3bc9d590
   }
 
   &_collapse {
     position: fixed !important;
-<<<<<<< HEAD
-    margin: 0 !important;
-    bottom: 0 !important;
-    background-color: #f0f2f5 !important;
-    max-width: 264px !important;
-=======
     margin: 0 12px !important;
     bottom: 0 !important;
     background-color: #f0f2f5 !important;
     max-width: 240px !important;
->>>>>>> 3bc9d590
     height: 60px !important;
   }
 }
@@ -76,8 +57,6 @@
   &:focus {
     background: #f0f2f5 !important;
   }
-<<<<<<< HEAD
-=======
 }
 
 .popover {
@@ -114,5 +93,4 @@
   &:hover {
     background: #e2e4e8 !important;
   }
->>>>>>> 3bc9d590
 }