--- conflicted
+++ resolved
@@ -4,11 +4,7 @@
   align-items: center;
   justify-content: space-between;
   width: 100%;
-<<<<<<< HEAD
-  height: 56px;
-=======
   height: 64px;
->>>>>>> 3bc9d590
   background-color: white;
   border-bottom: 1px solid #e7e9ed;
   z-index: 1000;
