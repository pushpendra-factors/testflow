--- conflicted
+++ resolved
@@ -1,35 +1,3 @@
-<<<<<<< HEAD
-
-
-export const  DEFAULT_OPERATOR_PROPS = {
-    "categorical": [
-      '=',
-      '!=',
-      'contains',
-      'does not contain'
-    ],
-    "numerical": [
-      '=',
-      '!=',
-      '<',
-      '<=',
-      '>',
-      '>='
-    ],
-    "datetime": [
-      'between',
-      'not between',
-      'in the current',
-      'not in the current',
-      "in the previous",
-      "not in the previous",
-      "before",
-      "since"
-    ]
-};
-
-export const displayName = {'$none': '$none'};
-=======
 export const DEFAULT_OPERATOR_PROPS = {
   categorical: ['=', '!=', 'contains', 'does not contain'],
   numerical: ['=', '!=', '<', '<=', '>', '>='],
@@ -43,5 +11,4 @@
     'before',
     'since',
   ],
-};
->>>>>>> 69386908
+};