--- conflicted
+++ resolved
@@ -415,19 +415,6 @@
     setActiveSegment(activeSegment);
   };
 
-<<<<<<< HEAD
-  const getUsers = useCallback(
-    (payload) => {
-      if (payload.source && payload.source !== '') {
-        const formatPayload = { ...payload };
-        formatPayload.filters =
-          formatFiltersForPayload(payload?.filters, true) || [];
-        getProfileUsers(activeProject.id, formatPayload, activeAgent);
-      }
-    },
-    [activeProject.id, activeAgent]
-  );
-=======
   const getUsers = (payload) => {
     if (payload.source && payload.source !== '') {
       const formatPayload = { ...payload };
@@ -436,7 +423,6 @@
       getProfileUsers(activeProject.id, formatPayload, activeAgent);
     }
   };
->>>>>>> cd96adfa
 
   useEffect(() => {
     getUsers(timelinePayload);
