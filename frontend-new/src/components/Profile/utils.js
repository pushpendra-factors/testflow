--- conflicted
+++ resolved
@@ -13,12 +13,8 @@
   getEventsWithProperties,
   getStateQueryFromRequestQuery
 } from '../../Views/CoreQuery/utils';
-<<<<<<< HEAD
-import { operatorMap } from 'Utils/operatorMapping';
 import { GROUP_NAME_DOMAINS } from 'Components/GlobalFilter/FilterWrapper/utils';
-=======
 import { operatorMap, reverseOperatorMap } from 'Utils/operatorMapping';
->>>>>>> b7a2bcd9
 
 export const granularityOptions = [
   'Timestamp',
