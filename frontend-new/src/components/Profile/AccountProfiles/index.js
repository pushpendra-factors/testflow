--- conflicted
+++ resolved
@@ -73,9 +73,8 @@
 import { getGroups } from '../../../reducers/coreQuery/middleware';
 import { GROUP_NAME_DOMAINS } from 'Components/GlobalFilter/FilterWrapper/utils';
 import { defaultSegmentIconsMapping } from 'Views/AppSidebar/appSidebar.constants';
-<<<<<<< HEAD
 import { isOnboarded } from 'Utils/global';
-
+import { cloneDeep } from 'lodash';
 
 const groupToCompanyPropMap = {
   $hubspot_company: '$hubspot_company_name',
@@ -84,9 +83,6 @@
   $linkedin_company: '$li_localized_name',
   $g2: '$g2_name'
 };
-=======
-import { cloneDeep } from 'lodash';
->>>>>>> 81a0d199
 
 const groupToDomainMap = {
   $hubspot_company: '$hubspot_company_domain',
