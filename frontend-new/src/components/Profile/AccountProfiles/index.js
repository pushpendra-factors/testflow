--- conflicted
+++ resolved
@@ -66,11 +66,8 @@
   updateAccountPayloadAction,
   setSegmentModalStateAction
 } from 'Reducers/accountProfilesView/actions';
-<<<<<<< HEAD
 import { PathUrls } from '../../../routes/pathUrls';
-=======
 import _ from 'lodash';
->>>>>>> 244b8465
 
 function AccountProfiles({
   activeProject,
@@ -96,35 +93,19 @@
     (state) => state.coreQuery.groupProperties
   );
   const accountPayload = useSelector((state) => {
-<<<<<<< HEAD
-    // if (location.state?.accountPayload) {
-    //   return location.state.accountPayload;
-    // } else {
-    return selectAccountPayload(state);
-    // }
-=======
     if (location.state?.accountPayload && location.state?.fromDetails) {
       return location.state.accountPayload;
     } else {
     return selectAccountPayload(state);
     }
->>>>>>> 244b8465
   });
 
   const activeSegment = useSelector((state) => {
-<<<<<<< HEAD
-    // if (location.state?.activeSegment) {
-    //   return location.state.activeSegment;
-    // } else {
-    return selectActiveSegment(state);
-    // }
-=======
     if (location.state?.activeSegment && location.state?.fromDetails) {
       return location.state.activeSegment;
     } else {
     return selectActiveSegment(state);
     }
->>>>>>> 244b8465
   });
 
   const [currentPage, setCurrentPage] = useState(1);
@@ -268,37 +249,8 @@
    }
 
   useEffect(() => {
-<<<<<<< HEAD
-    // const shouldCache = location.state?.fromDetails;
-    if (accountPayload.source && accountPayload.source !== '') {
-      const formattedFilters = formatFiltersForPayload(
-        accountPayload.filters,
-        true
-      );
-      getProfileAccounts(
-        activeProject.id,
-        {
-          ...accountPayload,
-          filters: formattedFilters
-        },
-        activeAgent
-      );
-    }
-    // else {
-    //   // const locateState = {fromDetails: false}
-    //   // history.replace({...history.location, state: locateState});
-    // }
-  }, [
-    activeProject.id,
-    currentProjectSettings,
-    accountPayload,
-    activeSegment,
-    activeAgent
-  ]);
-=======
     getAccounts(accountPayload);
   }, [accountPayload.source, accountPayload.segment_id]);
->>>>>>> 244b8465
 
   useEffect(() => {
     let listProps = [];
@@ -983,7 +935,6 @@
     </Popover>
   );
 
-<<<<<<< HEAD
   const renderConfiguration = () => (
     <Button
       size='large'
@@ -994,11 +945,9 @@
       Configure
     </Button>
   );
-=======
   const handleTableChange = (pageParams) => {
     setCurrentPage(pageParams.current);
   }
->>>>>>> 244b8465
 
   const renderActions = () => (
     <div className='flex justify-between items-start my-4'>
