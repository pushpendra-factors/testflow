import React, { useState, useEffect, useMemo, useCallback } from 'react';
import isEqual from 'lodash/isEqual';
import cx from 'classnames';
import { Table, Button, Spin, Popover, Tabs, notification, Input } from 'antd';
import { connect, useDispatch, useSelector } from 'react-redux';
import { bindActionCreators } from 'redux';
import { useHistory, useLocation, useParams } from 'react-router-dom';
import { Text, SVG } from '../../factorsComponents';
import PropertyFilter from './PropertyFilter';
import { getGroupProperties } from '../../../reducers/coreQuery/middleware';
import FaSelect from '../../FaSelect';
import {
  DEFAULT_TIMELINE_CONFIG,
  formatFiltersForPayload,
  formatReqPayload,
  getFiltersRequestPayload,
  getSelectedFiltersFromQuery,
  IsDomainGroup
} from '../utils';
import {
  getProfileAccounts,
  createNewSegment,
  getSavedSegments,
  updateSegmentForId,
  deleteSegment
} from '../../../reducers/timelines/middleware';
import {
  fetchProjectSettings,
  udpateProjectSettings
} from '../../../reducers/global';
import SearchCheckList from 'Components/SearchCheckList';
import { formatUserPropertiesToCheckList } from 'Reducers/timelines/utils';
import { fetchGroupPropertyValues } from 'Reducers/coreQuery/services';
import NoDataWithMessage from '../MyComponents/NoDataWithMessage';
import ProfilesWrapper from '../ProfilesWrapper';
import { checkFiltersEquality, getColumns } from './accountProfiles.helpers';
import {
  selectAccountPayload,
  selectActiveSegment
} from 'Reducers/accountProfilesView/selectors';
import {
  setAccountPayloadAction,
  setActiveSegmentAction,
  setFiltersDirtyAction,
  setNewSegmentModeAction,
  updateAccountPayloadAction
} from 'Reducers/accountProfilesView/actions';
import useFeatureLock from 'hooks/useFeatureLock';
import { FEATURES } from 'Constants/plans.constants';
import UpgradeModal from '../UpgradeModal';
import RangeNudge from 'Components/GenericComponents/RangeNudge';
import get from 'lodash/get';
import uniq from 'lodash/uniq';
import { showUpgradeNudge } from 'Views/Settings/ProjectSettings/Pricing/utils';
import ControlledComponent from 'Components/ControlledComponent/ControlledComponent';
import SaveSegmentModal from './SaveSegmentModal';
import DeleteSegmentModal from './DeleteSegmentModal';
import RenameSegmentModal from './RenameSegmentModal';
import {
  INITIAL_FILTERS_STATE,
  moreActionsMode
} from './accountProfiles.constants';
import { selectGroupsList } from 'Reducers/groups/selectors';
import UpdateSegmentModal from './UpdateSegmentModal';
import DownloadCSVModal from './DownloadCSVModal';
import { fetchProfileAccounts } from 'Reducers/timelines';
import { downloadCSV } from 'Utils/csv';
import { formatCount } from 'Utils/dataFormatter';
import { PathUrls } from 'Routes/pathUrls';
import { getGroups } from '../../../reducers/coreQuery/middleware';
import { GROUP_NAME_DOMAINS } from 'Components/GlobalFilter/FilterWrapper/utils';
import styles from './index.module.scss';
import { defaultSegmentIconsMapping } from 'Views/AppSidebar/appSidebar.constants';
import { isOnboarded } from 'Utils/global';
import { cloneDeep } from 'lodash';
import { getSegmentColorCode } from 'Views/AppSidebar/appSidebar.helpers';

import { COLUMN_TYPE_PROPS } from 'Utils/table';
import ResizableTitle from 'Components/Resizable';

const groupToDomainMap = {
  $hubspot_company: '$hubspot_company_domain',
  $salesforce_account: '$salesforce_account_website',
  $6signal: '$6Signal_domain',
  $linkedin_company: '$li_domain',
  $g2: '$g2_domain'
};

const filterPropsMap = {
  $hubspot_company: 'hubspot',
  $salesforce_account: 'salesforce',
  $6signal: '6Signal',
  $linkedin_company: '$li_',
  $g2: '$g2',
  $domains: ''
};

function AccountProfiles({
  activeProject,
  groups,
  accounts,
  createNewSegment,
  getSavedSegments,
  fetchProjectSettings,
  getGroups,
  udpateProjectSettings,
  currentProjectSettings,
  getProfileAccounts,
  getGroupProperties,
  updateSegmentForId,
  deleteSegment,
  segments
}) {
  const dispatch = useDispatch();
  const history = useHistory();
  const location = useLocation();
  const { segment_id } = useParams();

  const { groupPropNames } = useSelector((state) => state.coreQuery);
  const groupProperties = useSelector(
    (state) => state.coreQuery.groupProperties
  );
  const accountPayload = useSelector((state) => {
    return selectAccountPayload(state);
  });

  const activeSegment = useSelector((state) => {
    return selectActiveSegment(state);
  });
  const { sixSignalInfo } = useSelector((state) => state.featureConfig);
  const { newSegmentMode, filtersDirty: areFiltersDirty } = useSelector(
    (state) => state.accountProfilesView
  );
  const groupsList = useSelector((state) => selectGroupsList(state));
  const agentState = useSelector((state) => state.agent);

  const [currentPage, setCurrentPage] = useState(1);
  const [currentPageSize, setCurrentPageSize] = useState(25);
  const [searchBarOpen, setSearchBarOpen] = useState(false);
  const [searchDDOpen, setSearchDDOpen] = useState(false);
  const [listSearchItems, setListSearchItems] = useState([]);
  const [listProperties, setListProperties] = useState([]);
  const [showPopOver, setShowPopOver] = useState(false);
  const [checkListAccountProps, setCheckListAccountProps] = useState([]);
  const [tlConfig, setTLConfig] = useState(DEFAULT_TIMELINE_CONFIG);
  const [companyValueOpts, setCompanyValueOpts] = useState({ All: {} });
  const [isUpgradeModalVisible, setIsUpgradeModalVisible] = useState(false);

  const [filtersExpanded, setFiltersExpanded] = useState(false);
  const [saveSegmentModal, setSaveSegmentModal] = useState(false);
  const [updateSegmentModal, setUpdateSegmentModal] = useState(false);
  const [selectedFilters, setSelectedFilters] = useState(INITIAL_FILTERS_STATE);
  const [appliedFilters, setAppliedFilters] = useState(INITIAL_FILTERS_STATE);
  const [moreActionsModalMode, setMoreActionsModalMode] = useState(null); // DELETE | RENAME
  const [showDownloadCSVModal, setShowDownloadCSVModal] = useState(false);
  const [csvDataLoading, setCSVDataLoading] = useState(false);
  const [defaultSorterInfo, setDefaultSorterInfo] = useState({});
  const [showSegmentActions, setShowSegmentActions] = useState(false);
  const [errMsg, setErrMsg] = useState('');

  const { isFeatureLocked: isScoringLocked } = useFeatureLock(
    FEATURES.FEATURE_ACCOUNT_SCORING
  );

  const activeAgent = agentState?.agent_details?.email;

  useEffect(() => {
    if (segment_id && segments['$domains']) {
      if (segment_id !== activeSegment.id) {
        const selectedSegment = segments['$domains']?.find(
          (seg) => seg.id === segment_id
        );
        setActiveSegment(selectedSegment);
      }
    }
  }, [segment_id, segments]);

  useEffect(() => {
    let listProps = [];
    if (IsDomainGroup(accountPayload?.source)) {
      listProps = Object.keys(groups?.account_groups || {}).reduce(
        (properties, group) => {
          return groupProperties[group]
            ? properties.concat(groupProperties[group])
            : properties;
        },
        []
      );
    } else {
      listProps = groupProperties?.[accountPayload?.source] || [];
    }
    setListProperties(listProps);
  }, [groupProperties, accountPayload?.source, groups]);

  useEffect(() => {
    const tableProps = accountPayload?.segment_id
      ? activeSegment?.query?.table_props
      : currentProjectSettings.timelines_config?.account_config?.table_props ||
        [];
    const accountPropsWithEnableKey = formatUserPropertiesToCheckList(
      listProperties,
      tableProps?.filter(
        (entry) => entry !== '' && entry !== undefined && entry !== null
      )
    );
    setCheckListAccountProps(accountPropsWithEnableKey);
  }, [currentProjectSettings, listProperties, activeSegment, accountPayload]);

  useEffect(() => {
    getGroupPropsFromAPI(GROUP_NAME_DOMAINS);
    Object.keys(groups?.account_groups || {}).forEach((group) => {
      getGroupPropsFromAPI(group);
    });
  }, [activeProject.id, groups]);

  useEffect(() => {
    if (!accountPayload.source) {
      const source = GROUP_NAME_DOMAINS;
      updateAccountPayload({ source });
    }
  }, [accountPayload.source, activeProject.id]);

  useEffect(() => {
    if (!currentProjectSettings?.timelines_config) return;

    const { disabled_events, user_config, account_config } =
      currentProjectSettings.timelines_config;
    const timelinesConfig = {
      disabled_events: [...disabled_events],
      user_config: { ...DEFAULT_TIMELINE_CONFIG.user_config, ...user_config },
      account_config: {
        ...DEFAULT_TIMELINE_CONFIG.account_config,
        ...account_config
      }
    };
    setTLConfig(timelinesConfig);
  }, [currentProjectSettings?.timelines_config]);

  useEffect(() => {
    if (!accountPayload.search_filter) {
      setListSearchItems([]);
    } else {
      const listValues = accountPayload?.search_filter || [];
      setListSearchItems(uniq(listValues));
      setSearchBarOpen(true);
    }
  }, [accountPayload?.search_filter]);

  useEffect(() => {
    fetchProjectSettings(activeProject?.id).then(() => {
      if (!groups || Object.keys(groups).length === 0) {
        getGroups(activeProject?.id);
      }
      getSavedSegments(activeProject?.id);
    });
  }, [activeProject?.id, groups]);

  useEffect(() => {
    if (newSegmentMode === true) {
      restoreFiltersDefaultState();
    }
  }, [newSegmentMode]);

  useEffect(() => {
    if (
      location.state?.fromDetails === true &&
      location.state?.appliedFilters != null
    ) {
      setAppliedFilters(cloneDeep(location.state?.appliedFilters));
      setSelectedFilters(location.state?.appliedFilters);
      setFiltersExpanded(false);
      setFiltersDirty(true);
    } else {
      if (newSegmentMode === false) {
        if (
          Boolean(activeSegment?.id) === true &&
          activeSegment.query != null
        ) {
          const filters = getSelectedFiltersFromQuery({
            query: activeSegment.query,
            groupsList
          });
          setAppliedFilters(cloneDeep(filters));
          setSelectedFilters(filters);
          setFiltersExpanded(false);
          setFiltersDirty(false);
        } else {
          const selectedGroup = groupsList.find(
            (g) => g[1] === accountPayload.source
          );
          restoreFiltersDefaultState(selectedGroup);
        }
      }
    }
  }, [accountPayload, activeSegment, groupsList, newSegmentMode]);

  const setActiveSegment = useCallback(
    (segmentPayload) => {
      // history.replace(PathUrls.ProfileAccountsSegmentsURL + '/' + segmentPayload.id);
      dispatch(setActiveSegmentAction(segmentPayload));
    },
    [dispatch]
  );

  const setFiltersDirty = useCallback(
    (value) => {
      dispatch(setFiltersDirtyAction(value));
    },
    [dispatch]
  );

  const disableNewSegmentMode = useCallback(() => {
    dispatch(setNewSegmentModeAction(false));
  }, [dispatch]);

  const handleDeleteActiveSegment = useCallback(() => {
    deleteSegment({
      projectId: activeProject.id,
      segmentId: accountPayload.segment_id
    })
      .then(() => {
        setMoreActionsModalMode(null);
        notification.success({
          message: 'Segment deleted successfully',
          duration: 5
        });
      })
      .finally(() => history.replace(PathUrls.ProfileAccounts));
  }, [accountPayload.segment_id, activeProject.id, deleteSegment]);

  const displayTableProps = useMemo(() => {
    const filterNullEntries = (entry) =>
      entry !== '' && entry !== undefined && entry !== null;

    const getFilteredTableProps = (tableProps) => {
      return tableProps?.filter(filterNullEntries) || [];
    };

    const segmentTableProps = activeSegment?.query?.table_props;
    const projectTableProps =
      currentProjectSettings?.timelines_config?.account_config?.table_props;

    const tableProps = accountPayload.segment_id
      ? getFilteredTableProps(segmentTableProps)
      : getFilteredTableProps(projectTableProps);

    return tableProps;
  }, [currentProjectSettings, accountPayload, activeSegment]);

  const handleRenameSegment = useCallback(
    (name) => {
      updateSegmentForId(activeProject.id, accountPayload.segment_id, {
        name
      }).then(() => {
        getSavedSegments(activeProject.id);
        setActiveSegment({ ...activeSegment, name });
        setMoreActionsModalMode(null);
        notification.success({
          message: 'Segment renamed successfully',
          duration: 5
        });
      });
    },
    [activeProject.id, accountPayload.segment_id, activeSegment]
  );

  const handleUpdateSegmentDefinition = useCallback(() => {
    const reqPayload = getFiltersRequestPayload({
      selectedFilters,
      table_props: displayTableProps
    });
    updateSegmentForId(
      activeProject.id,
      accountPayload.segment_id,
      reqPayload
    ).then(() => {
      getSavedSegments(activeProject.id);
      setUpdateSegmentModal(false);
      setFiltersDirty(false);
      notification.success({
        message: 'Segment updated successfully',
        duration: 5
      });
    });
  }, [
    selectedFilters,
    displayTableProps,
    updateSegmentForId,
    activeProject.id,
    accountPayload.segment_id,
    getSavedSegments,
    setFiltersDirty
  ]);

  const setAccountPayload = useCallback(
    (payload) => {
      dispatch(setAccountPayloadAction(payload));
    },
    [dispatch]
  );

  const updateAccountPayload = useCallback(
    (payload) => {
      dispatch(updateAccountPayloadAction(payload));
    },
    [dispatch]
  );

  const getGroupPropsFromAPI = useCallback(
    async (groupId) => {
      if (!groupProperties[groupId]) {
        await getGroupProperties(activeProject.id, groupId);
      }
    },
    [activeProject.id, groupProperties]
  );

  const getAccounts = useCallback(
    (payload) => {
      const shouldCache = location.state?.fromDetails;
      if (payload.source && payload.source !== '' && !shouldCache) {
        setDefaultSorterInfo({ key: 'engagement', order: 'descend' });
        const formatPayload = { ...payload };
        formatPayload.filters =
          formatFiltersForPayload(payload?.filters, 'accounts') || [];
        const reqPayload = formatReqPayload(formatPayload, activeSegment);
        getProfileAccounts(activeProject.id, reqPayload, activeAgent).then(
          (response) => {
            if (response.type === 'FETCH_PROFILE_ACCOUNTS_FAILED') {
              if (response.error.status === 400) {
                setErrMsg('400 Bad Request');
              } else if (response.error.status === 500) {
                setErrMsg(
                  'The server encountered an internal error and could not complete your request'
                );
              }
            }

            if (response.type === 'FETCH_PROFILE_ACCOUNTS_FULFILLED') {
              if (response.status === 200) {
                if (response.payload.length === 0) {
                  setErrMsg('No accounts Found');
                }
              }
            }
          }
        );
      }
      if (shouldCache) {
        setCurrentPage(location.state.currentPage);
        setCurrentPageSize(location.state.currentPageSize);
        setDefaultSorterInfo(location.state.activeSorter);
        const localeState = { ...history.location.state, fromDetails: false };
        history.replace('/' + location.hash, { state: localeState });
      }
    },
    [
      location.state?.fromDetails,
      location.state?.currentPage,
      location.state?.activeSorter,
      activeSegment,
      activeProject.id,
      activeAgent,
      history
    ]
  );

  const tableData = useMemo(() => {
    const sortedData = accounts?.data?.sort(
      (a, b) => new Date(b.last_activity) - new Date(a.last_activity)
    );
    return sortedData?.map((row) => ({
      ...row,
      ...row?.tableProps
    }));
  }, [accounts]);

  const applyFilters = useCallback(() => {
    setAppliedFilters(cloneDeep(selectedFilters));
    setFiltersExpanded(false);
    setFiltersDirty(true);
    const reqPayload = getFiltersRequestPayload({
      selectedFilters,
      table_props: displayTableProps
    });
    getProfileAccounts(activeProject.id, reqPayload, activeAgent);
  }, [
    selectedFilters,
    displayTableProps,
    getProfileAccounts,
    activeProject.id,
    activeAgent,
    setFiltersDirty
  ]);

  const handlePropChange = (option) => {
    if (
      option.enabled ||
      checkListAccountProps.filter((item) => item.enabled === true).length < 8
    ) {
      setCheckListAccountProps((prev) => {
        const checkListProps = [...prev];
        const optIndex = checkListProps.findIndex(
          (obj) => obj.prop_name === option.prop_name
        );
        checkListProps[optIndex].enabled = !checkListProps[optIndex].enabled;
        // Sorting to bubble up the selected elements onClick
        checkListProps.sort((a, b) => {
          return (b?.enabled || 0) - (a?.enabled || 0);
        });
        return checkListProps;
      });
    } else {
      notification.error({
        message: 'Error',
        description: 'Maximum Table Properties Selection Reached.',
        duration: 2
      });
    }
  };

  const applyTableProps = () => {
    if (accountPayload?.segment_id?.length) {
      const newTableProps =
        checkListAccountProps
          ?.filter(({ enabled }) => enabled)
          ?.map(({ prop_name }) => prop_name)
          ?.filter((entry) => entry !== '' && entry !== undefined) || [];

      const updatedQuery = {
        ...activeSegment.query,
        table_props: newTableProps
      };

      const queryForFetch = getFiltersRequestPayload({
        selectedFilters: appliedFilters,
        table_props: newTableProps
      });

      updateSegmentForId(activeProject.id, accountPayload.segment_id, {
        query: updatedQuery
      })
        .then(() => getSavedSegments(activeProject.id))
        .then(() => setActiveSegment({ ...activeSegment, query: updatedQuery }))
        .finally(() =>
          getProfileAccounts(activeProject.id, queryForFetch, activeAgent)
        );
    } else {
      const filteredProps = !IsDomainGroup(accountPayload.source)
        ? tlConfig.account_config.table_props
            ?.filter(
              (entry) => entry !== '' && entry !== undefined && entry !== null
            )
            .filter(
              (item) =>
                !checkListAccountProps.some(
                  ({ prop_name }) => prop_name === item
                )
            )
        : [];
      const enabledProps = checkListAccountProps
        .filter(({ enabled }) => enabled)
        .map(({ prop_name }) => prop_name);

      const updatedConfig = {
        ...tlConfig,
        account_config: {
          ...tlConfig.account_config,
          table_props: [...filteredProps, ...enabledProps]
        }
      };

      const queryForFetch = getFiltersRequestPayload({
        selectedFilters: appliedFilters,
        table_props: [...filteredProps, ...enabledProps]
      });

      udpateProjectSettings(activeProject.id, {
        timelines_config: updatedConfig
      }).then(() =>
        getProfileAccounts(activeProject.id, queryForFetch, activeAgent)
      );
    }
    setShowPopOver(false);
  };

  const handleDisableOptionClick = () => {
    setIsUpgradeModalVisible(true);
    setShowPopOver(false);
  };

  const popoverContent = () => (
    <Tabs defaultActiveKey='events' size='small'>
      <Tabs.TabPane
        tab={
          <span className='fa-activity-filter--tabname'>Table Properties</span>
        }
        key='props'
      >
        <SearchCheckList
          placeholder='Search Properties'
          mapArray={checkListAccountProps}
          sortable
          updateList={setCheckListAccountProps}
          titleKey='display_name'
          checkedKey='enabled'
          onChange={handlePropChange}
          showApply
          onApply={applyTableProps}
          disabledOptions={['Engagement']}
          showDisabledOption={isScoringLocked}
          handleDisableOptionClick={handleDisableOptionClick}
        />
      </Tabs.TabPane>
    </Tabs>
  );

  const navigateToAccountsEngagement = useCallback(() => {
    history.push(PathUrls.ConfigureEngagements);
  }, []);

  const moreActionsContent = () => {
    const accountEngagement = (
      <div
        role='button'
        onClick={navigateToAccountsEngagement}
        className='flex cursor-pointer col-gap-4 items-center py-2 px-4 hover:bg-gray-100'
      >
        <SVG size={20} name='fireFlameCurved' color='#8c8c8c' />
        <Text type='title' color='character-primary' extraClass='mb-0'>
          Account engagement rules
        </Text>
      </div>
    );

    if (Boolean(accountPayload.segment_id) === false) {
      return accountEngagement;
    }
    return (
      <div className='flex flex-col'>
        <div className='flex flex-col'>
          <div
            role='button'
            onClick={() => {
              setShowSegmentActions(false);
              setMoreActionsModalMode(moreActionsMode.RENAME);
            }}
            className='flex cursor-pointer hover:bg-gray-100 col-gap-4 items-center py-2 px-4'
          >
            <SVG size={20} name='edit_query' color='#8c8c8c' />
            <Text type='title' color='character-primary' extraClass='mb-0'>
              Rename Segment
            </Text>
          </div>
          <div
            role='button'
            onClick={() => {
              setShowSegmentActions(false);
              setMoreActionsModalMode(moreActionsMode.DELETE);
            }}
            className='flex cursor-pointer hover:bg-gray-100 col-gap-4 border-b items-center py-2 px-4'
          >
            <SVG size={20} name='trash' color='#8c8c8c' />
            <Text type='title' color='character-primary' extraClass='mb-0'>
              Delete Segment
            </Text>
          </div>
        </div>
        {accountEngagement}
      </div>
    );
  };

  const restoreFiltersDefaultState = useCallback(
    (selectedAccount = INITIAL_FILTERS_STATE.account) => {
      const initialFiltersStateWithSelectedAccount = {
        ...INITIAL_FILTERS_STATE,
        account: selectedAccount
      };
      setSelectedFilters(initialFiltersStateWithSelectedAccount);
      setAppliedFilters(cloneDeep(initialFiltersStateWithSelectedAccount));
      setFiltersExpanded(false);
      setFiltersDirty(false);
    },
    [setFiltersDirty]
  );

  const setFiltersList = useCallback((filters) => {
    setSelectedFilters((curr) => {
      return {
        ...curr,
        filters
      };
    });
  }, []);

  const setSecondaryFiltersList = useCallback((secondaryFilters) => {
    setSelectedFilters((curr) => {
      return {
        ...curr,
        secondaryFilters
      };
    });
  }, []);

  const setListEvents = useCallback((eventsList) => {
    setSelectedFilters((curr) => {
      return {
        ...curr,
        eventsList
      };
    });
  }, []);

  const setEventProp = useCallback((eventProp) => {
    setSelectedFilters((curr) => {
      return {
        ...curr,
        eventProp
      };
    });
  }, []);

  const setEventTimeline = useCallback((eventTimeline) => {
    setSelectedFilters((curr) => {
      return {
        ...curr,
        eventTimeline
      };
    });
  }, []);

  const handleSaveSegmentClick = useCallback(() => {
    if (newSegmentMode === true) {
      setSaveSegmentModal(true);
      return;
    }
    if (Boolean(accountPayload.segment_id) === true) {
      setUpdateSegmentModal(true);
    } else {
      setSaveSegmentModal(true);
    }
  }, [accountPayload.segment_id, newSegmentMode]);

  const resetSelectedFilters = useCallback(() => {
    setSelectedFilters(appliedFilters);
  }, [appliedFilters]);

  const handleClearFilters = useCallback(() => {
    restoreFiltersDefaultState();
    const reqPayload = getFiltersRequestPayload({
      selectedFilters: INITIAL_FILTERS_STATE,
      table_props: displayTableProps
    });
    getProfileAccounts(activeProject.id, reqPayload, activeAgent);
  }, [
    activeAgent,
    activeProject.id,
    displayTableProps,
    getProfileAccounts,
    restoreFiltersDefaultState
  ]);

  const setSelectedAccount = useCallback((account) => {
    setSelectedFilters((current) => {
      return {
        ...current,
        account
      };
    });
  }, []);

  const selectedAccount = useMemo(() => {
    return { account: selectedFilters.account };
  }, [selectedFilters.account]);

  const availableGroups = useMemo(() => {
    return Object.keys(groups?.account_groups || {});
  }, [groups]);

  const disableDiscardButton = useMemo(() => {
    return isEqual(selectedFilters, appliedFilters);
  }, [selectedFilters, appliedFilters]);

  const renderPropertyFilter = () => {
    return (
      <PropertyFilter
        profileType='account'
        source={accountPayload.source}
        filters={accountPayload.filters}
        filtersExpanded={filtersExpanded}
        filtersList={selectedFilters.filters}
        secondaryFiltersList={selectedFilters.secondaryFilters}
        appliedFilters={appliedFilters}
        selectedAccount={selectedAccount}
        listEvents={selectedFilters.eventsList}
        availableGroups={availableGroups}
        eventProp={selectedFilters.eventProp}
        eventTimeline={selectedFilters.eventTimeline}
        areFiltersDirty={areFiltersDirty}
        disableDiscardButton={disableDiscardButton}
        isActiveSegment={Boolean(accountPayload.segment_id) === true}
        applyFilters={applyFilters}
        setFiltersExpanded={setFiltersExpanded}
        setSaveSegmentModal={handleSaveSegmentClick}
        setFiltersList={setFiltersList}
        setSecondaryFiltersList={setSecondaryFiltersList}
        setListEvents={setListEvents}
        setEventProp={setEventProp}
        setEventTimeline={setEventTimeline}
        resetSelectedFilters={resetSelectedFilters}
        onClearFilters={handleClearFilters}
        setSelectedAccount={setSelectedAccount}
      />
    );
  };

  useEffect(() => {
    fetchData();
  }, [activeProject.id, groups]);

  const fetchData = async () => {
    const newCompanyValues = { $domains: {} };
    for (const [group, prop] of Object.entries(groupToDomainMap)) {
      if (groups && groups?.account_groups && groups?.account_groups[group]) {
        try {
          const res = await fetchGroupPropertyValues(
            activeProject.id,
            group,
            prop
          );
          newCompanyValues[GROUP_NAME_DOMAINS] = {
            ...newCompanyValues[GROUP_NAME_DOMAINS],
            ...res.data
          };
        } catch (err) {
          console.log(err);
        }
      }
    }
    setCompanyValueOpts(newCompanyValues);
  };

  const onApplyClick = (values) => {
    const updatedPayload = {
      ...accountPayload,
      search_filter: values.map((vl) => JSON.parse(vl)[0])
    };
    setListSearchItems(updatedPayload.search_filter);
    setAccountPayload(updatedPayload);
    setActiveSegment(activeSegment);
    getAccounts(updatedPayload);
  };

  const onSearchClose = () => {
    setSearchBarOpen(false);
    setSearchDDOpen(false);
    if (accountPayload?.search_filter?.length !== 0) {
      const updatedPayload = { ...accountPayload };
      updatedPayload.search_filter = [];
      setAccountPayload(updatedPayload);
      setListSearchItems([]);
      setActiveSegment(activeSegment);
      getAccounts(updatedPayload);
    }
  };

  const onSearchOpen = () => {
    setSearchBarOpen(true);
    setSearchDDOpen(true);
  };

  const searchCompanies = () => (
    <div className='absolute top-0'>
      {searchDDOpen ? (
        <FaSelect
          placeholder='Search Accounts'
          multiSelect
          options={
            companyValueOpts?.[accountPayload?.source]
              ? Object.keys(companyValueOpts[accountPayload?.source]).map(
                  (value) => [value]
                )
              : []
          }
          displayNames={companyValueOpts?.[accountPayload?.source]}
          applClick={(val) => onApplyClick(val)}
          onClickOutside={() => setSearchDDOpen(false)}
          selectedOpts={listSearchItems}
          style={{
            top: '-8px',
            right: 0,
            padding: '8px 8px 12px',
            overflowX: 'hidden'
          }}
          allowSearch
          posRight
        />
      ) : null}
    </div>
  );

  const { saveButtonDisabled } = useMemo(() => {
    return checkFiltersEquality({
      appliedFilters,
      newSegmentMode,
      filtersList: selectedFilters.filters,
      eventProp: selectedFilters.eventProp,
      eventsList: selectedFilters.eventsList,
      isActiveSegment: Boolean(accountPayload.segment_id),
      areFiltersDirty,
      secondaryFiltersList: selectedFilters.secondaryFilters
    });
  }, [
    accountPayload.segment_id,
    appliedFilters,
    areFiltersDirty,
    newSegmentMode,
    selectedFilters.eventProp,
    selectedFilters.eventsList,
    selectedFilters.filters,
    selectedFilters.secondaryFilters
  ]);

  const renderSaveSegmentButton = () => {
    return (
      <ControlledComponent
        controller={
          filtersExpanded === false &&
          saveButtonDisabled === false &&
          newSegmentMode === false
        }
      >
        <Button
          onClick={handleSaveSegmentClick}
          type='default'
          className='flex items-center col-gap-1'
          disabled={saveButtonDisabled}
        >
          <SVG
            color={saveButtonDisabled ? '#BFBFBF' : '#1890ff'}
            size={16}
            name='pieChart'
          />
          <Text
            type='title'
            extraClass='mb-0'
            color={saveButtonDisabled ? 'disabled' : 'brand-color-6'}
          >
            Save as Segment
          </Text>
        </Button>
      </ControlledComponent>
    );
  };

  const renderSearchSection = () => (
    <div className='relative'>
      <ControlledComponent controller={searchBarOpen}>
        <div className={'flex items-center justify-between'}>
          {!searchDDOpen && (
            <Input
              size='large'
              value={listSearchItems ? listSearchItems.join(', ') : null}
              placeholder={'Search Accounts'}
              style={{
                width: '240px',
                'border-radius': '5px'
              }}
              prefix={<SVG name='search' size={20} color={'#8C8C8C'} />}
              onClick={() => setSearchDDOpen(true)}
            />
          )}
          <Button type='text' onClick={onSearchClose}>
            <SVG name={'close'} size={20} color={'grey'} />
          </Button>
        </div>
      </ControlledComponent>
      <ControlledComponent controller={!searchBarOpen}>
        <Button type='text' onClick={onSearchOpen}>
          <SVG name={'search'} size={20} color={'#8c8c8c'} />
        </Button>
      </ControlledComponent>
      {searchCompanies()}
    </div>
  );

  const renderDownloadSection = () => {
    return (
      <Button onClick={() => setShowDownloadCSVModal(true)} type='text'>
        <SVG size={20} name={'download'} color={'#8c8c8c'} />
      </Button>
    );
  };

  const renderMoreActions = () => {
    return (
      <Popover
        placement='bottomLeft'
        visible={showSegmentActions}
        onVisibleChange={(visible) => {
          setShowSegmentActions(visible);
        }}
        onClick={() => {
          setShowSegmentActions(true);
        }}
        trigger='click'
        content={moreActionsContent}
        overlayClassName={cx(
          'fa-activity--filter',
          styles['more-actions-popover']
        )}
      >
        <Button className={styles['more-actions-button']} type='default'>
          <SVG size={20} name={'more'} />
        </Button>
      </Popover>
    );
  };

  const renderTablePropsSelect = () => {
    return (
      <Popover
        overlayClassName='fa-activity--filter'
        placement='bottomLeft'
        visible={showPopOver}
        onVisibleChange={(visible) => {
          setShowPopOver(visible);
        }}
        onClick={() => {
          setShowPopOver(true);
        }}
        trigger='click'
        content={popoverContent}
      >
        <Button type='text'>
          <SVG size={20} name={'tableColumns'} />
        </Button>
      </Popover>
    );
  };

  const handleTableChange = (pageParams, somedata, sorter) => {
    setCurrentPage(pageParams.current);
    setCurrentPageSize(pageParams.pageSize);
    setDefaultSorterInfo({ key: sorter.columnKey, order: sorter.order });
  };
  const [newTableColumns, setNewTableColumns] = useState([]);
  const [columnsType, setColumnTypes] = useState({});

  useEffect(() => {
    setNewTableColumns(
      getColumns({
        accounts,
        source: accountPayload?.source,
        isScoringLocked,
        displayTableProps,
        groupPropNames,
        listProperties,
        defaultSorterInfo
      })
    );
  }, [
    accounts,
    accountPayload?.source,
    displayTableProps,
    groupPropNames,
    isScoringLocked,
    listProperties,
    defaultSorterInfo
  ]);
  // const tableColumns = useMemo(() => {
  //   return getColumns({
  //     accounts,
  //     source: accountPayload?.source,
  //     isScoringLocked,
  //     displayTableProps,
  //     groupPropNames,
  //     listProperties,
  //     defaultSorterInfo
  //   });
  // }, [
  //   accounts,
  //   accountPayload?.source,
  //   displayTableProps,
  //   groupPropNames,
  //   isScoringLocked,
  //   listProperties,
  //   defaultSorterInfo
  // ]);
  useEffect(() => {
    let from = location.state?.state?.accountsTableRow;
    if (from && document.getElementById(from)) {
      const element = document.getElementById(from);
      const y = element?.getBoundingClientRect().top + window.scrollY - 100;

      window.scrollTo({ top: y, behavior: 'smooth' });

      location.state.state.accountsTableRow = '';
      // document.getElementById(location.hash.split('#')[1])?.scrollIntoView();
      // window.scrollBy(0, -150);
    }
  }, [newTableColumns]);
  const renderTable = useCallback(() => {
    const handleResize =
      (index) =>
      (_, { size }) => {
        const tmpColType = newTableColumns[index]?.type;
        const tmpColWidthRange =
          COLUMN_TYPE_PROPS[tmpColType ? tmpColType : 'string'];
        const newColumns = [...newTableColumns];
        newColumns[index] = {
          ...newColumns[index],
          width: (() => {
            if (size.width < tmpColWidthRange.min) return tmpColWidthRange.min;
            else if (size.width > tmpColWidthRange.max)
              return tmpColWidthRange.max;
            return size.width;
          })()
        };
        setNewTableColumns(newColumns);
      };

    const mergeColumns = newTableColumns.map((col, index) => ({
      ...col,
      onHeaderCell: (column) => ({
        width: column.width,
        onResize: handleResize(index)
      })
    }));

    return (
      <div>
        <Table
          components={{
            header: {
              cell: ResizableTitle
            }
          }}
          onRow={(account) => ({
            onClick: () => {
              history.push(
                `/profiles/accounts/${btoa(account.identity)}?group=${
                  activeSegment?.type
                    ? activeSegment.type
                    : accountPayload.source
                }&view=birdview`,
                {
                  accountPayload: accountPayload,
                  activeSegment: activeSegment,
                  fromDetails: true,
                  currentPage: currentPage,
                  currentPageSize: currentPageSize,
                  activeSorter: defaultSorterInfo,
<<<<<<< HEAD
                  appliedFilters: areFiltersDirty ? appliedFilters : null
=======
                  accountsTableRow: account.name
>>>>>>> 8fc2c494
                }
              );
            }
          })}
          className={`fa-table--userlist ${styles['account-profiles-table']}`}
          dataSource={tableData}
          columns={mergeColumns}
          rowClassName='cursor-pointer'
          pagination={{
            position: ['bottom', 'left'],
            defaultPageSize: '25',
            current: currentPage,
            pageSize: currentPageSize
          }}
          onChange={handleTableChange}
          scroll={{
            x: displayTableProps?.length * 300,
            y: 'calc(100vh - 200px)'
          }}
        />
      </div>
    );
  }, [tableData, newTableColumns]);

  const showRangeNudge = useMemo(() => {
    return showUpgradeNudge(
      sixSignalInfo?.usage || 0,
      sixSignalInfo?.limit || 0,
      currentProjectSettings
    );
  }, [currentProjectSettings, sixSignalInfo?.limit, sixSignalInfo?.usage]);

  const handleSaveSegment = useCallback(
    async (segmentPayload) => {
      try {
        const response = await createNewSegment(
          activeProject.id,
          segmentPayload
        );
        if (response.type === 'SEGMENT_CREATION_FULFILLED') {
          notification.success({
            message: 'Success!',
            description: response?.payload?.message,
            duration: 3
          });
          setSaveSegmentModal(false);
          setUpdateSegmentModal(false);
          setFiltersDirty(false);
        }
        await getSavedSegments(activeProject.id);
      } catch (err) {
        notification.error({
          message: 'Error',
          description:
            err?.data?.error || 'Segment Creation Failed. Invalid Parameters.',
          duration: 3
        });
      }
    },
    [activeProject.id, createNewSegment, getSavedSegments, setFiltersDirty]
  );

  const handleCreateSegment = useCallback(
    (newSegmentName) => {
      const reqPayload = getFiltersRequestPayload({
        selectedFilters,
        table_props: displayTableProps
      });
      reqPayload.name = newSegmentName;
      reqPayload.type = selectedFilters.account[1];
      handleSaveSegment(reqPayload);
      disableNewSegmentMode();
    },
    [
      selectedFilters,
      displayTableProps,
      handleSaveSegment,
      disableNewSegmentMode
    ]
  );

  const generateCSVData = useCallback(
    (data, selectedOptions) => {
      const csvRows = [];

      const headers = selectedOptions.map(
        (prop_name) =>
          checkListAccountProps.find((elem) => elem.prop_name === prop_name)
            .display_name
      );
      headers.unshift('Name', 'Engagement category', 'Engagement score');
      csvRows.push(headers.join(','));

      data.forEach((d) => {
        const values = selectedOptions.map((elem) => {
          return d.table_props[elem] != null ? `"${d.table_props[elem]}"` : '-';
        });
        values.unshift(
          d.name,
          d.engagement != null ? d.engagement : '-',
          d.score != null ? formatCount(d.score) : '-'
        );
        csvRows.push(values);
      });

      return csvRows.join('\n');
    },
    [checkListAccountProps]
  );

  const handleDownloadCSV = useCallback(
    async (selectedOptions) => {
      try {
        setCSVDataLoading(true);
        const reqPayload = getFiltersRequestPayload({
          source: selectedAccount.account[1],
          selectedFilters: appliedFilters,
          table_props: selectedOptions
        });
        const resultAccounts = await fetchProfileAccounts(
          activeProject.id,
          reqPayload,
          activeAgent
        );
        const csvData = generateCSVData(resultAccounts.data, selectedOptions);
        downloadCSV(csvData, 'accounts.csv');
        setCSVDataLoading(false);
        setShowDownloadCSVModal(false);
      } catch (err) {
        console.log(err);
        setCSVDataLoading(false);
        notification.error({
          message: 'Error',
          description: 'CSV download failed',
          duration: 2
        });
      }
    },
    [
      activeAgent,
      activeProject.id,
      appliedFilters,
      generateCSVData,
      selectedAccount.account
    ]
  );

  const closeDownloadCSVModal = useCallback(() => {
    setShowDownloadCSVModal(false);
  }, []);

  const pageTitle = useMemo(() => {
    if (newSegmentMode === true) {
      return 'Untitled Segment 1';
    }
    if (Boolean(activeSegment?.id) === false) {
      const source = accountPayload.source;
      const title = get(
        groupsList.find((elem) => elem[1] === source),
        0,
        'All Accounts'
      );
      return title;
    }
    return activeSegment.name;
  }, [accountPayload, groupsList, activeSegment, newSegmentMode]);

  useEffect(() => {
    if (newSegmentMode === false) {
      getAccounts(accountPayload);
    }
  }, [newSegmentMode, accountPayload, activeSegment]);

  const titleIcon = useMemo(() => {
    if (Boolean(activeSegment?.id) === true) {
      return defaultSegmentIconsMapping[activeSegment?.name]
        ? defaultSegmentIconsMapping[activeSegment?.name]
        : 'pieChart';
    }
    return 'buildings';
  }, [activeSegment]);

  const titleIconColor = useMemo(() => {
    return getSegmentColorCode(activeSegment?.name ?? '');
  }, [activeSegment?.name]);

  return (
    <ProfilesWrapper>
      <ControlledComponent controller={showRangeNudge}>
        <div className='mb-4'>
          <RangeNudge
            title='Accounts Identified'
            amountUsed={sixSignalInfo?.usage || 0}
            totalLimit={sixSignalInfo?.limit || 0}
          />
        </div>
      </ControlledComponent>

      <div className='flex justify-between items-center'>
        <div className='flex col-gap-2  items-center'>
          <div className='flex items-center rounded justify-center h-10 w-10'>
            <SVG name={titleIcon} size={32} color={titleIconColor} />
          </div>
          <Text
            type='title'
            level={3}
            weight='bold'
            extraClass='mb-0'
            id={'fa-at-text--page-title'}
          >
            {pageTitle}
          </Text>
        </div>
      </div>

      <div className='flex justify-between items-center my-4'>
        <div className='flex items-center col-gap-2 w-full'>
          {renderPropertyFilter()}
          {renderSaveSegmentButton()}
        </div>
        <div className='inline-flex col-gap-2'>
          <ControlledComponent
            controller={filtersExpanded === false && newSegmentMode === false}
          >
            {renderSearchSection()}
            {renderDownloadSection()}
            {renderTablePropsSelect()}
            {renderMoreActions()}
          </ControlledComponent>
        </div>
      </div>
      <ControlledComponent controller={accounts.isLoading === true}>
        <Spin size='large' className='fa-page-loader' />
      </ControlledComponent>
      <ControlledComponent
        controller={
          accounts.isLoading === false &&
          accounts.data?.length > 0 &&
          (newSegmentMode === false || areFiltersDirty === true)
        }
      >
        <>
          {renderTable()}
          <div className='logo-attrib'>
            <a
              className='font-size--small'
              href='https://clearbit.com'
              target='_blank'
              rel='noopener noreferrer'
            >
              Logos provided by Clearbit
            </a>
          </div>
        </>
      </ControlledComponent>
      <ControlledComponent
        controller={
          accounts.isLoading === false &&
          accounts.data.length === 0 &&
          (newSegmentMode === false || areFiltersDirty === true)
        }
      >
        <NoDataWithMessage
          message={
            isOnboarded(currentProjectSettings)
              ? accounts?.data?.length === 0
                ? 'No Accounts found'
                : errMsg
              : 'Onboarding not completed'
          }
        />
      </ControlledComponent>
      <UpgradeModal
        visible={isUpgradeModalVisible}
        variant='account'
        onCancel={() => setIsUpgradeModalVisible(false)}
      />
      <SaveSegmentModal
        visible={saveSegmentModal}
        handleCancel={() => setSaveSegmentModal(false)}
        handleSubmit={handleCreateSegment}
        isLoading={false}
      />
      <DeleteSegmentModal
        segmentName={activeSegment?.name}
        visible={moreActionsModalMode === moreActionsMode.DELETE}
        onCancel={() => setMoreActionsModalMode(null)}
        onOk={handleDeleteActiveSegment}
      />
      <RenameSegmentModal
        segmentName={activeSegment?.name}
        visible={moreActionsModalMode === moreActionsMode.RENAME}
        onCancel={() => setMoreActionsModalMode(null)}
        handleSubmit={handleRenameSegment}
      />

      <UpdateSegmentModal
        segmentName={activeSegment?.name}
        visible={updateSegmentModal}
        onCancel={() => setUpdateSegmentModal(false)}
        onCreate={handleCreateSegment}
        onUpdate={handleUpdateSegmentDefinition}
      />
      <DownloadCSVModal
        visible={showDownloadCSVModal}
        onCancel={closeDownloadCSVModal}
        options={checkListAccountProps}
        displayTableProps={displayTableProps}
        onSubmit={handleDownloadCSV}
        isLoading={csvDataLoading}
      />
    </ProfilesWrapper>
  );
}

const mapStateToProps = (state) => ({
  activeProject: state.global.active_project,
  groups: state.coreQuery.groups,
  accounts: state.timelines.accounts,
  segments: state.timelines.segments,
  currentProjectSettings: state.global.currentProjectSettings
});

const mapDispatchToProps = (dispatch) =>
  bindActionCreators(
    {
      getGroups,
      getProfileAccounts,
      createNewSegment,
      getSavedSegments,
      getGroupProperties,
      fetchProjectSettings,
      udpateProjectSettings,
      updateSegmentForId,
      deleteSegment
    },
    dispatch
  );

export default connect(mapStateToProps, mapDispatchToProps)(AccountProfiles);<|MERGE_RESOLUTION|>--- conflicted
+++ resolved
@@ -1152,11 +1152,8 @@
                   currentPage: currentPage,
                   currentPageSize: currentPageSize,
                   activeSorter: defaultSorterInfo,
-<<<<<<< HEAD
-                  appliedFilters: areFiltersDirty ? appliedFilters : null
-=======
+                  appliedFilters: areFiltersDirty ? appliedFilters : null,
                   accountsTableRow: account.name
->>>>>>> 8fc2c494
                 }
               );
             }
