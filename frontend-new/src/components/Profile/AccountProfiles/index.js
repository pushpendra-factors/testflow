import React, { useState, useEffect, useMemo, useCallback } from 'react';
import { Table, Button, Spin, Popover, Tabs, notification, Input } from 'antd';
import { connect, useDispatch, useSelector } from 'react-redux';
import { bindActionCreators } from 'redux';
import { Text, SVG } from '../../factorsComponents';
import PropertyFilter from './PropertyFilter';
import { getGroupProperties } from '../../../reducers/coreQuery/middleware';
import FaSelect from '../../FaSelect';
import {
  DEFAULT_TIMELINE_CONFIG,
  formatFiltersForPayload,
  formatReqPayload,
  getFiltersRequestPayload,
  getSelectedFiltersFromQuery
} from '../utils';
import {
  getProfileAccounts,
  createNewSegment,
  getSavedSegments,
  updateSegmentForId,
  deleteSegment
} from '../../../reducers/timelines/middleware';
import {
  fetchProjectSettings,
  udpateProjectSettings
} from '../../../reducers/global';
import SearchCheckList from 'Components/SearchCheckList';
import { formatUserPropertiesToCheckList } from 'Reducers/timelines/utils';
import { useHistory, useLocation } from 'react-router-dom';
import {
  fetchGroupPropertyValues,
  fetchGroups
} from 'Reducers/coreQuery/services';
import NoDataWithMessage from '../MyComponents/NoDataWithMessage';
import ProfilesWrapper from '../ProfilesWrapper';
import { checkFiltersEquality, getColumns } from './accountProfiles.helpers';
import {
  selectAccountPayload,
  selectActiveSegment
} from 'Reducers/accountProfilesView/selectors';
import {
  setAccountPayloadAction,
  setActiveSegmentAction,
  setFiltersDirtyAction,
  setNewSegmentModeAction,
  updateAccountPayloadAction
} from 'Reducers/accountProfilesView/actions';
import useFeatureLock from 'hooks/useFeatureLock';
import { FEATURES } from 'Constants/plans.constants';
import UpgradeModal from '../UpgradeModal';
import RangeNudge from 'Components/GenericComponents/RangeNudge';
import get from 'lodash/get';
import uniq from 'lodash/uniq';
import { showUpgradeNudge } from 'Views/Settings/ProjectSettings/Pricing/utils';
import ControlledComponent from 'Components/ControlledComponent/ControlledComponent';
import SaveSegmentModal from './SaveSegmentModal';
import MoreActionsDropdown from './MoreActionsDropdown';
import DeleteSegmentModal from './DeleteSegmentModal';
import RenameSegmentModal from './RenameSegmentModal';
import {
  INITIAL_FILTERS_STATE,
  moreActionsMode
} from './accountProfiles.constants';
import { selectGroupsList } from 'Reducers/groups/selectors';
import UpdateSegmentModal from './UpdateSegmentModal';
import { AccountsSidebarIconsMapping } from 'Views/AppSidebar/appSidebar.constants';
import DownloadCSVModal from './DownloadCSVModal';
import { fetchProfileAccounts } from 'Reducers/timelines';
import { downloadCSV } from 'Utils/csv';
import { formatCount } from 'Utils/dataFormatter';

const groupToCompanyPropMap = {
  $hubspot_company: '$hubspot_company_name',
  $salesforce_account: '$salesforce_account_name',
  $6signal: '$6Signal_name',
  $linkedin_company: '$li_localized_name',
  $g2: '$g2_name'
};

const groupToDomainMap = {
  $hubspot_company: '$hubspot_company_domain',
  $salesforce_account: '$salesforce_account_website',
  $6signal: '$6Signal_domain',
  $linkedin_company: '$li_domain',
  $g2: '$g2_domain'
};

function AccountProfiles({
  activeProject,
  groupOpts,
  accounts,
  createNewSegment,
  getSavedSegments,
  fetchProjectSettings,
  fetchGroups,
  udpateProjectSettings,
  currentProjectSettings,
  getProfileAccounts,
  getGroupProperties,
  updateSegmentForId,
  deleteSegment
}) {
  const dispatch = useDispatch();
  const history = useHistory();
  const location = useLocation();

  const { groupPropNames } = useSelector((state) => state.coreQuery);
  const groupProperties = useSelector(
    (state) => state.coreQuery.groupProperties
  );
  const accountPayload = useSelector((state) => {
    return selectAccountPayload(state);
  });

  const activeSegment = useSelector((state) => {
    return selectActiveSegment(state);
  });

  const { sixSignalInfo } = useSelector((state) => state.featureConfig);
  const { newSegmentMode, filtersDirty: areFiltersDirty } = useSelector(
    (state) => state.accountProfilesView
  );
  const groupsList = useSelector((state) => selectGroupsList(state));
  const agentState = useSelector((state) => state.agent);

  const [currentPage, setCurrentPage] = useState(1);
  const [searchBarOpen, setSearchBarOpen] = useState(false);
  const [searchDDOpen, setSearchDDOpen] = useState(false);
  const [listSearchItems, setListSearchItems] = useState([]);
  const [listProperties, setListProperties] = useState([]);
  const [showPopOver, setShowPopOver] = useState(false);
  const [checkListAccountProps, setCheckListAccountProps] = useState([]);
  const [tlConfig, setTLConfig] = useState(DEFAULT_TIMELINE_CONFIG);
  const [companyValueOpts, setCompanyValueOpts] = useState({ All: {} });
  const [isUpgradeModalVisible, setIsUpgradeModalVisible] = useState(false);

  const [filtersExpanded, setFiltersExpanded] = useState(false);
  const [saveSegmentModal, setSaveSegmentModal] = useState(false);
  const [updateSegmentModal, setUpdateSegmentModal] = useState(false);
  const [selectedFilters, setSelectedFilters] = useState(INITIAL_FILTERS_STATE);
  const [appliedFilters, setAppliedFilters] = useState(INITIAL_FILTERS_STATE);
  const [moreActionsModalMode, setMoreActionsModalMode] = useState(null); // DELETE | RENAME
<<<<<<< HEAD
  const [showDownloadCSVModal, setShowDownloadCSVModal] = useState(false);
  const [csvDataLoading, setCSVDataLoading] = useState(false);
=======
  const [defaultSorterInfo, setDefaultSorterInfo] = useState({});
>>>>>>> be789017

  const { isFeatureLocked: isEngagementLocked } = useFeatureLock(
    FEATURES.FEATURE_ENGAGEMENT
  );

  const activeAgent = agentState?.agent_details?.email;

  const setActiveSegment = useCallback(
    (segmentPayload) => {
      dispatch(setActiveSegmentAction(segmentPayload));
    },
    [dispatch]
  );

  const setFiltersDirty = useCallback(
    (value) => {
      dispatch(setFiltersDirtyAction(value));
    },
    [dispatch]
  );

  const disableNewSegmentMode = useCallback(() => {
    dispatch(setNewSegmentModeAction(false));
  }, [dispatch]);

  const handleDeleteActiveSegment = useCallback(() => {
    deleteSegment({
      projectId: activeProject.id,
      segmentId: accountPayload.segment_id
    }).then((response) => {
      setMoreActionsModalMode(null);
      notification.success({
        message: 'Segment deleted successfully',
        duration: 5
      });
    });
  }, [accountPayload.segment_id, activeProject.id, deleteSegment]);

  const displayTableProps = useMemo(() => {
    const filterPropsMap = {
      $hubspot_company: 'hubspot',
      $salesforce_account: 'salesforce',
      $6signal: '6Signal',
      $linkedin_company: '$li_',
      $g2: '$g2',
      All: ''
    };
    const source = filterPropsMap[accountPayload?.source];
    const tableProps = accountPayload.segment_id
      ? activeSegment?.query?.table_props?.filter((item) =>
          item.includes(source)
        )
      : currentProjectSettings?.timelines_config?.account_config?.table_props?.filter(
          (item) => item.includes(source)
        );
    return (
      tableProps?.filter((entry) => entry !== '' && entry !== undefined) || []
    );
  }, [currentProjectSettings, accountPayload, activeSegment]);

  const handleRenameSegment = useCallback(
    (name) => {
      updateSegmentForId(activeProject.id, accountPayload.segment_id, {
        name
      }).then((respnse) => {
        getSavedSegments(activeProject.id);
        setActiveSegment({ ...activeSegment, name });
        setMoreActionsModalMode(null);
        notification.success({
          message: 'Segment renamed successfully',
          duration: 5
        });
      });
    },
    [
      updateSegmentForId,
      activeProject.id,
      accountPayload.segment_id,
      getSavedSegments,
      setActiveSegment,
      activeSegment
    ]
  );

  const handleUpdateSegmentDefinition = useCallback(() => {
    const reqPayload = getFiltersRequestPayload({
      selectedFilters,
      table_props: displayTableProps
    });
    updateSegmentForId(
      activeProject.id,
      accountPayload.segment_id,
      reqPayload
    ).then((respnse) => {
      getSavedSegments(activeProject.id);
      setUpdateSegmentModal(false);
      setFiltersDirty(false);
      notification.success({
        message: 'Segment updated successfully',
        duration: 5
      });
    });
  }, [
    selectedFilters,
    displayTableProps,
    updateSegmentForId,
    activeProject.id,
    accountPayload.segment_id,
    getSavedSegments,
    setFiltersDirty
  ]);

  const setAccountPayload = useCallback(
    (payload) => {
      dispatch(setAccountPayloadAction(payload));
    },
    [dispatch]
  );

  const updateAccountPayload = useCallback(
    (payload) => {
      dispatch(updateAccountPayloadAction(payload));
    },
    [dispatch]
  );

  const fetchGroupProperties = useCallback(
    async (groupId) => {
      if (!groupProperties[groupId]) {
        await getGroupProperties(activeProject.id, groupId);
      }
    },
    [activeProject.id, getGroupProperties, groupProperties]
  );

  const getAccounts = useCallback(
    (payload) => {
      const shouldCache = location.state?.fromDetails;
      if (payload.source && payload.source !== '' && !shouldCache) {
        setDefaultSorterInfo({ key: 'engagement', order: 'descend' });
        const formatPayload = { ...payload };
        formatPayload.filters =
          formatFiltersForPayload(payload?.filters, 'accounts') || [];
        const reqPayload = formatReqPayload(formatPayload, activeSegment);
        getProfileAccounts(activeProject.id, reqPayload, activeAgent);
      }
      if (shouldCache) {
        setCurrentPage(location.state.currentPage);
        setDefaultSorterInfo(location.state.activeSorter);
        const localeState = { ...history.location.state, fromDetails: false };
        history.replace({ state: localeState });
      }
    },
    [
      location.state?.fromDetails,
      location.state.currentPage,
      location.state.activeSorter,
      activeSegment,
      getProfileAccounts,
      activeProject.id,
      activeAgent,
      history
    ]
  );

  const tableData = useMemo(() => {
    const sortedData = accounts?.data?.sort(
      (a, b) => new Date(b.last_activity) - new Date(a.last_activity)
    );
    return sortedData?.map((row) => ({
      ...row,
      ...row?.tableProps
    }));
  }, [accounts]);

  const applyFilters = useCallback(() => {
    setAppliedFilters(selectedFilters);
    setFiltersExpanded(false);
    setFiltersDirty(true);
    const reqPayload = getFiltersRequestPayload({
      selectedFilters,
      table_props: displayTableProps
    });
    getProfileAccounts(activeProject.id, reqPayload, activeAgent);
  }, [
    selectedFilters,
    displayTableProps,
    getProfileAccounts,
    activeProject.id,
    activeAgent,
    setFiltersDirty
  ]);

  const handlePropChange = (option) => {
    if (
      option.enabled ||
      checkListAccountProps.filter((item) => item.enabled === true).length < 8
    ) {
      const checkListProps = [...checkListAccountProps];
      const optIndex = checkListProps.findIndex(
        (obj) => obj.prop_name === option.prop_name
      );
      checkListProps[optIndex].enabled = !checkListProps[optIndex].enabled;
      setCheckListAccountProps(checkListProps);
    } else {
      notification.error({
        message: 'Error',
        description: 'Maximum Table Properties Selection Reached.',
        duration: 2
      });
    }
  };

  const applyTableProps = () => {
    if (accountPayload?.segment_id?.length) {
      const newTableProps =
        checkListAccountProps
          ?.filter(({ enabled }) => enabled)
          ?.map(({ prop_name }) => prop_name)
          ?.filter((entry) => entry !== '' && entry !== undefined) || [];

      const updatedQuery = {
        ...activeSegment.query,
        table_props: newTableProps
      };

      const queryForFetch = getFiltersRequestPayload({
        selectedFilters: appliedFilters,
        table_props: newTableProps
      });

      updateSegmentForId(activeProject.id, accountPayload.segment_id, {
        query: updatedQuery
      })
        .then(() => getSavedSegments(activeProject.id))
        .then(() => setActiveSegment({ ...activeSegment, query: updatedQuery }))
        .finally(() =>
          getProfileAccounts(activeProject.id, queryForFetch, activeAgent)
        );
    } else {
      const filteredProps =
        accountPayload.source !== 'All'
          ? tlConfig.account_config.table_props.filter(
              (item) =>
                !checkListAccountProps.some(
                  ({ prop_name }) => prop_name === item
                )
            )
          : [];
      const enabledProps = checkListAccountProps
        .filter(({ enabled }) => enabled)
        .map(({ prop_name }) => prop_name);

      const updatedConfig = {
        ...tlConfig,
        account_config: {
          ...tlConfig.account_config,
          table_props: [...filteredProps, ...enabledProps]
        }
      };

      const queryForFetch = getFiltersRequestPayload({
        selectedFilters: appliedFilters,
        table_props: [...filteredProps, ...enabledProps]
      });

      udpateProjectSettings(activeProject.id, {
        timelines_config: updatedConfig
      }).then(() =>
        getProfileAccounts(activeProject.id, queryForFetch, activeAgent)
      );
    }
    setShowPopOver(false);
  };

  const handleDisableOptionClick = () => {
    setIsUpgradeModalVisible(true);
    setShowPopOver(false);
  };

  const popoverContent = () => (
    <Tabs defaultActiveKey='events' size='small'>
      <Tabs.TabPane
        tab={
          <span className='fa-activity-filter--tabname'>Table Properties</span>
        }
        key='props'
      >
        <SearchCheckList
          placeholder='Search Properties'
          mapArray={checkListAccountProps}
          titleKey='display_name'
          checkedKey='enabled'
          onChange={handlePropChange}
          showApply
          onApply={applyTableProps}
          showDisabledOption={isEngagementLocked}
          handleDisableOptionClick={handleDisableOptionClick}
        />
      </Tabs.TabPane>
    </Tabs>
  );

  const restoreFiltersDefaultState = useCallback(
    (selectedAccount = INITIAL_FILTERS_STATE.account) => {
      const initialFiltersStateWithSelectedAccount = {
        ...INITIAL_FILTERS_STATE,
        account: selectedAccount
      };
      setSelectedFilters(initialFiltersStateWithSelectedAccount);
      setAppliedFilters(initialFiltersStateWithSelectedAccount);
      setFiltersExpanded(false);
      setFiltersDirty(false);
    },
    [setFiltersDirty]
  );

  const setFiltersList = useCallback((filters) => {
    setSelectedFilters((curr) => {
      return {
        ...curr,
        filters
      };
    });
  }, []);

  const setListEvents = useCallback((eventsList) => {
    setSelectedFilters((curr) => {
      return {
        ...curr,
        eventsList
      };
    });
  }, []);

  const setEventProp = useCallback((eventProp) => {
    setSelectedFilters((curr) => {
      return {
        ...curr,
        eventProp
      };
    });
  }, []);

  const handleSaveSegmentClick = useCallback(() => {
    if (newSegmentMode === true) {
      setSaveSegmentModal(true);
      return;
    }
    if (Boolean(accountPayload.segment_id) === true) {
      setUpdateSegmentModal(true);
    } else {
      setSaveSegmentModal(true);
    }
  }, [accountPayload.segment_id, newSegmentMode]);

  const resetSelectedFilters = useCallback(() => {
    setSelectedFilters(appliedFilters);
  }, [appliedFilters]);

  const handleClearFilters = useCallback(() => {
    restoreFiltersDefaultState();
    const reqPayload = getFiltersRequestPayload({
      selectedFilters: INITIAL_FILTERS_STATE,
      table_props: displayTableProps
    });
    getProfileAccounts(activeProject.id, reqPayload, activeAgent);
  }, [
    activeAgent,
    activeProject.id,
    displayTableProps,
    getProfileAccounts,
    restoreFiltersDefaultState
  ]);

  const setSelectedAccount = useCallback((account) => {
    setSelectedFilters((current) => {
      return {
        ...current,
        account
      };
    });
  }, []);

  const selectedAccount = useMemo(() => {
    return { account: selectedFilters.account };
  }, [selectedFilters.account]);

  const availableGroups = useMemo(() => {
    return Object.keys(groupOpts || {});
  }, [groupOpts]);

  const renderPropertyFilter = () => {
    return (
      <PropertyFilter
        profileType='account'
        source={accountPayload.source}
        filters={accountPayload.filters}
        filtersExpanded={filtersExpanded}
        filtersList={selectedFilters.filters}
        appliedFilters={appliedFilters}
        selectedAccount={selectedAccount}
        listEvents={selectedFilters.eventsList}
        availableGroups={availableGroups}
        eventProp={selectedFilters.eventProp}
        areFiltersDirty={areFiltersDirty}
        applyFilters={applyFilters}
        setFiltersExpanded={setFiltersExpanded}
        setSaveSegmentModal={handleSaveSegmentClick}
        setFiltersList={setFiltersList}
        setAppliedFilters={setAppliedFilters}
        setListEvents={setListEvents}
        setEventProp={setEventProp}
        resetSelectedFilters={resetSelectedFilters}
        onClearFilters={handleClearFilters}
        setSelectedAccount={setSelectedAccount}
      />
    );
  };

  useEffect(() => {
    const fetchData = async () => {
      const newCompanyValues = { All: {} };
      for (const [group, prop] of Object.entries(groupToCompanyPropMap)) {
        if (groupOpts[group]) {
          try {
            const res = await fetchGroupPropertyValues(
              activeProject.id,
              group,
              prop
            );
            newCompanyValues[group] = { ...res.data };
          } catch (err) {
            console.log(err);
          }
        }
      }
      for (const [group, prop] of Object.entries(groupToDomainMap)) {
        if (groupOpts[group]) {
          try {
            const res = await fetchGroupPropertyValues(
              activeProject.id,
              group,
              prop
            );
            newCompanyValues['All'] = {
              ...newCompanyValues['All'],
              ...res.data
            };
          } catch (err) {
            console.log(err);
          }
        }
      }
      setCompanyValueOpts(newCompanyValues);
    };
    fetchData();
  }, [activeProject.id, groupOpts]);

  const onApplyClick = (values) => {
    const updatedPayload = {
      ...accountPayload,
      search_filter: values.map((vl) => JSON.parse(vl)[0])
    };
    setListSearchItems(updatedPayload.search_filter);
    setAccountPayload(updatedPayload);
    setActiveSegment(activeSegment);
    getAccounts(updatedPayload);
  };

  const onSearchClose = () => {
    setSearchBarOpen(false);
    setSearchDDOpen(false);
    if (accountPayload?.search_filter?.length !== 0) {
      const updatedPayload = { ...accountPayload };
      updatedPayload.search_filter = [];
      setAccountPayload(updatedPayload);
      setListSearchItems([]);
      setActiveSegment(activeSegment);
      getAccounts(updatedPayload);
    }
  };

  const onSearchOpen = () => {
    setSearchBarOpen(true);
    setSearchDDOpen(true);
  };

  const searchCompanies = () => (
    <div className='absolute top-0'>
      {searchDDOpen ? (
        <FaSelect
          placeholder='Search Accounts'
          multiSelect
          options={
            companyValueOpts?.[accountPayload?.source]
              ? Object.keys(companyValueOpts[accountPayload?.source]).map(
                  (value) => [value]
                )
              : []
          }
          displayNames={companyValueOpts?.[accountPayload?.source]}
          applClick={(val) => onApplyClick(val)}
          onClickOutside={() => setSearchDDOpen(false)}
          selectedOpts={listSearchItems}
          style={{
            top: '-8px',
            right: 0,
            padding: '8px 8px 12px',
            overflowX: 'hidden'
          }}
          allowSearch
          posRight
        />
      ) : null}
    </div>
  );

  const { saveButtonDisabled } = useMemo(() => {
    return checkFiltersEquality({
      appliedFilters,
      newSegmentMode,
      filtersList: selectedFilters.filters,
      eventProp: selectedFilters.eventProp,
      eventsList: selectedFilters.eventsList,
      isActiveSegment: Boolean(accountPayload.segment_id),
      areFiltersDirty
    });
  }, [
    accountPayload.segment_id,
    appliedFilters,
    areFiltersDirty,
    newSegmentMode,
    selectedFilters.eventProp,
    selectedFilters.eventsList,
    selectedFilters.filters
  ]);

  const renderSaveSegmentButton = () => {
    return (
      <ControlledComponent
        controller={
          filtersExpanded === false &&
          saveButtonDisabled === false &&
          newSegmentMode === false
        }
      >
        <Button
          onClick={handleSaveSegmentClick}
          type='default'
          className='flex items-center col-gap-1'
          disabled={saveButtonDisabled}
        >
          <SVG
            color={saveButtonDisabled ? '#BFBFBF' : '#1890ff'}
            size={16}
            name='pieChart'
          />
          <Text
            type='title'
            extraClass='mb-0'
            color={saveButtonDisabled ? 'disabled' : 'brand-color-6'}
          >
            Save as Segment
          </Text>
        </Button>
      </ControlledComponent>
    );
  };

  const renderSearchSection = () => (
    <ControlledComponent
      controller={filtersExpanded === false && newSegmentMode === false}
    >
      <div className='relative'>
        {searchBarOpen ? (
          <div className={'flex items-center justify-between'}>
            {!searchDDOpen && (
              <Input
                size='large'
                value={listSearchItems ? listSearchItems.join(', ') : null}
                placeholder={'Search Accounts'}
                style={{
                  width: '240px',
                  'border-radius': '5px'
                }}
                prefix={<SVG name='search' size={16} color={'grey'} />}
                onClick={() => setSearchDDOpen(true)}
              />
            )}
            <Button type='text' className='search-btn' onClick={onSearchClose}>
              <SVG name={'close'} size={20} color={'grey'} />
            </Button>
          </div>
        ) : (
          <Button type='text' className='search-btn' onClick={onSearchOpen}>
            <SVG name={'search'} size={20} color={'grey'} />
          </Button>
        )}
        {searchCompanies()}
      </div>
    </ControlledComponent>
  );

  const renderTablePropsSelect = () => {
    return (
      <ControlledComponent
        controller={filtersExpanded === false && newSegmentMode === false}
      >
        <Popover
          overlayClassName='fa-activity--filter'
          placement='bottomLeft'
          visible={showPopOver}
          onVisibleChange={(visible) => {
            setShowPopOver(visible);
          }}
          onClick={() => {
            setShowPopOver(true);
          }}
          trigger='click'
          content={popoverContent}
        >
          <Button
            size='large'
            icon={<SVG name='activity_filter' />}
            className='relative'
          >
            Edit Columns
          </Button>
        </Popover>
      </ControlledComponent>
    );
  };

  const handleTableChange = (pageParams, _, sorter) => {
    setCurrentPage(pageParams.current);
    setDefaultSorterInfo({ key: sorter.columnKey, order: sorter.order });
  };

  const tableColumns = useMemo(() => {
    return getColumns({
      accounts,
      source: accountPayload?.source,
      isEngagementLocked,
      displayTableProps,
      groupPropNames,
      listProperties,
      defaultSorterInfo
    });
  }, [
    accounts,
    accountPayload?.source,
    displayTableProps,
    groupPropNames,
    isEngagementLocked,
    listProperties,
    defaultSorterInfo
  ]);

  const renderTable = useCallback(() => {
    return (
      <div>
        <Table
          onRow={(account) => ({
            onClick: () => {
              history.push(
                `/profiles/accounts/${btoa(account.identity)}?group=${
                  activeSegment?.type
                    ? activeSegment.type
                    : accountPayload.source
                }&view=birdview`,
                {
                  accountPayload: accountPayload,
                  activeSegment: activeSegment,
                  fromDetails: true,
                  currentPage: currentPage,
                  activeSorter: defaultSorterInfo
                }
              );
            }
          })}
          className='fa-table--userlist'
          dataSource={tableData}
          columns={tableColumns}
          rowClassName='cursor-pointer'
          pagination={{
            position: ['bottom', 'left'],
            defaultPageSize: '25',
            current: currentPage
          }}
          onChange={handleTableChange}
          scroll={{
            x: displayTableProps?.length * 300
          }}
          footer={() => (
            <div className='text-right'>
              <a
                className='font-size--small'
                href='https://www.uplead.com'
                target='_blank'
                rel='noopener noreferrer'
              >
                Logos provided by UpLead
              </a>
            </div>
          )}
        />
      </div>
    );
  }, [tableData, tableColumns]);

  const showRangeNudge = useMemo(() => {
    return showUpgradeNudge(
      sixSignalInfo?.usage || 0,
      sixSignalInfo?.limit || 0,
      currentProjectSettings
    );
  }, [currentProjectSettings, sixSignalInfo?.limit, sixSignalInfo?.usage]);

  const handleSaveSegment = useCallback(
    async (segmentPayload) => {
      try {
        const response = await createNewSegment(
          activeProject.id,
          segmentPayload
        );
        if (response.type === 'SEGMENT_CREATION_FULFILLED') {
          notification.success({
            message: 'Success!',
            description: response?.payload?.message,
            duration: 3
          });
          setSaveSegmentModal(false);
          setUpdateSegmentModal(false);
          setFiltersDirty(false);
        }
        await getSavedSegments(activeProject.id);
      } catch (err) {
        notification.error({
          message: 'Error',
          description:
            err?.data?.error || 'Segment Creation Failed. Invalid Parameters.',
          duration: 3
        });
      }
    },
    [activeProject.id, createNewSegment, getSavedSegments, setFiltersDirty]
  );

  const handleCreateSegment = useCallback(
    (newSegmentName) => {
      const reqPayload = getFiltersRequestPayload({
        selectedFilters,
        table_props: displayTableProps
      });
      reqPayload.name = newSegmentName;
      reqPayload.type = selectedFilters.account[1];
      handleSaveSegment(reqPayload);
      disableNewSegmentMode();
    },
    [
      selectedFilters,
      displayTableProps,
      handleSaveSegment,
      disableNewSegmentMode
    ]
  );

  const generateCSVData = useCallback(
    (data, selectedOptions) => {
      const csvRows = [];

      const headers = selectedOptions.map(
        (prop_name) =>
          checkListAccountProps.find((elem) => elem.prop_name === prop_name)
            .display_name
      );
      headers.unshift('Name', 'Engagement category', 'Engagement score');
      csvRows.push(headers.join(','));

      data.forEach((d) => {
        const values = selectedOptions.map((elem) => {
          return d.table_props[elem] != null ? `"${d.table_props[elem]}"` : '-';
        });
        values.unshift(
          d.name,
          d.engagement != null ? d.engagement : '-',
          d.score != null ? formatCount(d.score) : '-'
        );
        csvRows.push(values);
      });

      return csvRows.join('\n');
    },
    [checkListAccountProps]
  );

  const handleDownloadCSV = useCallback(
    async (selectedOptions) => {
      try {
        setCSVDataLoading(true);
        const reqPayload = getFiltersRequestPayload({
          source: selectedAccount.account[1],
          selectedFilters: appliedFilters,
          table_props: selectedOptions
        });
        const resultAccounts = await fetchProfileAccounts(
          activeProject.id,
          reqPayload,
          activeAgent
        );
        console.log(
          'jklogs ~ file: index.js:908 ~ resultAccounts.data:',
          resultAccounts.data
        );
        const csvData = generateCSVData(resultAccounts.data, selectedOptions);
        downloadCSV(csvData, 'accounts.csv');
        setCSVDataLoading(false);
        setShowDownloadCSVModal(false);
      } catch (err) {
        console.log(err);
        setCSVDataLoading(false);
        notification.error({
          message: 'Error',
          description: 'CSV download failed',
          duration: 2
        });
      }
    },
    [
      activeAgent,
      activeProject.id,
      appliedFilters,
      generateCSVData,
      selectedAccount.account
    ]
  );

  const closeDownloadCSVModal = useCallback(() => {
    setShowDownloadCSVModal(false);
  }, []);

  const pageTitle = useMemo(() => {
    if (newSegmentMode === true) {
      return 'Untitled Segment 1';
    }
    if (Boolean(accountPayload.segment_id) === false) {
      const source = accountPayload.source;
      const title = get(
        groupsList.find((elem) => elem[1] === source),
        0,
        'All Accounts'
      );
      return title;
    }
    return activeSegment.name;
  }, [accountPayload, groupsList, activeSegment, newSegmentMode]);

  useEffect(() => {
    const fetchData = async () => {
      const newCompanyValues = { All: {} };
      for (const [group, prop] of Object.entries(groupToCompanyPropMap)) {
        if (groupOpts[group]) {
          try {
            const res = await fetchGroupPropertyValues(
              activeProject.id,
              group,
              prop
            );
            newCompanyValues[group] = { ...res.data };
            newCompanyValues['All'] = {
              ...newCompanyValues['All'],
              ...res.data
            };
          } catch (err) {
            console.log(err);
          }
        }
      }
      setCompanyValueOpts(newCompanyValues);
    };
    fetchData();
  }, [activeProject.id, groupOpts]);

  useEffect(() => {
    if (newSegmentMode === false) {
      getAccounts(accountPayload);
    }
  }, [newSegmentMode, accountPayload]);

  useEffect(() => {
    let listProps = [];
    if (accountPayload?.source === 'All') {
      listProps = Object.keys(groupOpts || {}).reduce((acc, property) => {
        return groupProperties[property]
          ? acc.concat(groupProperties[property])
          : acc;
      }, []);
    } else {
      listProps = groupProperties?.[accountPayload?.source] || [];
    }
    setListProperties(listProps);
  }, [groupProperties, accountPayload?.source, groupOpts]);

  useEffect(() => {
    const tableProps = accountPayload?.segment_id
      ? activeSegment?.query?.table_props
      : currentProjectSettings.timelines_config?.account_config?.table_props;
    const accountPropsWithEnableKey = formatUserPropertiesToCheckList(
      listProperties,
      tableProps
    );
    setCheckListAccountProps(accountPropsWithEnableKey);
  }, [currentProjectSettings, listProperties, activeSegment, accountPayload]);

  useEffect(() => {
    fetchGroupProperties('$domains');
    Object.keys(groupOpts || {}).forEach((group) => {
      fetchGroupProperties(group);
    });
  }, [activeProject.id, fetchGroupProperties, groupOpts]);

  useEffect(() => {
    if (!accountPayload.source) {
      const source = groupsList?.[0]?.[1] || '';
      updateAccountPayload({ source });
    }
  }, [
    accountPayload.source,
    activeProject.id,
    groupsList,
    updateAccountPayload
  ]);

  useEffect(() => {
    if (!currentProjectSettings?.timelines_config) return;

    const { disabled_events, user_config, account_config } =
      currentProjectSettings.timelines_config;
    const timelinesConfig = {
      disabled_events: [...disabled_events],
      user_config: { ...DEFAULT_TIMELINE_CONFIG.user_config, ...user_config },
      account_config: {
        ...DEFAULT_TIMELINE_CONFIG.account_config,
        ...account_config
      }
    };
    setTLConfig(timelinesConfig);
  }, [currentProjectSettings?.timelines_config]);

  useEffect(() => {
    if (!accountPayload.search_filter) {
      setListSearchItems([]);
    } else {
      const listValues = accountPayload?.search_filter || [];
      setListSearchItems(uniq(listValues));
      setSearchBarOpen(true);
    }
  }, [accountPayload?.search_filter]);

  useEffect(() => {
    fetchProjectSettings(activeProject?.id);
    fetchGroups(activeProject?.id, true);
    getSavedSegments(activeProject?.id);
  }, [activeProject?.id, fetchGroups, fetchProjectSettings, getSavedSegments]);

  useEffect(() => {
    if (newSegmentMode === true) {
      restoreFiltersDefaultState();
    }
  }, [newSegmentMode, restoreFiltersDefaultState]);

  useEffect(() => {
    if (newSegmentMode === false) {
      if (
        Boolean(accountPayload.segment_id) === true &&
        activeSegment.query != null
      ) {
        const filters = getSelectedFiltersFromQuery({
          query: activeSegment.query,
          groupsList
        });
        setAppliedFilters(filters);
        setSelectedFilters(filters);
        setFiltersExpanded(false);
        setFiltersDirty(false);
      } else {
        const selectedGroup = groupsList.find(
          (g) => g[1] === accountPayload.source
        );
        restoreFiltersDefaultState(selectedGroup);
      }
    }
  }, [
    accountPayload,
    activeSegment.query,
    groupsList,
    newSegmentMode,
    restoreFiltersDefaultState,
    setFiltersDirty
  ]);

  const titleIcon = useMemo(() => {
    if (Boolean(accountPayload.segment_id) === true) {
      return 'pieChart';
    }
    return AccountsSidebarIconsMapping[accountPayload.source] != null
      ? AccountsSidebarIconsMapping[accountPayload.source]
      : 'buildings';
  }, [accountPayload]);

  return (
    <ProfilesWrapper>
      <ControlledComponent controller={showRangeNudge}>
        <div className='mb-4'>
          <RangeNudge
            title='Accounts Identified'
            amountUsed={sixSignalInfo?.usage || 0}
            totalLimit={sixSignalInfo?.limit || 0}
          />
        </div>
      </ControlledComponent>

      <div className='flex justify-between items-center'>
        <div className='flex col-gap-2  items-center'>
          <div className='flex items-center rounded justify-center h-10 w-10'>
            <SVG name={titleIcon} size={32} color='#FF4D4F' />
          </div>
          <Text type='title' level={3} weight='bold' extraClass='mb-0'>
            {pageTitle}
          </Text>
        </div>
        <ControlledComponent controller={Boolean(accountPayload.segment_id)}>
          <MoreActionsDropdown
            onRename={() => setMoreActionsModalMode(moreActionsMode.RENAME)}
            onDelete={() => setMoreActionsModalMode(moreActionsMode.DELETE)}
          />
        </ControlledComponent>
      </div>

      <div className='flex justify-between items-center my-4'>
        <div className='flex items-center col-gap-2 w-full'>
          {renderPropertyFilter()}
          {renderSaveSegmentButton()}
        </div>
        <div className='inline-flex gap--6'>
          {/* {accountPayload?.filters?.length ? renderClearFilterButton() : null} */}
          {renderSearchSection()}
          {renderTablePropsSelect()}
          <ControlledComponent
            controller={filtersExpanded === false && newSegmentMode === false}
          >
            <div role='button' onClick={() => setShowDownloadCSVModal(true)}>
              <SVG name='download' />
            </div>
          </ControlledComponent>
        </div>
      </div>
      <ControlledComponent controller={accounts.isLoading === true}>
        <Spin size='large' className='fa-page-loader' />
      </ControlledComponent>
      <ControlledComponent
        controller={
          accounts.isLoading === false &&
          accounts.data.length > 0 &&
          (newSegmentMode === false || areFiltersDirty === true)
        }
      >
        <>{renderTable()}</>
      </ControlledComponent>
      <ControlledComponent
        controller={
          accounts.isLoading === false &&
          accounts.data.length === 0 &&
          (newSegmentMode === false || areFiltersDirty === true)
        }
      >
        <NoDataWithMessage message={'No Accounts Found'} />
      </ControlledComponent>
      <UpgradeModal
        visible={isUpgradeModalVisible}
        variant='account'
        onCancel={() => setIsUpgradeModalVisible(false)}
      />
      <SaveSegmentModal
        visible={saveSegmentModal}
        handleCancel={() => setSaveSegmentModal(false)}
        handleSubmit={handleCreateSegment}
        isLoading={false}
      />
      <DeleteSegmentModal
        segmentName={activeSegment.name}
        visible={moreActionsModalMode === moreActionsMode.DELETE}
        onCancel={() => setMoreActionsModalMode(null)}
        onOk={handleDeleteActiveSegment}
      />
      <RenameSegmentModal
        segmentName={activeSegment.name}
        visible={moreActionsModalMode === moreActionsMode.RENAME}
        onCancel={() => setMoreActionsModalMode(null)}
        handleSubmit={handleRenameSegment}
      />

      <UpdateSegmentModal
        visible={updateSegmentModal}
        onCancel={() => setUpdateSegmentModal(false)}
        onCreate={handleCreateSegment}
        onUpdate={handleUpdateSegmentDefinition}
      />
      <DownloadCSVModal
        visible={showDownloadCSVModal}
        onCancel={closeDownloadCSVModal}
        options={checkListAccountProps}
        displayTableProps={displayTableProps}
        onSubmit={handleDownloadCSV}
        isLoading={csvDataLoading}
      />
    </ProfilesWrapper>
  );
}

const mapStateToProps = (state) => ({
  activeProject: state.global.active_project,
  groupOpts: state.groups.data,
  accounts: state.timelines.accounts,
  currentProjectSettings: state.global.currentProjectSettings
});

const mapDispatchToProps = (dispatch) =>
  bindActionCreators(
    {
      fetchGroups,
      getProfileAccounts,
      createNewSegment,
      getSavedSegments,
      getGroupProperties,
      fetchProjectSettings,
      udpateProjectSettings,
      updateSegmentForId,
      deleteSegment
    },
    dispatch
  );

export default connect(mapStateToProps, mapDispatchToProps)(AccountProfiles);<|MERGE_RESOLUTION|>--- conflicted
+++ resolved
@@ -140,12 +140,9 @@
   const [selectedFilters, setSelectedFilters] = useState(INITIAL_FILTERS_STATE);
   const [appliedFilters, setAppliedFilters] = useState(INITIAL_FILTERS_STATE);
   const [moreActionsModalMode, setMoreActionsModalMode] = useState(null); // DELETE | RENAME
-<<<<<<< HEAD
   const [showDownloadCSVModal, setShowDownloadCSVModal] = useState(false);
   const [csvDataLoading, setCSVDataLoading] = useState(false);
-=======
   const [defaultSorterInfo, setDefaultSorterInfo] = useState({});
->>>>>>> be789017
 
   const { isFeatureLocked: isEngagementLocked } = useFeatureLock(
     FEATURES.FEATURE_ENGAGEMENT
