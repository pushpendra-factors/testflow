import React, { useState, useEffect, useMemo, useCallback } from 'react';
import isEqual from 'lodash/isEqual';
import cx from 'classnames';
import { Table, Button, Spin, Popover, Tabs, notification, Input } from 'antd';
import { connect, useDispatch, useSelector } from 'react-redux';
import { bindActionCreators } from 'redux';
import { useHistory, useLocation, useParams } from 'react-router-dom';
import { Text, SVG } from '../../factorsComponents';
import PropertyFilter from './PropertyFilter';
import { getGroupProperties } from '../../../reducers/coreQuery/middleware';
import FaSelect from '../../FaSelect';
import {
  DEFAULT_TIMELINE_CONFIG,
  formatFiltersForPayload,
  formatReqPayload,
  getFiltersRequestPayload,
  getSelectedFiltersFromQuery,
  IsDomainGroup
} from '../utils';
import {
  getProfileAccounts,
  createNewSegment,
  getSavedSegments,
  updateSegmentForId,
  deleteSegment
} from '../../../reducers/timelines/middleware';
import {
  fetchProjectSettings,
  udpateProjectSettings
} from '../../../reducers/global';
import SearchCheckList from 'Components/SearchCheckList';
import { formatUserPropertiesToCheckList } from 'Reducers/timelines/utils';
import { fetchGroupPropertyValues } from 'Reducers/coreQuery/services';
import NoDataWithMessage from '../MyComponents/NoDataWithMessage';
import ProfilesWrapper from '../ProfilesWrapper';
import { checkFiltersEquality, getColumns } from './accountProfiles.helpers';
import {
  selectAccountPayload,
  selectActiveSegment
} from 'Reducers/accountProfilesView/selectors';
import {
  setAccountPayloadAction,
  setActiveSegmentAction,
  setFiltersDirtyAction,
  setNewSegmentModeAction,
  updateAccountPayloadAction
} from 'Reducers/accountProfilesView/actions';
import useFeatureLock from 'hooks/useFeatureLock';
import { FEATURES } from 'Constants/plans.constants';
import UpgradeModal from '../UpgradeModal';
import RangeNudge from 'Components/GenericComponents/RangeNudge';
import get from 'lodash/get';
import uniq from 'lodash/uniq';
import { showUpgradeNudge } from 'Views/Settings/ProjectSettings/Pricing/utils';
import ControlledComponent from 'Components/ControlledComponent/ControlledComponent';
import SaveSegmentModal from './SaveSegmentModal';
import DeleteSegmentModal from './DeleteSegmentModal';
import RenameSegmentModal from './RenameSegmentModal';
import {
  INITIAL_FILTERS_STATE,
  moreActionsMode
} from './accountProfiles.constants';
import { selectGroupsList } from 'Reducers/groups/selectors';
import UpdateSegmentModal from './UpdateSegmentModal';
import DownloadCSVModal from './DownloadCSVModal';
import { fetchProfileAccounts } from 'Reducers/timelines';
import { downloadCSV } from 'Utils/csv';
import { formatCount } from 'Utils/dataFormatter';
import { PathUrls } from 'Routes/pathUrls';
import { getGroups } from '../../../reducers/coreQuery/middleware';
import { GROUP_NAME_DOMAINS } from 'Components/GlobalFilter/FilterWrapper/utils';
import styles from './index.module.scss';
import { defaultSegmentIconsMapping } from 'Views/AppSidebar/appSidebar.constants';
import { isOnboarded } from 'Utils/global';
import { cloneDeep } from 'lodash';
import { getSegmentColorCode } from 'Views/AppSidebar/appSidebar.helpers';

const groupToDomainMap = {
  $hubspot_company: '$hubspot_company_domain',
  $salesforce_account: '$salesforce_account_website',
  $6signal: '$6Signal_domain',
  $linkedin_company: '$li_domain',
  $g2: '$g2_domain'
};

const filterPropsMap = {
  $hubspot_company: 'hubspot',
  $salesforce_account: 'salesforce',
  $6signal: '6Signal',
  $linkedin_company: '$li_',
  $g2: '$g2',
  $domains: ''
};

function AccountProfiles({
  activeProject,
  groups,
  accounts,
  createNewSegment,
  getSavedSegments,
  fetchProjectSettings,
  getGroups,
  udpateProjectSettings,
  currentProjectSettings,
  getProfileAccounts,
  getGroupProperties,
  updateSegmentForId,
  deleteSegment,
  segments
}) {
  const dispatch = useDispatch();
  const history = useHistory();
  const location = useLocation();
  const { segment_id } = useParams();

  const { groupPropNames } = useSelector((state) => state.coreQuery);
  const groupProperties = useSelector(
    (state) => state.coreQuery.groupProperties
  );
  const accountPayload = useSelector((state) => {
    return selectAccountPayload(state);
  });

  const activeSegment = useSelector((state) => {
    return selectActiveSegment(state);
  });
  const { sixSignalInfo } = useSelector((state) => state.featureConfig);
  const { newSegmentMode, filtersDirty: areFiltersDirty } = useSelector(
    (state) => state.accountProfilesView
  );
  const groupsList = useSelector((state) => selectGroupsList(state));
  const agentState = useSelector((state) => state.agent);

  const [currentPage, setCurrentPage] = useState(1);
  const [currentPageSize, setCurrentPageSize] = useState(25);
  const [searchBarOpen, setSearchBarOpen] = useState(false);
  const [searchDDOpen, setSearchDDOpen] = useState(false);
  const [listSearchItems, setListSearchItems] = useState([]);
  const [listProperties, setListProperties] = useState([]);
  const [showPopOver, setShowPopOver] = useState(false);
  const [checkListAccountProps, setCheckListAccountProps] = useState([]);
  const [tlConfig, setTLConfig] = useState(DEFAULT_TIMELINE_CONFIG);
  const [companyValueOpts, setCompanyValueOpts] = useState({ All: {} });
  const [isUpgradeModalVisible, setIsUpgradeModalVisible] = useState(false);

  const [filtersExpanded, setFiltersExpanded] = useState(false);
  const [saveSegmentModal, setSaveSegmentModal] = useState(false);
  const [updateSegmentModal, setUpdateSegmentModal] = useState(false);
  const [selectedFilters, setSelectedFilters] = useState(INITIAL_FILTERS_STATE);
  const [appliedFilters, setAppliedFilters] = useState(INITIAL_FILTERS_STATE);
  const [moreActionsModalMode, setMoreActionsModalMode] = useState(null); // DELETE | RENAME
  const [showDownloadCSVModal, setShowDownloadCSVModal] = useState(false);
  const [csvDataLoading, setCSVDataLoading] = useState(false);
  const [defaultSorterInfo, setDefaultSorterInfo] = useState({});
<<<<<<< HEAD
  const [showSegmentActions, setShowSegmentActions] = useState(false);
=======
>>>>>>> 23b9e4af
  const [errMsg, setErrMsg] = useState('');

  const { isFeatureLocked: isScoringLocked } = useFeatureLock(
    FEATURES.FEATURE_ACCOUNT_SCORING
  );

  const activeAgent = agentState?.agent_details?.email;

  useEffect(() => {
    if (segment_id && segments['$domains']) {
      if (segment_id !== activeSegment.id) {
        const selectedSegment = segments['$domains']?.find(
          (seg) => seg.id === segment_id
        );
        setActiveSegment(selectedSegment);
      }
    }
  }, [segment_id, segments]);

  useEffect(() => {
    let listProps = [];
    if (IsDomainGroup(accountPayload?.source)) {
      listProps = Object.keys(groups?.account_groups || {}).reduce(
        (properties, group) => {
          return groupProperties[group]
            ? properties.concat(groupProperties[group])
            : properties;
        },
        []
      );
    } else {
      listProps = groupProperties?.[accountPayload?.source] || [];
    }
    setListProperties(listProps);
  }, [groupProperties, accountPayload?.source, groups]);

  useEffect(() => {
    const tableProps = accountPayload?.segment_id
      ? activeSegment?.query?.table_props
      : currentProjectSettings.timelines_config?.account_config?.table_props ||
        [];
    const accountPropsWithEnableKey = formatUserPropertiesToCheckList(
      listProperties,
      tableProps?.filter(
        (entry) => entry !== '' && entry !== undefined && entry !== null
      )
    );
    setCheckListAccountProps(accountPropsWithEnableKey);
  }, [currentProjectSettings, listProperties, activeSegment, accountPayload]);

  useEffect(() => {
    fetchGroupProperties(GROUP_NAME_DOMAINS);
    Object.keys(groups?.account_groups || {}).forEach((group) => {
      fetchGroupProperties(group);
    });
  }, [activeProject.id, groups]);

  useEffect(() => {
    if (!accountPayload.source) {
      const source = GROUP_NAME_DOMAINS;
      updateAccountPayload({ source });
    }
  }, [accountPayload.source, activeProject.id]);

  useEffect(() => {
    if (!currentProjectSettings?.timelines_config) return;

    const { disabled_events, user_config, account_config } =
      currentProjectSettings.timelines_config;
    const timelinesConfig = {
      disabled_events: [...disabled_events],
      user_config: { ...DEFAULT_TIMELINE_CONFIG.user_config, ...user_config },
      account_config: {
        ...DEFAULT_TIMELINE_CONFIG.account_config,
        ...account_config
      }
    };
    setTLConfig(timelinesConfig);
  }, [currentProjectSettings?.timelines_config]);

  useEffect(() => {
    if (!accountPayload.search_filter) {
      setListSearchItems([]);
    } else {
      const listValues = accountPayload?.search_filter || [];
      setListSearchItems(uniq(listValues));
      setSearchBarOpen(true);
    }
  }, [accountPayload?.search_filter]);

  useEffect(() => {
    fetchProjectSettings(activeProject?.id).then(() => {
      if (!groups || Object.keys(groups).length === 0) {
        getGroups(activeProject?.id);
      }
      getSavedSegments(activeProject?.id);
    });
  }, [activeProject?.id, groups]);

  useEffect(() => {
    if (newSegmentMode === true) {
      restoreFiltersDefaultState();
    }
  }, [newSegmentMode]);

  useEffect(() => {
    if (newSegmentMode === false) {
      if (Boolean(activeSegment?.id) === true && activeSegment.query != null) {
        const filters = getSelectedFiltersFromQuery({
          query: activeSegment.query,
          groupsList
        });
        setAppliedFilters(cloneDeep(filters));
        setSelectedFilters(filters);
        setFiltersExpanded(false);
        setFiltersDirty(false);
      } else {
        const selectedGroup = groupsList.find(
          (g) => g[1] === accountPayload.source
        );
        restoreFiltersDefaultState(selectedGroup);
      }
    }
  }, [accountPayload, activeSegment, groupsList, newSegmentMode]);

  const setActiveSegment = useCallback(
    (segmentPayload) => {
      // history.replace(PathUrls.ProfileAccountsSegmentsURL + '/' + segmentPayload.id);
      dispatch(setActiveSegmentAction(segmentPayload));
    },
    [dispatch]
  );

  const setFiltersDirty = useCallback(
    (value) => {
      dispatch(setFiltersDirtyAction(value));
    },
    [dispatch]
  );

  const disableNewSegmentMode = useCallback(() => {
    dispatch(setNewSegmentModeAction(false));
  }, [dispatch]);

  const handleDeleteActiveSegment = useCallback(() => {
    deleteSegment({
      projectId: activeProject.id,
      segmentId: accountPayload.segment_id
    })
      .then(() => {
        setMoreActionsModalMode(null);
        notification.success({
          message: 'Segment deleted successfully',
          duration: 5
        });
      })
      .finally(() => history.replace(PathUrls.ProfileAccounts));
  }, [accountPayload.segment_id, activeProject.id, deleteSegment]);

  const displayTableProps = useMemo(() => {
<<<<<<< HEAD
    const source = filterPropsMap[accountPayload?.source];
=======
    const filterNullEntries = (entry) =>
      entry !== '' && entry !== undefined && entry !== null;

    const getFilteredTableProps = (tableProps) => {
      return tableProps?.filter(filterNullEntries) || [];
    };

    const segmentTableProps = activeSegment?.query?.table_props;
    const projectTableProps =
      currentProjectSettings?.timelines_config?.account_config?.table_props;

>>>>>>> 23b9e4af
    const tableProps = accountPayload.segment_id
      ? getFilteredTableProps(segmentTableProps)
      : getFilteredTableProps(projectTableProps);

    return tableProps;
  }, [currentProjectSettings, accountPayload, activeSegment]);

  const handleRenameSegment = useCallback(
    (name) => {
      updateSegmentForId(activeProject.id, accountPayload.segment_id, {
        name
      }).then(() => {
        getSavedSegments(activeProject.id);
        setActiveSegment({ ...activeSegment, name });
        setMoreActionsModalMode(null);
        notification.success({
          message: 'Segment renamed successfully',
          duration: 5
        });
      });
    },
    [activeProject.id, accountPayload.segment_id, activeSegment]
  );

  const handleUpdateSegmentDefinition = useCallback(() => {
    const reqPayload = getFiltersRequestPayload({
      selectedFilters,
      table_props: displayTableProps
    });
    updateSegmentForId(
      activeProject.id,
      accountPayload.segment_id,
      reqPayload
    ).then(() => {
      getSavedSegments(activeProject.id);
      setUpdateSegmentModal(false);
      setFiltersDirty(false);
      notification.success({
        message: 'Segment updated successfully',
        duration: 5
      });
    });
  }, [
    selectedFilters,
    displayTableProps,
    updateSegmentForId,
    activeProject.id,
    accountPayload.segment_id,
    getSavedSegments,
    setFiltersDirty
  ]);

  const setAccountPayload = useCallback(
    (payload) => {
      dispatch(setAccountPayloadAction(payload));
    },
    [dispatch]
  );

  const updateAccountPayload = useCallback(
    (payload) => {
      dispatch(updateAccountPayloadAction(payload));
    },
    [dispatch]
  );

  const fetchGroupProperties = useCallback(
    async (groupId) => {
      if (!groupProperties[groupId]) {
        await getGroupProperties(activeProject.id, groupId);
      }
    },
    [activeProject.id, getGroupProperties, groupProperties]
  );

  const getAccounts = useCallback(
    (payload) => {
      const shouldCache = location.state?.fromDetails;
      if (payload.source && payload.source !== '' && !shouldCache) {
        setDefaultSorterInfo({ key: 'engagement', order: 'descend' });
        const formatPayload = { ...payload };
        formatPayload.filters =
          formatFiltersForPayload(payload?.filters, 'accounts') || [];
        const reqPayload = formatReqPayload(formatPayload, activeSegment);
        getProfileAccounts(activeProject.id, reqPayload, activeAgent).then(
          (response) => {
            if (response.type === 'FETCH_PROFILE_ACCOUNTS_FAILED') {
              if (response.error.status === 400) {
                setErrMsg('400 Bad Request');
              } else if (response.error.status === 500) {
                setErrMsg(
                  'The server encountered an internal error and could not complete your request'
                );
              }
            }

            if (response.type === 'FETCH_PROFILE_ACCOUNTS_FULFILLED') {
              if (response.status === 200) {
                if (response.payload.length === 0) {
                  setErrMsg('No accounts Found');
                }
              }
            }
          }
        );
      }
      if (shouldCache) {
        setCurrentPage(location.state.currentPage);
        setCurrentPageSize(location.state.currentPageSize);
        setDefaultSorterInfo(location.state.activeSorter);
        const localeState = { ...history.location.state, fromDetails: false };
        history.replace({ state: localeState });
      }
    },
    [
      location.state?.fromDetails,
      location.state?.currentPage,
      location.state?.activeSorter,
      activeSegment,
      activeProject.id,
      activeAgent,
      history
    ]
  );

  const tableData = useMemo(() => {
    const sortedData = accounts?.data?.sort(
      (a, b) => new Date(b.last_activity) - new Date(a.last_activity)
    );
    return sortedData?.map((row) => ({
      ...row,
      ...row?.tableProps
    }));
  }, [accounts]);

  const applyFilters = useCallback(() => {
    setAppliedFilters(cloneDeep(selectedFilters));
    setFiltersExpanded(false);
    setFiltersDirty(true);
    const reqPayload = getFiltersRequestPayload({
      selectedFilters,
      table_props: displayTableProps
    });
    getProfileAccounts(activeProject.id, reqPayload, activeAgent);
  }, [
    selectedFilters,
    displayTableProps,
    getProfileAccounts,
    activeProject.id,
    activeAgent,
    setFiltersDirty
  ]);

  const handlePropChange = (option) => {
    if (
      option.enabled ||
      checkListAccountProps.filter((item) => item.enabled === true).length < 8
    ) {
      const checkListProps = [...checkListAccountProps];
      const optIndex = checkListProps.findIndex(
        (obj) => obj.prop_name === option.prop_name
      );
      checkListProps[optIndex].enabled = !checkListProps[optIndex].enabled;
      setCheckListAccountProps(checkListProps);
    } else {
      notification.error({
        message: 'Error',
        description: 'Maximum Table Properties Selection Reached.',
        duration: 2
      });
    }
  };

  const applyTableProps = () => {
    if (accountPayload?.segment_id?.length) {
      const newTableProps =
        checkListAccountProps
          ?.filter(({ enabled }) => enabled)
          ?.map(({ prop_name }) => prop_name)
          ?.filter((entry) => entry !== '' && entry !== undefined) || [];

      const updatedQuery = {
        ...activeSegment.query,
        table_props: newTableProps
      };

      const queryForFetch = getFiltersRequestPayload({
        selectedFilters: appliedFilters,
        table_props: newTableProps
      });

      updateSegmentForId(activeProject.id, accountPayload.segment_id, {
        query: updatedQuery
      })
        .then(() => getSavedSegments(activeProject.id))
        .then(() => setActiveSegment({ ...activeSegment, query: updatedQuery }))
        .finally(() =>
          getProfileAccounts(activeProject.id, queryForFetch, activeAgent)
        );
    } else {
      const filteredProps = !IsDomainGroup(accountPayload.source)
        ? tlConfig.account_config.table_props
            ?.filter(
              (entry) => entry !== '' && entry !== undefined && entry !== null
            )
            .filter(
              (item) =>
                !checkListAccountProps.some(
                  ({ prop_name }) => prop_name === item
                )
            )
        : [];
      const enabledProps = checkListAccountProps
        .filter(({ enabled }) => enabled)
        .map(({ prop_name }) => prop_name);

      const updatedConfig = {
        ...tlConfig,
        account_config: {
          ...tlConfig.account_config,
          table_props: [...filteredProps, ...enabledProps]
        }
      };

      const queryForFetch = getFiltersRequestPayload({
        selectedFilters: appliedFilters,
        table_props: [...filteredProps, ...enabledProps]
      });

      udpateProjectSettings(activeProject.id, {
        timelines_config: updatedConfig
      }).then(() =>
        getProfileAccounts(activeProject.id, queryForFetch, activeAgent)
      );
    }
    setShowPopOver(false);
  };

  const handleDisableOptionClick = () => {
    setIsUpgradeModalVisible(true);
    setShowPopOver(false);
  };

  const popoverContent = () => (
    <Tabs defaultActiveKey='events' size='small'>
      <Tabs.TabPane
        tab={
          <span className='fa-activity-filter--tabname'>Table Properties</span>
        }
        key='props'
      >
        <SearchCheckList
          placeholder='Search Properties'
          mapArray={checkListAccountProps}
          updateList={setCheckListAccountProps}
          titleKey='display_name'
          checkedKey='enabled'
          onChange={handlePropChange}
          showApply
          onApply={applyTableProps}
          disabledOptions={['Engagement']}
          showDisabledOption={isScoringLocked}
          handleDisableOptionClick={handleDisableOptionClick}
        />
      </Tabs.TabPane>
    </Tabs>
  );

  const navigateToAccountsEngagement = useCallback(() => {
    history.push(PathUrls.ConfigureEngagements);
  }, []);

  const moreActionsContent = () => {
    const accountEngagement = (
      <div
        role='button'
        onClick={navigateToAccountsEngagement}
        className='flex cursor-pointer col-gap-4 items-center py-2 px-4 hover:bg-gray-100'
      >
        <SVG size={20} name='fireFlameCurved' color='#8c8c8c' />
        <Text type='title' color='character-primary' extraClass='mb-0'>
          Account engagement rules
        </Text>
      </div>
    );

    if (Boolean(accountPayload.segment_id) === false) {
      return accountEngagement;
    }
    return (
      <div className='flex flex-col'>
        <div className='flex flex-col'>
          <div
            role='button'
            onClick={() => {
              setShowSegmentActions(false);
              setMoreActionsModalMode(moreActionsMode.RENAME);
            }}
            className='flex cursor-pointer hover:bg-gray-100 col-gap-4 items-center py-2 px-4'
          >
            <SVG size={20} name='edit_query' color='#8c8c8c' />
            <Text type='title' color='character-primary' extraClass='mb-0'>
              Rename Segment
            </Text>
          </div>
          <div
            role='button'
            onClick={() => {
              setShowSegmentActions(false);
              setMoreActionsModalMode(moreActionsMode.DELETE);
            }}
            className='flex cursor-pointer hover:bg-gray-100 col-gap-4 border-b items-center py-2 px-4'
          >
            <SVG size={20} name='trash' color='#8c8c8c' />
            <Text type='title' color='character-primary' extraClass='mb-0'>
              Delete Segment
            </Text>
          </div>
        </div>
        {accountEngagement}
      </div>
    );
  };

  const restoreFiltersDefaultState = useCallback(
    (selectedAccount = INITIAL_FILTERS_STATE.account) => {
      const initialFiltersStateWithSelectedAccount = {
        ...INITIAL_FILTERS_STATE,
        account: selectedAccount
      };
      setSelectedFilters(initialFiltersStateWithSelectedAccount);
      setAppliedFilters(cloneDeep(initialFiltersStateWithSelectedAccount));
      setFiltersExpanded(false);
      setFiltersDirty(false);
    },
    [setFiltersDirty]
  );

  const setFiltersList = useCallback((filters) => {
    setSelectedFilters((curr) => {
      return {
        ...curr,
        filters
      };
    });
  }, []);

  const setListEvents = useCallback((eventsList) => {
    setSelectedFilters((curr) => {
      return {
        ...curr,
        eventsList
      };
    });
  }, []);

  const setEventProp = useCallback((eventProp) => {
    setSelectedFilters((curr) => {
      return {
        ...curr,
        eventProp
      };
    });
  }, []);

  const handleSaveSegmentClick = useCallback(() => {
    if (newSegmentMode === true) {
      setSaveSegmentModal(true);
      return;
    }
    if (Boolean(accountPayload.segment_id) === true) {
      setUpdateSegmentModal(true);
    } else {
      setSaveSegmentModal(true);
    }
  }, [accountPayload.segment_id, newSegmentMode]);

  const resetSelectedFilters = useCallback(() => {
    setSelectedFilters(appliedFilters);
  }, [appliedFilters]);

  const handleClearFilters = useCallback(() => {
    restoreFiltersDefaultState();
    const reqPayload = getFiltersRequestPayload({
      selectedFilters: INITIAL_FILTERS_STATE,
      table_props: displayTableProps
    });
    getProfileAccounts(activeProject.id, reqPayload, activeAgent);
  }, [
    activeAgent,
    activeProject.id,
    displayTableProps,
    getProfileAccounts,
    restoreFiltersDefaultState
  ]);

  const setSelectedAccount = useCallback((account) => {
    setSelectedFilters((current) => {
      return {
        ...current,
        account
      };
    });
  }, []);

  const selectedAccount = useMemo(() => {
    return { account: selectedFilters.account };
  }, [selectedFilters.account]);

  const availableGroups = useMemo(() => {
    return Object.keys(groups?.account_groups || {});
  }, [groups]);

  const disableDiscardButton = useMemo(() => {
    return isEqual(selectedFilters, appliedFilters);
  }, [selectedFilters, appliedFilters]);

  const renderPropertyFilter = () => {
    return (
      <PropertyFilter
        profileType='account'
        source={accountPayload.source}
        filters={accountPayload.filters}
        filtersExpanded={filtersExpanded}
        filtersList={selectedFilters.filters}
        appliedFilters={appliedFilters}
        selectedAccount={selectedAccount}
        listEvents={selectedFilters.eventsList}
        availableGroups={availableGroups}
        eventProp={selectedFilters.eventProp}
        areFiltersDirty={areFiltersDirty}
        disableDiscardButton={disableDiscardButton}
        isActiveSegment={Boolean(accountPayload.segment_id) === true}
        applyFilters={applyFilters}
        setFiltersExpanded={setFiltersExpanded}
        setSaveSegmentModal={handleSaveSegmentClick}
        setFiltersList={setFiltersList}
        setListEvents={setListEvents}
        setEventProp={setEventProp}
        resetSelectedFilters={resetSelectedFilters}
        onClearFilters={handleClearFilters}
        setSelectedAccount={setSelectedAccount}
      />
    );
  };

  useEffect(() => {
    fetchData();
  }, [activeProject.id, groups]);

  const fetchData = async () => {
    const newCompanyValues = { $domains: {} };
    for (const [group, prop] of Object.entries(groupToDomainMap)) {
      if (groups && groups?.account_groups && groups?.account_groups[group]) {
        try {
          const res = await fetchGroupPropertyValues(
            activeProject.id,
            group,
            prop
          );
          newCompanyValues[GROUP_NAME_DOMAINS] = {
            ...newCompanyValues[GROUP_NAME_DOMAINS],
            ...res.data
          };
        } catch (err) {
          console.log(err);
        }
      }
    }
    setCompanyValueOpts(newCompanyValues);
  };

  const onApplyClick = (values) => {
    const updatedPayload = {
      ...accountPayload,
      search_filter: values.map((vl) => JSON.parse(vl)[0])
    };
    setListSearchItems(updatedPayload.search_filter);
    setAccountPayload(updatedPayload);
    setActiveSegment(activeSegment);
    getAccounts(updatedPayload);
  };

  const onSearchClose = () => {
    setSearchBarOpen(false);
    setSearchDDOpen(false);
    if (accountPayload?.search_filter?.length !== 0) {
      const updatedPayload = { ...accountPayload };
      updatedPayload.search_filter = [];
      setAccountPayload(updatedPayload);
      setListSearchItems([]);
      setActiveSegment(activeSegment);
      getAccounts(updatedPayload);
    }
  };

  const onSearchOpen = () => {
    setSearchBarOpen(true);
    setSearchDDOpen(true);
  };

  const searchCompanies = () => (
    <div className='absolute top-0'>
      {searchDDOpen ? (
        <FaSelect
          placeholder='Search Accounts'
          multiSelect
          options={
            companyValueOpts?.[accountPayload?.source]
              ? Object.keys(companyValueOpts[accountPayload?.source]).map(
                  (value) => [value]
                )
              : []
          }
          displayNames={companyValueOpts?.[accountPayload?.source]}
          applClick={(val) => onApplyClick(val)}
          onClickOutside={() => setSearchDDOpen(false)}
          selectedOpts={listSearchItems}
          style={{
            top: '-8px',
            right: 0,
            padding: '8px 8px 12px',
            overflowX: 'hidden'
          }}
          allowSearch
          posRight
        />
      ) : null}
    </div>
  );

  const { saveButtonDisabled } = useMemo(() => {
    return checkFiltersEquality({
      appliedFilters,
      newSegmentMode,
      filtersList: selectedFilters.filters,
      eventProp: selectedFilters.eventProp,
      eventsList: selectedFilters.eventsList,
      isActiveSegment: Boolean(accountPayload.segment_id),
      areFiltersDirty
    });
  }, [
    accountPayload.segment_id,
    appliedFilters,
    areFiltersDirty,
    newSegmentMode,
    selectedFilters.eventProp,
    selectedFilters.eventsList,
    selectedFilters.filters
  ]);

  const renderSaveSegmentButton = () => {
    return (
      <ControlledComponent
        controller={
          filtersExpanded === false &&
          saveButtonDisabled === false &&
          newSegmentMode === false
        }
      >
        <Button
          onClick={handleSaveSegmentClick}
          type='default'
          className='flex items-center col-gap-1'
          disabled={saveButtonDisabled}
        >
          <SVG
            color={saveButtonDisabled ? '#BFBFBF' : '#1890ff'}
            size={16}
            name='pieChart'
          />
          <Text
            type='title'
            extraClass='mb-0'
            color={saveButtonDisabled ? 'disabled' : 'brand-color-6'}
          >
            Save as Segment
          </Text>
        </Button>
      </ControlledComponent>
    );
  };

  const renderSearchSection = () => (
    <div className='relative'>
      <ControlledComponent controller={searchBarOpen}>
        <div className={'flex items-center justify-between'}>
          {!searchDDOpen && (
            <Input
              size='large'
              value={listSearchItems ? listSearchItems.join(', ') : null}
              placeholder={'Search Accounts'}
              style={{
                width: '240px',
                'border-radius': '5px'
              }}
              prefix={<SVG name='search' size={16} color={'#8C8C8C'} />}
              onClick={() => setSearchDDOpen(true)}
            />
          )}
          <Button type='text' onClick={onSearchClose}>
            <SVG name={'close'} size={24} color={'grey'} />
          </Button>
        </div>
      </ControlledComponent>
      <ControlledComponent controller={!searchBarOpen}>
        <Button type='text' onClick={onSearchOpen}>
          <SVG name={'search'} size={24} color={'#8c8c8c'} />
        </Button>
      </ControlledComponent>
      {searchCompanies()}
    </div>
  );

  const renderDownloadSection = () => {
    return (
      <Button onClick={() => setShowDownloadCSVModal(true)} type='text'>
        <SVG size={24} name={'download'} color={'#8c8c8c'} />
      </Button>
    );
  };

  const renderMoreActions = () => {
    return (
      <Popover
        placement='bottomLeft'
        visible={showSegmentActions}
        onVisibleChange={(visible) => {
          setShowSegmentActions(visible);
        }}
        onClick={() => {
          setShowSegmentActions(true);
        }}
        trigger='click'
        content={moreActionsContent}
        overlayClassName={cx(
          'fa-activity--filter',
          styles['more-actions-popover']
        )}
      >
        <Button type='default'>
          <SVG size={24} name={'more'} />
        </Button>
      </Popover>
    );
  };

  const renderTablePropsSelect = () => {
    return (
      <Popover
        overlayClassName='fa-activity--filter'
        placement='bottomLeft'
        visible={showPopOver}
        onVisibleChange={(visible) => {
          setShowPopOver(visible);
        }}
        onClick={() => {
          setShowPopOver(true);
        }}
        trigger='click'
        content={popoverContent}
      >
        <Button type='text'>
          <SVG size={24} name={'tableColumns'} />
        </Button>
      </Popover>
    );
  };

  const handleTableChange = (pageParams, somedata, sorter) => {
    setCurrentPage(pageParams.current);
    setCurrentPageSize(pageParams.pageSize);
    setDefaultSorterInfo({ key: sorter.columnKey, order: sorter.order });
  };

  const tableColumns = useMemo(() => {
    return getColumns({
      accounts,
      source: accountPayload?.source,
      isScoringLocked,
      displayTableProps,
      groupPropNames,
      listProperties,
      defaultSorterInfo
    });
  }, [
    accounts,
    accountPayload?.source,
    displayTableProps,
    groupPropNames,
    isScoringLocked,
    listProperties,
    defaultSorterInfo
  ]);

  const renderTable = useCallback(() => {
    return (
      <div>
        <Table
          onRow={(account) => ({
            onClick: () => {
              history.push(
                `/profiles/accounts/${btoa(account.identity)}?group=${
                  activeSegment?.type
                    ? activeSegment.type
                    : accountPayload.source
                }&view=birdview`,
                {
                  accountPayload: accountPayload,
                  activeSegment: activeSegment,
                  fromDetails: true,
                  currentPage: currentPage,
                  currentPageSize: currentPageSize,
                  activeSorter: defaultSorterInfo
                }
              );
            }
          })}
          className='fa-table--userlist'
          dataSource={tableData}
          columns={tableColumns}
          rowClassName='cursor-pointer'
          pagination={{
            position: ['bottom', 'left'],
            defaultPageSize: '25',
            current: currentPage,
            pageSize: currentPageSize
          }}
          onChange={handleTableChange}
          scroll={{
            x: displayTableProps?.length * 300
          }}
        />
      </div>
    );
  }, [tableData, tableColumns]);

  const showRangeNudge = useMemo(() => {
    return showUpgradeNudge(
      sixSignalInfo?.usage || 0,
      sixSignalInfo?.limit || 0,
      currentProjectSettings
    );
  }, [currentProjectSettings, sixSignalInfo?.limit, sixSignalInfo?.usage]);

  const handleSaveSegment = useCallback(
    async (segmentPayload) => {
      try {
        const response = await createNewSegment(
          activeProject.id,
          segmentPayload
        );
        if (response.type === 'SEGMENT_CREATION_FULFILLED') {
          notification.success({
            message: 'Success!',
            description: response?.payload?.message,
            duration: 3
          });
          setSaveSegmentModal(false);
          setUpdateSegmentModal(false);
          setFiltersDirty(false);
        }
        await getSavedSegments(activeProject.id);
      } catch (err) {
        notification.error({
          message: 'Error',
          description:
            err?.data?.error || 'Segment Creation Failed. Invalid Parameters.',
          duration: 3
        });
      }
    },
    [activeProject.id, createNewSegment, getSavedSegments, setFiltersDirty]
  );

  const handleCreateSegment = useCallback(
    (newSegmentName) => {
      const reqPayload = getFiltersRequestPayload({
        selectedFilters,
        table_props: displayTableProps
      });
      reqPayload.name = newSegmentName;
      reqPayload.type = selectedFilters.account[1];
      handleSaveSegment(reqPayload);
      disableNewSegmentMode();
    },
    [
      selectedFilters,
      displayTableProps,
      handleSaveSegment,
      disableNewSegmentMode
    ]
  );

  const generateCSVData = useCallback(
    (data, selectedOptions) => {
      const csvRows = [];

      const headers = selectedOptions.map(
        (prop_name) =>
          checkListAccountProps.find((elem) => elem.prop_name === prop_name)
            .display_name
      );
      headers.unshift('Name', 'Engagement category', 'Engagement score');
      csvRows.push(headers.join(','));

      data.forEach((d) => {
        const values = selectedOptions.map((elem) => {
          return d.table_props[elem] != null ? `"${d.table_props[elem]}"` : '-';
        });
        values.unshift(
          d.name,
          d.engagement != null ? d.engagement : '-',
          d.score != null ? formatCount(d.score) : '-'
        );
        csvRows.push(values);
      });

      return csvRows.join('\n');
    },
    [checkListAccountProps]
  );

  const handleDownloadCSV = useCallback(
    async (selectedOptions) => {
      try {
        setCSVDataLoading(true);
        const reqPayload = getFiltersRequestPayload({
          source: selectedAccount.account[1],
          selectedFilters: appliedFilters,
          table_props: selectedOptions
        });
        const resultAccounts = await fetchProfileAccounts(
          activeProject.id,
          reqPayload,
          activeAgent
        );
        const csvData = generateCSVData(resultAccounts.data, selectedOptions);
        downloadCSV(csvData, 'accounts.csv');
        setCSVDataLoading(false);
        setShowDownloadCSVModal(false);
      } catch (err) {
        console.log(err);
        setCSVDataLoading(false);
        notification.error({
          message: 'Error',
          description: 'CSV download failed',
          duration: 2
        });
      }
    },
    [
      activeAgent,
      activeProject.id,
      appliedFilters,
      generateCSVData,
      selectedAccount.account
    ]
  );

  const closeDownloadCSVModal = useCallback(() => {
    setShowDownloadCSVModal(false);
  }, []);

  const pageTitle = useMemo(() => {
    if (newSegmentMode === true) {
      return 'Untitled Segment 1';
    }
    if (Boolean(activeSegment?.id) === false) {
      const source = accountPayload.source;
      const title = get(
        groupsList.find((elem) => elem[1] === source),
        0,
        'All Accounts'
      );
      return title;
    }
    return activeSegment.name;
  }, [accountPayload, groupsList, activeSegment, newSegmentMode]);

  useEffect(() => {
    if (newSegmentMode === false) {
      getAccounts(accountPayload);
    }
  }, [newSegmentMode, accountPayload, activeSegment]);

  const titleIcon = useMemo(() => {
    if (Boolean(activeSegment?.id) === true) {
      return defaultSegmentIconsMapping[activeSegment?.name]
        ? defaultSegmentIconsMapping[activeSegment?.name]
        : 'pieChart';
    }
    return 'buildings';
  }, [activeSegment]);

  const titleIconColor = useMemo(() => {
    return getSegmentColorCode(activeSegment?.name ?? '');
  }, [activeSegment?.name]);

  return (
    <ProfilesWrapper>
      <ControlledComponent controller={showRangeNudge}>
        <div className='mb-4'>
          <RangeNudge
            title='Accounts Identified'
            amountUsed={sixSignalInfo?.usage || 0}
            totalLimit={sixSignalInfo?.limit || 0}
          />
        </div>
      </ControlledComponent>

      <div className='flex justify-between items-center'>
        <div className='flex col-gap-2  items-center'>
          <div className='flex items-center rounded justify-center h-10 w-10'>
            <SVG name={titleIcon} size={32} color={titleIconColor} />
          </div>
          <Text
            type='title'
            level={3}
            weight='bold'
            extraClass='mb-0'
            id={'fa-at-text--page-title'}
          >
            {pageTitle}
          </Text>
        </div>
      </div>

      <div className='flex justify-between items-center my-4'>
        <div className='flex items-center col-gap-2 w-full'>
          {renderPropertyFilter()}
          {renderSaveSegmentButton()}
        </div>
        <div className='inline-flex col-gap-2'>
          <ControlledComponent
            controller={filtersExpanded === false && newSegmentMode === false}
          >
            {renderSearchSection()}
            {renderDownloadSection()}
            {renderTablePropsSelect()}
            {renderMoreActions()}
          </ControlledComponent>
        </div>
      </div>
      <ControlledComponent controller={accounts.isLoading === true}>
        <Spin size='large' className='fa-page-loader' />
      </ControlledComponent>
      <ControlledComponent
        controller={
          accounts.isLoading === false &&
          accounts.data?.length > 0 &&
          (newSegmentMode === false || areFiltersDirty === true)
        }
      >
        <>
          {renderTable()}
          <div className='logo-attrib'>
            <a
              className='font-size--small'
              href='https://clearbit.com'
              target='_blank'
              rel='noopener noreferrer'
            >
              Logos provided by Clearbit
            </a>
          </div>
        </>
      </ControlledComponent>
      <ControlledComponent
        controller={
          accounts.isLoading === false &&
          accounts.data.length === 0 &&
          (newSegmentMode === false || areFiltersDirty === true)
        }
      >
        <NoDataWithMessage
          message={
            isOnboarded(currentProjectSettings)
              ? errMsg
              : 'Onboarding not completed'
          }
        />
      </ControlledComponent>
      <UpgradeModal
        visible={isUpgradeModalVisible}
        variant='account'
        onCancel={() => setIsUpgradeModalVisible(false)}
      />
      <SaveSegmentModal
        visible={saveSegmentModal}
        handleCancel={() => setSaveSegmentModal(false)}
        handleSubmit={handleCreateSegment}
        isLoading={false}
      />
      <DeleteSegmentModal
        segmentName={activeSegment?.name}
        visible={moreActionsModalMode === moreActionsMode.DELETE}
        onCancel={() => setMoreActionsModalMode(null)}
        onOk={handleDeleteActiveSegment}
      />
      <RenameSegmentModal
        segmentName={activeSegment?.name}
        visible={moreActionsModalMode === moreActionsMode.RENAME}
        onCancel={() => setMoreActionsModalMode(null)}
        handleSubmit={handleRenameSegment}
      />

      <UpdateSegmentModal
        segmentName={activeSegment?.name}
        visible={updateSegmentModal}
        onCancel={() => setUpdateSegmentModal(false)}
        onCreate={handleCreateSegment}
        onUpdate={handleUpdateSegmentDefinition}
      />
      <DownloadCSVModal
        visible={showDownloadCSVModal}
        onCancel={closeDownloadCSVModal}
        options={checkListAccountProps}
        displayTableProps={displayTableProps}
        onSubmit={handleDownloadCSV}
        isLoading={csvDataLoading}
      />
    </ProfilesWrapper>
  );
}

const mapStateToProps = (state) => ({
  activeProject: state.global.active_project,
  groups: state.coreQuery.groups,
  accounts: state.timelines.accounts,
  segments: state.timelines.segments,
  currentProjectSettings: state.global.currentProjectSettings
});

const mapDispatchToProps = (dispatch) =>
  bindActionCreators(
    {
      getGroups,
      getProfileAccounts,
      createNewSegment,
      getSavedSegments,
      getGroupProperties,
      fetchProjectSettings,
      udpateProjectSettings,
      updateSegmentForId,
      deleteSegment
    },
    dispatch
  );

export default connect(mapStateToProps, mapDispatchToProps)(AccountProfiles);<|MERGE_RESOLUTION|>--- conflicted
+++ resolved
@@ -152,10 +152,7 @@
   const [showDownloadCSVModal, setShowDownloadCSVModal] = useState(false);
   const [csvDataLoading, setCSVDataLoading] = useState(false);
   const [defaultSorterInfo, setDefaultSorterInfo] = useState({});
-<<<<<<< HEAD
   const [showSegmentActions, setShowSegmentActions] = useState(false);
-=======
->>>>>>> 23b9e4af
   const [errMsg, setErrMsg] = useState('');
 
   const { isFeatureLocked: isScoringLocked } = useFeatureLock(
@@ -316,9 +313,6 @@
   }, [accountPayload.segment_id, activeProject.id, deleteSegment]);
 
   const displayTableProps = useMemo(() => {
-<<<<<<< HEAD
-    const source = filterPropsMap[accountPayload?.source];
-=======
     const filterNullEntries = (entry) =>
       entry !== '' && entry !== undefined && entry !== null;
 
@@ -330,7 +324,6 @@
     const projectTableProps =
       currentProjectSettings?.timelines_config?.account_config?.table_props;
 
->>>>>>> 23b9e4af
     const tableProps = accountPayload.segment_id
       ? getFilteredTableProps(segmentTableProps)
       : getFilteredTableProps(projectTableProps);
