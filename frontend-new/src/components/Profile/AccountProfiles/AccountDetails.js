import React, { useState, useEffect, useMemo } from 'react';
import { Button, Dropdown, Menu, notification, Popover, Tabs } from 'antd';
import { bindActionCreators } from 'redux';
import { connect, useDispatch, useSelector } from 'react-redux';
import { Text, SVG } from '../../factorsComponents';
import AccountTimelineBirdView from './AccountTimelineBirdView';
import {
  DEFAULT_TIMELINE_CONFIG,
  getHost,
  getPropType,
  granularityOptions,
  hoverEvents,
  TIMELINE_VIEW_OPTIONS
} from '../utils';
import { insertUrlParam } from 'Utils/global';
import {
  udpateProjectSettings,
  fetchProjectSettings
} from '../../../reducers/global';
import { getProfileAccountDetails } from '../../../reducers/timelines/middleware';
import {
  addEnabledFlagToActivities,
  formatUserPropertiesToCheckList
} from '../../../reducers/timelines/utils';
import SearchCheckList from '../../SearchCheckList';
import LeftPanePropBlock from '../MyComponents/LeftPanePropBlock';
import GroupSelect2 from '../../QueryComposer/GroupSelect2';
import AccountTimelineSingleView from './AccountTimelineSingleView';
import { PropTextFormat } from 'Utils/dataFormatter';
import { SHOW_ANALYTICS_RESULT } from 'Reducers/types';
import { useHistory, useLocation } from 'react-router-dom';
import { PathUrls } from '../../../routes/pathUrls';
import { fetchGroups } from 'Reducers/coreQuery/services';
import {
  getGroupProperties,
  getEventProperties
} from 'Reducers/coreQuery/middleware';
import AccountOverview from './AccountOverview';

function AccountDetails({
  accounts,
  accountDetails,
  activeProject,
  fetchGroups,
  groupOpts,
  getGroupProperties,
  currentProjectSettings,
  fetchProjectSettings,
  udpateProjectSettings,
  getProfileAccountDetails,
  userProperties,
  groupProperties,
  eventNamesMap,
  eventProperties,
  getEventProperties
}) {
  const dispatch = useDispatch();
  const history = useHistory();
  const location = useLocation();
  const [granularity, setGranularity] = useState('Daily');
  const [collapseAll, setCollapseAll] = useState(true);
  const [activities, setActivities] = useState([]);
  const [checkListUserProps, setCheckListUserProps] = useState([]);
  const [listProperties, setListProperties] = useState([]);
  const [checkListMilestones, setCheckListMilestones] = useState([]);
  const [filterProperties, setFilterProperties] = useState([]);
  const [propSelectOpen, setPropSelectOpen] = useState(false);
  const [tlConfig, setTLConfig] = useState(DEFAULT_TIMELINE_CONFIG);
  const { TabPane } = Tabs;
<<<<<<< HEAD
  const [timelineViewMode, setTimelineViewMode] = useState('overview');
=======
  const [timelineViewMode, setTimelineViewMode] = useState('birdview');
  const [openPopover, setOpenPopover] = useState(false);

  const handleOpenPopoverChange = (value) => {
    setOpenPopover(value);
  };
>>>>>>> ec4a5454

  const { groupPropNames } = useSelector((state) => state.coreQuery);

  useEffect(() => {
    fetchGroups(activeProject?.id, true);
  }, [activeProject?.id]);

  useEffect(() => {
    return () => {
      setGranularity('Daily');
      setCollapseAll(true);
      setPropSelectOpen(false);
    };
  }, []);

  useEffect(() => {
    dispatch({ type: SHOW_ANALYTICS_RESULT, payload: true });
    return () => {
      dispatch({ type: SHOW_ANALYTICS_RESULT, payload: false });
    };
  }, [dispatch]);

  const [activeId, activeGroup, activeView] = useMemo(() => {
    const urlSearchParams = new URLSearchParams(location.search);
    const params = Object.fromEntries(urlSearchParams.entries());
    const id = atob(location.pathname.split('/').pop());
    const group = params.group ? params.group : 'All';
    const view = params.view ? params.view : 'birdview';
    document.title = 'Accounts - FactorsAI';
    return [id, group, view];
  }, [location]);

  useEffect(() => {
    if (activeId && activeId !== '')
      getProfileAccountDetails(
        activeProject.id,
        activeId,
        activeGroup,
        currentProjectSettings?.timelines_config
      );
    if (activeView && TIMELINE_VIEW_OPTIONS.includes(activeView)) {
      setTimelineViewMode(activeView);
    }
  }, [
    activeProject.id,
    activeId,
    activeGroup,
    activeView,
    currentProjectSettings?.timelines_config
  ]);

  useEffect(() => {
    const listDatetimeProperties = listProperties.filter(
      (item) => item[2] === 'datetime'
    );
    const propsWithEnableKey = formatUserPropertiesToCheckList(
      listDatetimeProperties,
      currentProjectSettings.timelines_config?.account_config?.milestones
    );
    setCheckListMilestones(propsWithEnableKey);
  }, [currentProjectSettings, listProperties]);

  useEffect(() => {
    if (currentProjectSettings?.timelines_config) {
      const timelinesConfig = {};
      timelinesConfig.disabled_events = [
        ...currentProjectSettings?.timelines_config?.disabled_events
      ];
      timelinesConfig.user_config = {
        ...DEFAULT_TIMELINE_CONFIG.user_config,
        ...currentProjectSettings?.timelines_config?.user_config
      };
      timelinesConfig.account_config = {
        ...DEFAULT_TIMELINE_CONFIG.account_config,
        ...currentProjectSettings?.timelines_config?.account_config
      };
      setTLConfig(timelinesConfig);
    }
  }, [currentProjectSettings]);

  useEffect(() => {
    const listActivities = addEnabledFlagToActivities(
      accountDetails.data?.account_events,
      currentProjectSettings.timelines_config?.disabled_events
    );
    setActivities(listActivities);
  }, [currentProjectSettings, accountDetails]);

  useEffect(() => {
    hoverEvents.forEach((event) => {
      if (!eventProperties[event] &&
          accountDetails.data?.account_events?.some(
            (activity) => activity?.event_name === event
          )
      ) {
        getEventProperties(activeProject?.id, event);
      }
    });
  }, [activeProject?.id, eventProperties, accountDetails.data?.account_events]);

  useEffect(() => {
    Object.keys(groupOpts || {}).forEach((group) =>
      getGroupProperties(activeProject.id, group)
    );
  }, [activeProject.id, groupOpts]);

  useEffect(() => {
    const mergedProps = [];
    const filterProps = {};

    Object.keys(groupOpts || {}).forEach((group) => {
      mergedProps.push(...(groupProperties?.[group] || []));
      filterProps[group] = groupProperties?.[group];
    });

    const groupProps = Object.entries(filterProps).map(([group, values]) => ({
      label: `${PropTextFormat(group)} Properties`,
      icon: group,
      values
    }));
    setListProperties(mergedProps);
    setFilterProperties(groupProps);
  }, [groupProperties, groupOpts]);

  useEffect(() => {
    const userPropsWithEnableKey = formatUserPropertiesToCheckList(
      userProperties,
      [currentProjectSettings.timelines_config?.account_config?.user_prop]
    );
    setCheckListUserProps(userPropsWithEnableKey);
  }, [currentProjectSettings, userProperties]);

  const handlePropChange = (option) => {
    if (
      option.prop_name !==
      currentProjectSettings.timelines_config.account_config.user_prop
    ) {
      const timelinesConfig = { ...currentProjectSettings.timelines_config };
      timelinesConfig.account_config.user_prop = option.prop_name;
      udpateProjectSettings(activeProject.id, {
        timelines_config: { ...timelinesConfig }
      }).then(() =>
        getProfileAccountDetails(
          activeProject.id,
          activeId,
          activeGroup,
          currentProjectSettings?.timelines_config
        )
      );
    }
    setOpenPopover(false)
  };

  const handleEventsChange = (option) => {
    const timelinesConfig = { ...currentProjectSettings.timelines_config };
    if (option.enabled) {
      timelinesConfig.disabled_events.push(option.display_name);
    } else if (!option.enabled) {
      timelinesConfig.disabled_events.splice(
        timelinesConfig.disabled_events.indexOf(option.display_name),
        1
      );
    }
    udpateProjectSettings(activeProject.id, {
      timelines_config: { ...timelinesConfig }
    });
    setOpenPopover(false)
  };

  const handleMilestonesChange = (option) => {
    if (
      option.enabled ||
      checkListMilestones.filter((item) => item.enabled === true).length < 5
    ) {
      const checkListProps = [...checkListMilestones];
      const optIndex = checkListProps.findIndex(
        (obj) => obj.prop_name === option.prop_name
      );
      checkListProps[optIndex].enabled = !checkListProps[optIndex].enabled;
      setCheckListMilestones(checkListProps);
      setOpenPopover(false)
    } else {
      notification.error({
        message: 'Error',
        description: 'Maximum of 5 Milestones Selection Reached.',
        duration: 2
      });
    }
  };

  const applyMilestones = () => {
    const timelinesConfig = { ...tlConfig };
    timelinesConfig.account_config.milestones = checkListMilestones
      .filter((item) => item.enabled === true)
      .map((item) => item?.prop_name);
    udpateProjectSettings(activeProject.id, {
      timelines_config: { ...timelinesConfig }
    }).then(() =>
      getProfileAccountDetails(
        activeProject.id,
        activeId,
        activeGroup,
        currentProjectSettings?.timelines_config
      )
    );
  };

  const controlsPopover = () => (
    <Tabs defaultActiveKey='events' size='small'>
      <TabPane
        tab={<span className='fa-activity-filter--tabname'>Events</span>}
        key='events'
      >
        <SearchCheckList
          placeholder='Select Events to Show'
          mapArray={activities}
          titleKey='display_name'
          checkedKey='enabled'
          onChange={handleEventsChange}
        />
      </TabPane>
      <TabPane
        tab={<span className='fa-activity-filter--tabname'>Properties</span>}
        key='properties'
      >
        <SearchCheckList
          placeholder='Select a User Property'
          mapArray={checkListUserProps}
          titleKey='display_name'
          checkedKey='enabled'
          onChange={handlePropChange}
        />
      </TabPane>
      <Tabs.TabPane
        tab={<span className='fa-activity-filter--tabname'>Milestones</span>}
        key='milestones'
      >
        <SearchCheckList
          placeholder='Select Up To 5 Milestones'
          mapArray={checkListMilestones}
          titleKey='display_name'
          checkedKey='enabled'
          onChange={handleMilestonesChange}
          showApply
          onApply={applyMilestones}
        />
      </Tabs.TabPane>
    </Tabs>
  );

  const granularityMenu = (
    <Menu>
      {granularityOptions.map((option) => (
        <Menu.Item key={option} onClick={(key) => setGranularity(key.key)}>
          <div className='flex items-center'>
            <span className='mr-3'>{option}</span>
          </div>
        </Menu.Item>
      ))}
    </Menu>
  );

  const handleOptionClick = (group, value) => {
    const timelinesConfig = { ...tlConfig };
    if (!timelinesConfig.account_config.leftpane_props.includes(value[1])) {
      timelinesConfig.account_config.leftpane_props.push(value[1]);
      udpateProjectSettings(activeProject.id, {
        timelines_config: { ...timelinesConfig }
      }).then(() =>
        getProfileAccountDetails(
          activeProject.id,
          activeId,
          activeGroup,
          currentProjectSettings?.timelines_config
        )
      );
    }
    setPropSelectOpen(false);
  };

  const onDelete = (option) => {
    const timelinesConfig = { ...tlConfig };
    timelinesConfig.account_config.leftpane_props.splice(
      timelinesConfig.account_config.leftpane_props.indexOf(option),
      1
    );
    udpateProjectSettings(activeProject.id, {
      timelines_config: { ...timelinesConfig }
    });
  };

  const renderModalHeader = () => (
    <div className='fa-timeline-modal--header'>
      <div className='flex items-center'>
        <Button
          style={{ padding: 0 }}
          type='text'
          icon={<SVG name='brand' size={36} />}
          size='large'
          onClick={() => {
            history.replace(PathUrls.ProfileAccounts, {
              activeSegment: location.state?.activeSegment,
              fromDetails: location.state?.fromDetails,
              accountPayload: location.state?.accountPayload,
              currentPage: location.state?.currentPage
            });
          }}
        />
        <Text type='title' level={4} weight='bold' extraClass='m-0'>
          Account Details
        </Text>
      </div>
      <Button
        size='large'
        type='text'
        onClick={() => {
          history.replace(PathUrls.ProfileAccounts, {
            activeSegment: location.state?.activeSegment,
            fromDetails: location.state?.fromDetails,
            accountPayload: location.state?.accountPayload,
            currentPage: location.state?.currentPage
          });
        }}
        icon={<SVG name='times' />}
      />
    </div>
  );

  const listLeftPaneProps = (props = {}) => {
    const propsList = [];
    const showProps =
      currentProjectSettings?.timelines_config?.account_config
        ?.leftpane_props || [];
    showProps.forEach((prop, index) => {
      const propType = getPropType(listProperties, prop);
      const propDisplayName = groupPropNames[prop]
        ? groupPropNames[prop]
        : PropTextFormat(prop);
      const value = props[prop];
      propsList.push(
        <LeftPanePropBlock
          property={prop}
          type={propType}
          displayName={propDisplayName}
          value={value}
          onDelete={onDelete}
        />
      );
    });
    return propsList;
  };

  const selectProps = () =>
    propSelectOpen && (
      <div className='relative'>
        <GroupSelect2
          groupedProperties={filterProperties}
          placeholder='Select Property'
          optionClick={handleOptionClick}
          onClickOutside={() => setPropSelectOpen(false)}
        />
      </div>
    );

  const renderAddNewProp = () =>
    !currentProjectSettings?.timelines_config?.account_config?.leftpane_props ||
    currentProjectSettings?.timelines_config?.account_config?.leftpane_props
      ?.length < 8 ? (
      <div>
        <Button
          type='link'
          icon={<SVG name='plus' color='purple' />}
          onClick={() => setPropSelectOpen(!propSelectOpen)}
        >
          Add property
        </Button>
        {selectProps()}
      </div>
    ) : null;

  const renderLeftPane = () => (
    <div className='leftpane'>
      <div className='user'>
        <img
          src={`https://logo.uplead.com/${getHost(accountDetails?.data?.host)}`}
          onError={(e) => {
            if (
              e.target.src !==
              'https://s3.amazonaws.com/www.factors.ai/assets/img/buildings.svg'
            ) {
              e.target.src =
                'https://s3.amazonaws.com/www.factors.ai/assets/img/buildings.svg';
            }
          }}
          alt=''
          height={96}
          width={96}
        />
        <Text type='title' level={6} extraClass='m-0 py-2' weight='bold'>
          {accountDetails?.data?.name}
        </Text>
      </div>
      <div className='props'>
        {listLeftPaneProps(accountDetails.data.left_pane_props)}
        <div className='px-8 pb-8 pt-2'>{renderAddNewProp()}</div>
      </div>
      <div className='logo_attr'>
        <a
          className='font-size--small'
          href='https://www.uplead.com'
          target='_blank'
        >
          Brand Logo provided by UpLead
        </a>
      </div>
    </div>
  );

  // temp hack for engagement
  const formatOverview = useMemo(() => {
    const account = accounts?.data?.find((item) => item?.identity === activeId);
    const { data: { overview } = {} } = accountDetails;
    const formattedOverview = { ...overview, engagement: account?.engagement };
    return formattedOverview;
  }, [accounts, accountDetails, activeId]);

  const renderOverview = () => (
    <AccountOverview
      overview={formatOverview || {}}
      loading={accountDetails?.isLoading}
    />
  );

  const renderSingleTimelineView = () => (
    <AccountTimelineSingleView
      timelineEvents={
        activities?.filter((activity) => activity.enabled === true) || []
      }
      timelineUsers={accountDetails.data?.account_users || []}
      milestones={accountDetails.data?.milestones}
      loading={accountDetails?.isLoading}
      eventNamesMap={eventNamesMap}
      listProperties={[...listProperties, ...userProperties]}
    />
  );

  const renderBirdviewWithActions = () => (
    <div className='flex flex-col'>
      <div className='timeline-actions flex-row-reverse'>
        <div className='timeline-actions__group'>
          <div className='timeline-actions__group__collapse'>
            <Button
              className='collapse-btn collapse-btn--left'
              type='text'
              onClick={() => setCollapseAll(false)}
            >
              <SVG name='line_height' size={22} />
            </Button>
            <Button
              className='collapse-btn collapse-btn--right'
              type='text'
              onClick={() => setCollapseAll(true)}
            >
              <SVG name='grip_lines' size={22} />
            </Button>
          </div>
          <Popover
            overlayClassName='fa-activity--filter'
            placement='bottomLeft'
            trigger='click'
            content={controlsPopover}
            open={openPopover}
            onOpenChange={handleOpenPopoverChange}
          >
            <Button
              size='large'
              className='fa-btn--custom mx-2 relative'
              type='text'
            >
              <SVG name='activity_filter' />
            </Button>
          </Popover>
          <Dropdown
            overlay={granularityMenu}
            placement='bottomRight'
            trigger={['click']}
          >
            <Button type='text' className='flex items-center'>
              {granularity}
              <SVG name='caretDown' size={16} extraClass='ml-1' />
            </Button>
          </Dropdown>
        </div>
      </div>
      <AccountTimelineBirdView
        timelineEvents={
          activities?.filter((activity) => activity.enabled === true) || []
        }
        timelineUsers={accountDetails.data?.account_users || []}
        collapseAll={collapseAll}
        setCollapseAll={setCollapseAll}
        granularity={granularity}
        loading={accountDetails?.isLoading}
        eventNamesMap={eventNamesMap}
        listProperties={[...listProperties, ...userProperties]}
      />
    </div>
  );

  const renderTimelineView = () => {
    return (
      <div className='timeline-view'>
        <Tabs
          defaultActiveKey='overview'
          size='small'
          activeKey={timelineViewMode}
          onChange={(val) => {
            insertUrlParam(window.history, 'view', val);
            setTimelineViewMode(val);
            setGranularity(granularity);
          }}
        >
          <TabPane
            tab={<span className='fa-activity-filter--tabname'>Overview</span>}
            key='overview'
          >
            {renderOverview()}
          </TabPane>
          <TabPane
            tab={<span className='fa-activity-filter--tabname'>Timeline</span>}
            key='timeline'
          >
            {renderSingleTimelineView()}
          </TabPane>
          <TabPane
            tab={<span className='fa-activity-filter--tabname'>Birdview</span>}
            key='birdview'
          >
            {renderBirdviewWithActions()}
          </TabPane>
        </Tabs>
      </div>
    );
  };

  return (
    <div>
      {renderModalHeader()}
      <div className='fa-timeline'>
        {renderLeftPane()}
        {renderTimelineView()}
      </div>
    </div>
  );
}

const mapStateToProps = (state) => ({
  activeProject: state.global.active_project,
  currentProjectSettings: state.global.currentProjectSettings,
  groupOpts: state.groups.data,
  accounts: state.timelines.accounts,
  accountDetails: state.timelines.accountDetails,
  userProperties: state.coreQuery.userProperties,
  eventProperties: state.coreQuery.eventProperties,
  groupProperties: state.coreQuery.groupProperties,
  eventNamesMap: state.coreQuery.eventNamesMap
});

const mapDispatchToProps = (dispatch) =>
  bindActionCreators(
    {
      fetchGroups,
      getGroupProperties,
      getEventProperties,
      getProfileAccountDetails,
      fetchProjectSettings,
      udpateProjectSettings
    },
    dispatch
  );

export default connect(mapStateToProps, mapDispatchToProps)(AccountDetails);<|MERGE_RESOLUTION|>--- conflicted
+++ resolved
@@ -67,16 +67,11 @@
   const [propSelectOpen, setPropSelectOpen] = useState(false);
   const [tlConfig, setTLConfig] = useState(DEFAULT_TIMELINE_CONFIG);
   const { TabPane } = Tabs;
-<<<<<<< HEAD
   const [timelineViewMode, setTimelineViewMode] = useState('overview');
-=======
-  const [timelineViewMode, setTimelineViewMode] = useState('birdview');
   const [openPopover, setOpenPopover] = useState(false);
-
   const handleOpenPopoverChange = (value) => {
     setOpenPopover(value);
   };
->>>>>>> ec4a5454
 
   const { groupPropNames } = useSelector((state) => state.coreQuery);
 
