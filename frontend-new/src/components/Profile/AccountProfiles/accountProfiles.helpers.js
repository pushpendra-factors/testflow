--- conflicted
+++ resolved
@@ -135,33 +135,6 @@
   // Engagement Column
 
   if (!isScoringLocked) {
-<<<<<<< HEAD
-    columns.push({
-      title: <div className={headerClassStr}>Engagement</div>,
-      width: 150,
-      dataIndex: 'engagement',
-      key: 'engagement',
-      fixed: 'left',
-      defaultSortOrder: 'descend',
-      sorter: (a, b) => sortNumericalColumn(a.score, b.score),
-      render: (status) =>
-        status ? (
-          <div
-            className='engagement-tag'
-            style={{ '--bg-color': EngagementTag[status]?.bgColor }}
-          >
-            <img
-              src={`../../../assets/icons/${EngagementTag[status]?.icon}.svg`}
-              alt=''
-              loading='lazy'
-            />
-            <Text type='title' level={7} weight={'thin'} extraClass='m-0'>
-              {status}
-            </Text>
-          </div>
-        ) : (
-          '-'
-=======
     columns.push(
       {
         title: <div className={headerClassStr}>Engagement</div>,
@@ -200,7 +173,6 @@
           <Text type='title' level={7} extraClass='m-0'>
             {value ? value.toFixed() : '-'}
           </Text>
->>>>>>> 8be75b62
         )
       }
     );
