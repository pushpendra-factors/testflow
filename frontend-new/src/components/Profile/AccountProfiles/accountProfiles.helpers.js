--- conflicted
+++ resolved
@@ -102,7 +102,6 @@
       render: (item) =>
         (
           <div className='flex items-center'>
-<<<<<<< HEAD
             <LazyLoad
               height={20}
               once={true}
@@ -116,7 +115,7 @@
               }
             >
               <img
-                src={`https://logo.uplead.com/${getHost(item.host)}`}
+                src={`https://logo.clearbit.com/${getHost(item.host)}`}
                 onError={(e) => {
                   if (e.target.src !== placeholderIcon) {
                     e.target.src = placeholderIcon;
@@ -128,23 +127,6 @@
                 loading='lazy'
               />
             </LazyLoad>
-=======
-            <img
-              src={`https://logo.clearbit.com/${getHost(item.host)}`}
-              onError={(e) => {
-                if (
-                  e.target.src !==
-                  'https://s3.amazonaws.com/www.factors.ai/assets/img/buildings.svg'
-                ) {
-                  e.target.src =
-                    'https://s3.amazonaws.com/www.factors.ai/assets/img/buildings.svg';
-                }
-              }}
-              alt=''
-              width='20'
-              height='20'
-            />
->>>>>>> 771542d2
             <span className='ml-2'>{item.name}</span>
           </div>
         ) || '-'
