--- conflicted
+++ resolved
@@ -1,6 +1,6 @@
 import React, { useState } from 'react';
 import {
-  Drawer, Button, Collapse, Select, Popover
+  Button, Collapse, Select, Popover
 } from 'antd';
 import { SVG, Text } from 'factorsComponents';
 import styles from './index.module.scss';
@@ -12,8 +12,9 @@
 
 const { Panel } = Collapse;
 
-<<<<<<< HEAD
-function QueryComposer({ queries, runQuery, eventChange }) {
+function QueryComposer({
+  queries, runQuery, eventChange, queryType
+}) {
   const [analyticsSeqOpen, setAnalyticsSeqVisible] = useState(false);
 
   const [queryOptions, setQueryOptions] = useState({
@@ -33,82 +34,32 @@
 
     queries.forEach((event, index) => {
       blockList.push(
-        <div className={styles.composer_body__query_block}>
-          <QueryBlock index={index + 1} event={event} queries={queries} eventChange={eventChange}></QueryBlock>
-        </div>
+                <div className={styles.composer_body__query_block}>
+                    <QueryBlock index={index + 1} event={event} queries={queries} eventChange={eventChange}></QueryBlock>
+                </div>
       );
     });
 
     if (queries.length < 6) {
       blockList.push(
-        <div className={styles.composer_body__query_block}>
-          <QueryBlock index={queries.length + 1} queries={queries} eventChange={eventChange}></QueryBlock>
-        </div>
+                <div className={styles.composer_body__query_block}>
+                    <QueryBlock index={queries.length + 1} queries={queries} eventChange={eventChange}></QueryBlock>
+                </div>
       );
-=======
-function QueryComposer({ queries, runQuery, eventChange, queryType}) {
-
-    const [analyticsSeqOpen, setAnalyticsSeqVisible] = useState(false);
-
-    const [queryOptions, setQueryOptions] = useState({
-        groupBy: {
-            property: "",
-            eventValue: ""
-        },
-        event_analysis_seq: "",
-        session_analytics_seq: {
-            start: 1,
-            end: 2
-        }
-    }); 
-
-
-
-    const queryList = () => {
-        const blockList = [];
-
-        queries.forEach((event, index) => {
-            blockList.push(
-                <div className={styles.composer_body__query_block}>
-                    <QueryBlock index={index+1} event={event} queries={queries} eventChange={eventChange}></QueryBlock>
-                </div>
-            )
-        });
-
-        if(queries.length < 6) {
-            blockList.push(
-                <div className={styles.composer_body__query_block}>
-                    <QueryBlock index={queries.length+1} queries={queries} eventChange={eventChange}></QueryBlock>
-                </div>
-            )
-        }
-
-        return blockList;
-    }
-
-    const groupByBlock = () => {
-        if(queryType === 'event' && queries.length < 1) {return null}
-        if(queryType === 'funnel' && queries.length < 2) {return null}
-        
-        return ( 
-                <div className={`fa--query_block bordered `}>
-                    <GroupBlock groupBy={queryOptions.groupBy} events={queries}></GroupBlock>
-                </div>
-            )
->>>>>>> 2a631ca3
     }
 
     return blockList;
   };
 
   const groupByBlock = () => {
-    if (queries.length >= 2) {
-      return (
-        <div className={'fa--query_block bordered '}>
-          <GroupBlock groupBy={queryOptions.groupBy} events={queries}></GroupBlock>
-        </div>
-      );
-    }
+    if (queryType === 'event' && queries.length < 1) { return null; }
+    if (queryType === 'funnel' && queries.length < 2) { return null; }
+
+    return (
+                <div className={'fa--query_block bordered '}>
+                    <GroupBlock groupBy={queryOptions.groupBy} events={queries}></GroupBlock>
+                </div>
+    );
   };
 
   const setEventSequence = (value) => {
@@ -126,127 +77,94 @@
   const moreOptionsBlock = () => {
     if (queries.length >= 2) {
       return (
-        <div className={' fa--query_block bordered '}>
-          <Collapse bordered={false} expandIcon={() => {}} expandIconPosition={'right'}>
-            <Panel header={<div className={'flex justify-between items-center'}>
-              <Text type={'title'} level={6} weight={'bold'} extraClass={'m-0 mb-2 inline'}>More options</Text>
-              <SVG name="plus" />
-            </div>
-            }>
-              <div className={'flex justify-start items-center'}>
-                <span className={'mr-2'}>
-                  <SVG name="sortdown" size={16} color={'purple'}></SVG>
-                </span>
-                <Text type={'title'} level={7} extraClass={'m-0 mr-2 inline'}>Analyse events in the</Text>
-                <div>
-                  <Select
-                    style={{ width: 170 }}
-                    value="same_sequence" onChange={setEventSequence}
-                    className={'no-ant-border'}
-                  >
-                    <Option value="same_sequence"> Same Sequence</Option>
-                    <Option value="exact_sequence"> Exact Sequence</Option>
-                  </Select>
-                </div>
-              </div>
+                <div className={' fa--query_block bordered '}>
+                <Collapse bordered={false} expandIcon={() => {}} expandIconPosition={'right'}>
+                    <Panel header={<div className={'flex justify-between items-center'}>
+                        <Text type={'title'} level={6} weight={'bold'} extraClass={'m-0 mb-2 inline'}>More options</Text>
+                        <SVG name="plus" />
+                        </div>
+                        }>
+                        <div className={'flex justify-start items-center'}>
+                            <span className={'mr-2'}>
+                                <SVG name="sortdown" size={16} color={'purple'}></SVG>
+                            </span>
+                            <Text type={'title'} level={7} extraClass={'m-0 mr-2 inline'}>Analyse events in the</Text>
+                            <div>
+                                <Select
+                                    style={{ width: 170 }}
+                                    value="same_sequence" onChange={setEventSequence}
+                                    className={'no-ant-border'}
+                                    >
+                                    <Option value="same_sequence"> Same Sequence</Option>
+                                    <Option value="exact_sequence"> Exact Sequence</Option>
+                                </Select>
+                            </div>
+                        </div>
 
-              <div className={'flex flex-col justify-start items-start mt-4'}>
-                <div className={'flex justify-start items-center'}>
-                  <span className={'mr-2'}>
-                    <SVG name="sortdown" size={16} color={'purple'}></SVG>
-                  </span>
-                  <Text type={'title'} level={7} extraClass={'m-0 mr-2 inline'}>In Session Analytics</Text>
-                </div>
+                        <div className={'flex flex-col justify-start items-start mt-4'}>
+                            <div className={'flex justify-start items-center'}>
+                                <span className={'mr-2'}>
+                                    <SVG name="sortdown" size={16} color={'purple'}></SVG>
+                                </span>
+                                <Text type={'title'} level={7} extraClass={'m-0 mr-2 inline'}>In Session Analytics</Text>
+                            </div>
 
-                <div className={'flex justify-start items-center mt-2'}>
-                  <div className={styles.composer_body__session_analytics__options}>
-                    <Popover
-                      className="fa-event-popover"
-                      content={
-                        <SeqSelector
-                          seq={queryOptions.session_analytics_seq}
-                          queryCount={queries.length}
-                          setAnalysisSequence={setAnalysisSequence}
-                        />
-                      }
-                      trigger="click"
-                      visible={analyticsSeqOpen}
-                      onVisibleChange={(visible) => setAnalyticsSeqVisible(visible)}
-                    >
-                      <Button Button type="link" className={'ml-4'} size={'small'}>
+                            <div className={'flex justify-start items-center mt-2'}>
+                                <div className={styles.composer_body__session_analytics__options}>
+                                    <Popover
+                                        className="fa-event-popover"
+                                        content={
+                                            <SeqSelector
+                                                seq={queryOptions.session_analytics_seq}
+                                                queryCount={queries.length}
+                                                setAnalysisSequence={setAnalysisSequence}
+                                            />
+                                        }
+                                        trigger="click"
+                                        visible={analyticsSeqOpen}
+                                        onVisibleChange={(visible) => setAnalyticsSeqVisible(visible)}
+                                    >
+                                        <Button Button type="link" className={'ml-4'} size={'small'}>
                                             Between &nbsp;
-                        {queryOptions.session_analytics_seq.start}
+                                            {queryOptions.session_analytics_seq.start}
                                             &nbsp;
                                                 to
                                                 &nbsp;
-<<<<<<< HEAD
-                        {queryOptions.session_analytics_seq.end}
-                      </Button>
-                    </Popover>
-                    <Text type={'paragraph'} mini weight={'thin'} extraClass={'m-0 ml-2 inline'}>happened in the same session</Text>
-=======
-                                            {queryOptions.session_analytics_seq.end} 
+                                            {queryOptions.session_analytics_seq.end}
                                         </Button>
                                     </Popover>
-                                    <Text type={'paragraph'} mini  weight={'thin'} extraClass={`m-0 ml-2 inline`}>happened in the same session</Text> 
+                                    <Text type={'paragraph'} mini weight={'thin'} extraClass={'m-0 ml-2 inline'}>happened in the same session</Text>
 
-                                </div> 
-                            </div> 
+                                </div>
+                            </div>
                         </div>
                     </Panel>
                 </Collapse>
             </div>
-            );
-        }
-    }
-
-    const footer = () => {
-        if(queryType === 'event' && queries.length < 1) {return null}
-        if(queryType === 'funnel' && queries.length < 2) {return null}
-        else {
->>>>>>> 2a631ca3
-
-                  </div>
-                </div>
-              </div>
-            </Panel>
-          </Collapse>
-        </div>
       );
     }
-<<<<<<< HEAD
   };
 
   const footer = () => {
-    if (queries.length < 2) { return null; } else {
+    if (queryType === 'event' && queries.length < 1) { return null; }
+    if (queryType === 'funnel' && queries.length < 2) { return null; } else {
       return (
-        <div className={styles.composer_footer}>
-          <Button><SVG name={'calendar'} extraClass={'mr-1'} />Last Week </Button>
-          <Button type="primary" onClick={runQuery}>Run Query</Button>
-        </div>
+                <div className={styles.composer_footer}>
+                    <Button><SVG name={'calendar'} extraClass={'mr-1'} />Last Week </Button>
+                    <Button type="primary" onClick={runQuery}>Run Query</Button>
+                </div>
       );
     }
   };
 
   return (
-    <div className={styles.composer_body}>
-      {queryList()}
-      {groupByBlock()}
-      {moreOptionsBlock()}
-      {footer()}
-    </div>
-  );
-=======
-
-    return(  
         <div className={styles.composer_body}>
             {queryList()}
             {groupByBlock()}
-            {queryType === 'funnel'? moreOptionsBlock() : null}
-            {footer()} 
-        </div> 
-    )
->>>>>>> 2a631ca3
+            {queryType === 'funnel' ? moreOptionsBlock() : null}
+            {footer()}
+        </div>
+  );
 }
 
 export default QueryComposer;