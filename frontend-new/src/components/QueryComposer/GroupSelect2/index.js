import React, { useState, useEffect, useMemo } from 'react';
import { Input, Button } from 'antd';
import { SVG, Text } from 'factorsComponents';
import { CaretDownOutlined, CaretUpOutlined } from '@ant-design/icons';
import { HighlightSearchText } from '../../../utils/dataFormatter';
import useAutoFocus from '../../../hooks/useAutoFocus';

function GroupSelect2({
  groupedProperties,
  placeholder,
  optionClick,
  onClickOutside,
  extraClass,
  allowEmpty = false,
  iconColor = 'purple',
  placement = 'bottom',
  height = 576,
<<<<<<< HEAD
  additionalActions
=======
  additionalActions,
  useCollapseView
>>>>>>> 26980d99
}) {
  const [groupCollapseState, setGroupCollapseState] = useState([]);
  const [searchTerm, setSearchTerm] = useState('');
  const [showAll, setShowAll] = useState([]);
  const inputComponentRef = useAutoFocus();

  const groupedProps = useMemo(() => {
    return groupedProperties?.filter((group) => group?.values?.length > 0);
  }, [groupedProperties]);

  useEffect(() => {
<<<<<<< HEAD
    const flag = searchTerm.length ? false : true;
    const groupColState = new Array(groupedProps.length).fill(flag);
    groupColState[0] = false;
    if (groupColState.length === 2) groupColState[1] = false;
=======
    const flag = searchTerm.length || !useCollapseView ? false : true;
    const groupColState = new Array(groupedProps.length).fill(flag);
>>>>>>> 26980d99
    setGroupCollapseState(groupColState);
  }, [groupedProps, searchTerm]);

  const collapseGroup = (index) => {
    const groupColState = [...groupCollapseState];
    groupColState[index] = !groupColState[index];
<<<<<<< HEAD
    setGroupCollapseState(groupColState);
=======
    const showMoreState = [...showAll];
    showMoreState[index] = false;
    setGroupCollapseState(groupColState);
    setShowAll(showMoreState);
>>>>>>> 26980d99
  };

  const setShowMoreIndex = (ind, flag) => {
    const showMoreState = [...showAll];
    showMoreState[ind] = flag;
    setShowAll(showMoreState);
  };

  const onInputSearch = (userInput) => {
    setSearchTerm(userInput.currentTarget.value);
  };

  const renderEmptyOpt = () => {
    if (!searchTerm.length) return null;
    return (
      <div key={0} className={`group`}>
        <div className={`group__options`}>
          <div
            className={`option flex items-center`}
            onClick={() => optionClick('', [searchTerm])}
          >
            <Text level={7} type={'title'} extraClass={'m-0 mr-2'}>
              Select:
            </Text>
            <Text level={7} type={'title'} extraClass={'m-0'} weight={'thin'}>
              '{searchTerm}'
            </Text>
          </div>
        </div>
      </div>
    );
  };

  const getGroupLabel = (grp) => {
    if (grp === 'event') return 'Event Properties';
    if (grp === 'user') return 'User Properties';
    if (grp === 'group') return 'Group Properties';
    if (!grp) return 'Properties';
    return grp;
  };

  const getIcon = (icon) => {
    const checkIcon = icon?.toLowerCase().split(' ').join('_');
    if (checkIcon?.includes('salesforce')) {
      return 'salesforce_ads';
    }
    if (checkIcon?.includes('hubspot')) {
      return 'hubspot_ads';
    }
    if (checkIcon?.includes('marketo')) {
      return 'marketo';
    }
    if (checkIcon?.includes('leadsquared')) {
      return 'leadSquared';
    }
    return icon;
  };

  const renderOptions = (options) => {
    const renderGroupedOptions = [];
    if (allowEmpty) {
      renderGroupedOptions.push(renderEmptyOpt());
    }
    options?.forEach((group, grpIndex) => {
      const valuesOptions = [];

      const groupValues = group?.values?.filter((val) =>
        val[0]?.toLowerCase()?.includes(searchTerm.toLowerCase())
      );

      const groupItem = (
        <div key={group.label} className={`group`}>
          <div
<<<<<<< HEAD
            className={'group__header'}
            onClick={() => collapseGroup(grpIndex)}
=======
            className={`group__header ${useCollapseView ? 'cursor-pointer': 'cursor-default'}`}
            onClick={() => (useCollapseView ? collapseGroup(grpIndex) : null)}
>>>>>>> 26980d99
          >
            <div>
              <SVG
                name={getIcon(group?.icon)}
                color={iconColor}
                extraClass={'self-center'}
              ></SVG>
              <Text
                level={8}
                type={'title'}
                extraClass={'m-0 ml-2'}
                weight={'bold'}
              >
                {`${getGroupLabel(group.label)} (${groupValues?.length})`}
              </Text>
            </div>
<<<<<<< HEAD
            <SVG
              color={'grey'}
              name={!groupCollapseState[grpIndex] ? 'minus' : 'plus'}
              extraClass={'self-center'}
            ></SVG>
=======
            {useCollapseView ? (
              <SVG
                color={'grey'}
                name={!groupCollapseState[grpIndex] ? 'minus' : 'plus'}
                extraClass={'self-center'}
              ></SVG>
            ) : null}
>>>>>>> 26980d99
          </div>

          <div className={`group__options`}>
            {!groupCollapseState[grpIndex]
              ? (() => {
                  groupValues?.forEach((val, i) =>
                    valuesOptions.push(
                      <div
                        key={i}
                        title={val[0]}
                        className={`option`}
                        onClick={() =>
                          optionClick(
                            group.label ? group.label : group.icon,
                            val,
                            group.category
                          )
                        }
                      >
                        {searchTerm.length > 0}
                        <Text
                          level={7}
                          type={'title'}
                          extraClass={'m-0 truncate'}
                          weight={'thin'}
                        >
                          <HighlightSearchText
                            text={val[0]}
                            highlight={searchTerm}
                          />
                        </Text>
                      </div>
                    )
                  );
                  return showAll[grpIndex]
                    ? valuesOptions
                    : valuesOptions.slice(0, 5);
                })()
              : null}
          </div>

          {valuesOptions.length > 5 && !groupCollapseState[grpIndex] ? (
            !showAll[grpIndex] ? (
              <Button
                className={`show-hide-btn`}
                type='text'
                onClick={() => {
                  setShowMoreIndex(grpIndex, true);
                }}
                icon={<CaretDownOutlined />}
              >
                Show More ({valuesOptions.length - 5})
              </Button>
            ) : (
              <Button
                className={`show-hide-btn`}
                type='text'
                onClick={() => {
                  setShowMoreIndex(grpIndex, false);
                }}
                icon={<CaretUpOutlined />}
              >
                Show Less
              </Button>
            )
          ) : null}
        </div>
      );
      groupValues?.length
        ? renderGroupedOptions.push(groupItem)
        : renderGroupedOptions.push(null);
    });
    return renderGroupedOptions;
  };

  return (
    <>
      <div
        style={{ '--height-var': `${height}px` }}
        className={`group-select height-full placement-${placement}`}
      >
        <div className={`group-select__input`}>
          <Input
            placeholder={placeholder}
            onKeyUp={onInputSearch}
            prefix={<SVG name='search' size={16} color={'grey'} />}
            ref={inputComponentRef}
          />
        </div>
        <div className={`group-select__content`}>
          {renderOptions(groupedProps)}
        </div>
        <div className={`group-select__additionalAction`}>
          {additionalActions}
        </div>
      </div>
      <div
        className={`group-select__hd_overlay`}
        onClick={onClickOutside}
      ></div>
    </>
  );
}

export default GroupSelect2;<|MERGE_RESOLUTION|>--- conflicted
+++ resolved
@@ -15,12 +15,8 @@
   iconColor = 'purple',
   placement = 'bottom',
   height = 576,
-<<<<<<< HEAD
-  additionalActions
-=======
   additionalActions,
   useCollapseView
->>>>>>> 26980d99
 }) {
   const [groupCollapseState, setGroupCollapseState] = useState([]);
   const [searchTerm, setSearchTerm] = useState('');
@@ -32,29 +28,18 @@
   }, [groupedProperties]);
 
   useEffect(() => {
-<<<<<<< HEAD
-    const flag = searchTerm.length ? false : true;
-    const groupColState = new Array(groupedProps.length).fill(flag);
-    groupColState[0] = false;
-    if (groupColState.length === 2) groupColState[1] = false;
-=======
     const flag = searchTerm.length || !useCollapseView ? false : true;
     const groupColState = new Array(groupedProps.length).fill(flag);
->>>>>>> 26980d99
     setGroupCollapseState(groupColState);
   }, [groupedProps, searchTerm]);
 
   const collapseGroup = (index) => {
     const groupColState = [...groupCollapseState];
     groupColState[index] = !groupColState[index];
-<<<<<<< HEAD
-    setGroupCollapseState(groupColState);
-=======
     const showMoreState = [...showAll];
     showMoreState[index] = false;
     setGroupCollapseState(groupColState);
     setShowAll(showMoreState);
->>>>>>> 26980d99
   };
 
   const setShowMoreIndex = (ind, flag) => {
@@ -128,13 +113,8 @@
       const groupItem = (
         <div key={group.label} className={`group`}>
           <div
-<<<<<<< HEAD
-            className={'group__header'}
-            onClick={() => collapseGroup(grpIndex)}
-=======
             className={`group__header ${useCollapseView ? 'cursor-pointer': 'cursor-default'}`}
             onClick={() => (useCollapseView ? collapseGroup(grpIndex) : null)}
->>>>>>> 26980d99
           >
             <div>
               <SVG
@@ -151,13 +131,6 @@
                 {`${getGroupLabel(group.label)} (${groupValues?.length})`}
               </Text>
             </div>
-<<<<<<< HEAD
-            <SVG
-              color={'grey'}
-              name={!groupCollapseState[grpIndex] ? 'minus' : 'plus'}
-              extraClass={'self-center'}
-            ></SVG>
-=======
             {useCollapseView ? (
               <SVG
                 color={'grey'}
@@ -165,7 +138,6 @@
                 extraClass={'self-center'}
               ></SVG>
             ) : null}
->>>>>>> 26980d99
           </div>
 
           <div className={`group__options`}>
