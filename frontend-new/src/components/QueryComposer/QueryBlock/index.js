--- conflicted
+++ resolved
@@ -204,57 +204,6 @@
     setMoreOptions(false);
   };
 
-<<<<<<< HEAD
-  const additionalActions = () => {
-    return (
-      <div className={`fa--query_block--actions-cols flex`}>
-        <div className={`relative`}>
-          <Tooltip 
-            title={'Filter this '+ ((queryType=="funnel" )? "funnel" : "event")}
-            color={TOOLTIP_CONSTANTS.DARK}
-            >
-            <Button
-              type='text'
-              onClick={() => setMoreOptions(true)}
-              className={`fa-btn--custom mr-1 btn-total-round`}
-            >
-              <SVG name='more'></SVG>
-            </Button>
-          </Tooltip>
-
-          {moreOptions ? (
-            <FaSelect
-              options={[
-                ['Filter By', 'filter'],
-                ['Breakdown', 'groupby'],
-                [!event?.alias?.length ? 'Create Alias' : 'Edit Alias', 'edit'],
-              ]}
-              optionClick={(val) => setAdditionalactions(val)}
-              onClickOutside={() => setMoreOptions(false)}
-            ></FaSelect>
-          ) : (
-            false
-          )}
-
-          <AliasModal
-            visible={isModalVisible}
-            event={
-              eventNames[event.label] ? eventNames[event.label] : event.label
-            }
-            onOk={handleOk}
-            onCancel={handleCancel}
-            alias={event.alias}
-          ></AliasModal>
-        </div>
-        <Tooltip 
-          title={'Delete this ' + ((queryType=="funnel" )? "funnel" : "event") }
-          color={TOOLTIP_CONSTANTS.DARK}
-          >
-          <Button type='text' onClick={deleteItem} className={`fa-btn--custom btn-total-round`}>
-            <SVG name='trash'></SVG>
-          </Button>
-        </Tooltip>
-=======
   const additionalActions = () => (
     <div className="fa--query_block--actions-cols flex">
       <div className="relative">
@@ -289,7 +238,6 @@
           onCancel={handleCancel}
           alias={event.alias}
         />
->>>>>>> 94531257
       </div>
       <Button
         type="text"
