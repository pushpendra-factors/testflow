--- conflicted
+++ resolved
@@ -8,42 +8,6 @@
 
 const { OptGroup, Option } = Select;
 
-<<<<<<< HEAD
-function QueryBlock({index, event, eventChange,queries, queryType = 'event'}) {
-
-    const [isDDVisible, setDDVisible] = useState(index == 1 && !event ? true : false); 
-    const [isFilterDDVisible, setFilterDDVisible] = useState(false);
-
-    const alphabetIndex = "ABCDEF";
-
-    const eventOptions = [
-        {
-            label: "Frequently Asked",
-            icon: "fav",
-            values: [
-                "Cart Updated",
-                "Paid",
-                "Add to WishList",
-                "Checkout"
-                
-            ]
-        }, {
-            label: "Virtual Events",
-            icon: "virtual",
-            values: [
-                "Download Song or Video",
-                "Applied Coupon",
-                "Cart Updated"
-            ]
-        }
-    ]
-
-    const onChange = (value) => {
-        const newEvent = event? event: {label:'', filters: []};
-        newEvent.label = value;
-        setDDVisible(false);
-        eventChange(newEvent, index-1);
-=======
 function QueryBlock({
   index, event, eventChange, queries, queryType = 'event'
 }) {
@@ -71,7 +35,6 @@
         'Applied Coupon',
         'Cart Updated'
       ]
->>>>>>> f192097e
     }
   ];
 
@@ -192,15 +155,9 @@
 
   return (
         <div className={`${styles.query_block} fa--query_block bordered `}>
-<<<<<<< HEAD
-            <div className={`${styles.query_block__event} flex justify-start items-center`}> 
-                <div className={`fa--query_block--add-event active flex justify-center items-center mr-2`}><Text type={'title'} level={7} weight={'bold'} color={`white`} extraClass={`m-0`}>{queryType === 'funnel'? index : alphabetIndex[index-1]}</Text> </div>
-                {!isDDVisible && <Button type="link" onClick={triggerDropDown}><SVG name="mouseevent" extraClass={`mr-1`}></SVG> {event.label} </Button> } 
-=======
             <div className={`${styles.query_block__event} flex justify-start items-center`}>
                 <div className={'fa--query_block--add-event active flex justify-center items-center mr-2'}><Text type={'title'} level={7} weight={'bold'} color={'white'} extraClass={'m-0'}>{queryType === 'funnel' ? index : alphabetIndex[index - 1]}</Text> </div>
                 {!isDDVisible && <Button type="link" onClick={triggerDropDown}><SVG name="mouseevent" extraClass={'mr-1'}></SVG> {event.label} </Button> }
->>>>>>> f192097e
                 {selectEvents()}
             </div>
             {eventFilters()}
