import React, {useState} from 'react';
import {SVG, Text} from 'factorsComponents';
import styles from './index.module.scss';
import { Select, Button} from 'antd';

import Filter from '../Filter';
<<<<<<< HEAD
=======
import FilterBlock from '../FilterBlock';
>>>>>>> 84899c11

const { OptGroup, Option } = Select;

function QueryBlock({index, event, eventChange,queries}) {

    const [isDDVisible, setDDVisible] = useState(index == 1 && !event ? true : false); 
    const [isFilterDDVisible, setFilterDDVisible] = useState(false);


    const eventOptions = [
        {
            label: "Frequently Asked",
            icon: "fav",
            values: [
                "Cart Updated",
                "Paid",
                "Add to WishList",
                "Checkout"
                
            ]
        }, {
            label: "Virtual Events",
            icon: "virtual",
            values: [
                "Download Song or Video",
                "Applied Coupon",
                "Cart Updated"
            ]
        }
    ]

    const onChange = (value) => {
        const newEvent = event? event: {label:'', filters: []};
        newEvent.label = value;
        setDDVisible(false);
        eventChange(newEvent, index-1);
    }

    const triggerDropDown = () => {
        setDDVisible(true);
    }

    const deleteItem = () => {
        eventChange(event, index-1, 'delete');
    }

    const selectEvents = () => {
        const selectDisplay = isDDVisible? 'block': 'none';

        return (
            <div className={styles.query_block__event_selector}>
                   {isDDVisible ? <Select showSearch 
                        style={{ width: 240}} 
                        onChange={onChange} defaultOpen={true}
                        showArrow={false}
                        onDropdownVisibleChange={() => setDDVisible(false)}
                        dropdownRender={menu => (
                            <div className={styles.query_block__selector_body}>
                              {menu}
                            </div>
                          )}
                    >
                            {eventOptions.map((group,index) => (
                                <OptGroup key={index} label={(
                                        <div className={styles.query_block__selector_group}>
                                            <SVG name={group.icon}></SVG>
                                            <span >{group.label}</span>
                                        </div>
                                    )}>
                                        {group.values.map((option,index) => (
                                            <Option key={index} value={option}></Option>
                                        ))}
                                </OptGroup>
                            ))}
                    </Select> : null }
                </div>
        )
    }

    const addFilter = () => {
        setFilterDDVisible(true);
    }

    const insertFilters = (filter) => {
        const newEvent = Object.assign({} ,event);
        newEvent.filters.push(filter);
        eventChange(newEvent, index-1);
    }

    const selectEventFilter = () => {
        if(isFilterDDVisible) {
<<<<<<< HEAD
            return <Filter insertFilters={insertFilters}></Filter>
=======
            return <FilterBlock insertFilter={insertFilters}></FilterBlock>
>>>>>>> 84899c11
        }
    }

    const additionalActions = () => {
        return(
            <div className={`fa--query_block--actions`}>
               <Button type="link" onClick={addFilter} className={`mr-1`}><SVG name="filter"></SVG></Button>
               <Button type="link" onClick={deleteItem}><SVG name="trash"></SVG></Button> 
            </div>
        )
    }

    const eventFilters = () => {
        const filters = [];
        if(event && event.filters.length) {
            event.filters.forEach((filter, index) => {
<<<<<<< HEAD
                filters.push(
                <div className={`fa--query_block--filters`}>
                    <span ><Text type={'title'} level={7} weight={'thin'} extraClass={`m-0`}>Where</Text> </span>
                    <div className={`fa--query_block--filters-values`}>
                        <span>{filter.prop}</span>
                        <span>{filter.operator}</span>
                        <span>{filter.values.join(',')}</span>
                    </div>
                    {index === event.filters.length -1? additionalActions() : null}
                </div>)
            });
        }

        filters.push(<div className={``}>
=======
                // filters.push(
                // <div className={`fa--query_block--filters`}>
                //     <span ><Text type={'title'} level={7} weight={'thin'} extraClass={`m-0`}>Where</Text> </span>
                //     <div className={`fa--query_block--filters-values`}>
                //         <span>{filter.prop}</span>
                //         <span>{filter.operator}</span>
                //         <span>{filter.values.join(',')}</span>
                //     </div>
                //     {index === event.filters.length -1? additionalActions() : null}
                // </div>)
                filters.push(
                    <div className={`fa--query_block--filters`}>
                        <FilterBlock filter={filter} insertFilter={insertFilters}></FilterBlock>
                    </div>
                );
                

            });
        }

        filters.push(<div className={`fa--query_block--filters`}>
>>>>>>> 84899c11
            {additionalActions()}
            {selectEventFilter()}
        </div>)

        return filters;
    } 
    const ifQueries = queries.length>0;
    if(!event) {
        return (
            <div className={`${styles.query_block} fa--query_block ${ifQueries?`bordered`:``}`}>
                <div className={`${styles.query_block__event} flex justify-start items-center`}> 
                    <div className={`fa--query_block--add-event flex justify-center items-center mr-2`}><SVG name={'plus'} color={`purple`}></SVG></div>
                        {!isDDVisible && <Button type="link" onClick={triggerDropDown}>{ifQueries ? `Add another event` : `Add First Event`}</Button> }
                    {selectEvents()} 
                </div> 
            </div>
        )
    }

    return(
        <div className={`${styles.query_block} fa--query_block bordered `}>
            <div className={`${styles.query_block__event} flex justify-start items-center`}> 
                <div className={`fa--query_block--add-event active flex justify-center items-center mr-2`}><Text type={'title'} level={7} weight={'bold'} color={`white`} extraClass={`m-0`}>{index}</Text> </div>
                {!isDDVisible && <Button type="link" onClick={triggerDropDown}><SVG name="mouseevent" extraClass={`mr-1`}></SVG> {event.label} </Button> } 
                {selectEvents()}
            </div>
            {eventFilters()}
        </div>
    )
}

export default QueryBlock;<|MERGE_RESOLUTION|>--- conflicted
+++ resolved
@@ -4,10 +4,7 @@
 import { Select, Button} from 'antd';
 
 import Filter from '../Filter';
-<<<<<<< HEAD
-=======
 import FilterBlock from '../FilterBlock';
->>>>>>> 84899c11
 
 const { OptGroup, Option } = Select;
 
@@ -99,11 +96,7 @@
 
     const selectEventFilter = () => {
         if(isFilterDDVisible) {
-<<<<<<< HEAD
-            return <Filter insertFilters={insertFilters}></Filter>
-=======
             return <FilterBlock insertFilter={insertFilters}></FilterBlock>
->>>>>>> 84899c11
         }
     }
 
@@ -120,22 +113,6 @@
         const filters = [];
         if(event && event.filters.length) {
             event.filters.forEach((filter, index) => {
-<<<<<<< HEAD
-                filters.push(
-                <div className={`fa--query_block--filters`}>
-                    <span ><Text type={'title'} level={7} weight={'thin'} extraClass={`m-0`}>Where</Text> </span>
-                    <div className={`fa--query_block--filters-values`}>
-                        <span>{filter.prop}</span>
-                        <span>{filter.operator}</span>
-                        <span>{filter.values.join(',')}</span>
-                    </div>
-                    {index === event.filters.length -1? additionalActions() : null}
-                </div>)
-            });
-        }
-
-        filters.push(<div className={``}>
-=======
                 // filters.push(
                 // <div className={`fa--query_block--filters`}>
                 //     <span ><Text type={'title'} level={7} weight={'thin'} extraClass={`m-0`}>Where</Text> </span>
@@ -157,7 +134,6 @@
         }
 
         filters.push(<div className={`fa--query_block--filters`}>
->>>>>>> 84899c11
             {additionalActions()}
             {selectEventFilter()}
         </div>)
