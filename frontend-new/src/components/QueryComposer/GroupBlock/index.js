--- conflicted
+++ resolved
@@ -1,12 +1,8 @@
 import React, { useState, useEffect } from 'react';
 import { connect } from 'react-redux';
 import styles from './index.module.scss';
-<<<<<<< HEAD
-import { SVG, Text } from '../../factorsComponents';
-=======
 import { SVG, Text } from 'factorsComponents';
 import { bindActionCreators } from 'redux';
->>>>>>> f12933a4
 
 import { Button } from 'antd';
 import GroupSelect from '../GroupSelect';
