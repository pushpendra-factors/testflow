import React, { useState, useEffect } from 'react';
import { connect } from 'react-redux';
import styles from './index.module.scss';
import { SVG, Text } from '../../factorsComponents';

import { Button } from 'antd';
import GroupSelect from '../GroupSelect';

function GroupBlock({
  groupByState,
  setGroupByState,
  userProperties
}) {
  const [isDDVisible, setDDVisible] = useState([false]);
  const [isValueDDVisible, setValueDDVisible] = useState([false]);
  const [filterOptions, setFilterOptions] = useState([
    {
      label: 'User Properties',
      icon: 'fav',
      values: []
    }
  ]);

  useEffect(() => {
    const filterOpts = [...filterOptions];
    filterOpts[0].values = userProperties;
    setFilterOptions(filterOpts);
  }, [userProperties]);

  const onChange = (value, index) => {
    const newGroupByState = Object.assign({}, groupByState[index]);
    newGroupByState.prop_category = 'user';
    newGroupByState.eventName = '$present';
    newGroupByState.property = value[1][0];
    newGroupByState.prop_type = value[1][1];
    setGroupByState(newGroupByState, index);
    const ddVis = [...isDDVisible];
    ddVis[index] = false;
    const valDD = [isValueDDVisible];
    valDD[index] = true;
    setDDVisible(ddVis);
    setValueDDVisible(valDD);
  };

  const triggerDropDown = (index, close = false) => {
    const ddVis = [...isDDVisible];
    ddVis[index] = !close;
    setDDVisible(ddVis);
  };

  return (
    <div className={'flex flex-col justify-start'}>

      <div className={`${styles.group_block__event} flex justify-start items-center`}>
        <div className={'fa--query_block--add-event inactive flex justify-center items-center mr-2'}><SVG name={'groupby'} size={36} color={'purple'}/></div>
        <Text type={'title'} level={6} weight={'thin'} extraClass={'m-0'}>Group By</Text>
      </div>

      {
        groupByState.map((opt, index) => (
<<<<<<< HEAD
          <div key={index} className={'flex justify-start items-center ml-10 mt-2'} >
          {!isDDVisible[index] && <Button type="link" onClick={() => triggerDropDown(index)}>{!opt.property && <SVG name="plus" />} {opt.property ? opt.property : 'Select user property'}</Button> }
          {isDDVisible[index]
            ? (<Select
              placeholder="Select Property"
              onChange={(val) => onChange(val, index)} defaultOpen={true}
              dropdownRender={menu => (
                <div className={styles.group_block__selector_body}>
                  {menu}
                </div>
              )} style={{ width: 200 }} showArrow={false} showSearch>
              {renderGroupedEventOptions()}
            </Select>)
=======
          <div key={0} className={`${styles.group_block__select} flex justify-start items-center ml-10 mt-2`} >
            {!isDDVisible[index] && <Button type="link" onClick={() => triggerDropDown(index)}>{!opt.property && <SVG name="plus" />} {opt.property ? opt.property : 'Select user property'}</Button> }
            {isDDVisible[index]
              ? (<GroupSelect groupedProperties={filterOptions}
                placeholder="Select Property"
                optionClick={(group, val) => onChange([group, val], index)}
                onClickOutside={() => triggerDropDown(index, true)}
>>>>>>> c94ddd1f

                >
                  </GroupSelect>

              )

              : null
            }
        </div>
        ))

      }
    </div>
  );
}

const mapStateToProps = (state) => ({
  activeProject: state.global.active_project,
  userProperties: state.coreQuery.userProperties,
  eventProperties: state.coreQuery.eventProperties
});

export default connect(mapStateToProps)(GroupBlock);<|MERGE_RESOLUTION|>--- conflicted
+++ resolved
@@ -58,29 +58,13 @@
 
       {
         groupByState.map((opt, index) => (
-<<<<<<< HEAD
-          <div key={index} className={'flex justify-start items-center ml-10 mt-2'} >
-          {!isDDVisible[index] && <Button type="link" onClick={() => triggerDropDown(index)}>{!opt.property && <SVG name="plus" />} {opt.property ? opt.property : 'Select user property'}</Button> }
-          {isDDVisible[index]
-            ? (<Select
-              placeholder="Select Property"
-              onChange={(val) => onChange(val, index)} defaultOpen={true}
-              dropdownRender={menu => (
-                <div className={styles.group_block__selector_body}>
-                  {menu}
-                </div>
-              )} style={{ width: 200 }} showArrow={false} showSearch>
-              {renderGroupedEventOptions()}
-            </Select>)
-=======
-          <div key={0} className={`${styles.group_block__select} flex justify-start items-center ml-10 mt-2`} >
+          <div key={index} className={`${styles.group_block__select} flex justify-start items-center ml-10 mt-2`} >
             {!isDDVisible[index] && <Button type="link" onClick={() => triggerDropDown(index)}>{!opt.property && <SVG name="plus" />} {opt.property ? opt.property : 'Select user property'}</Button> }
             {isDDVisible[index]
               ? (<GroupSelect groupedProperties={filterOptions}
                 placeholder="Select Property"
                 optionClick={(group, val) => onChange([group, val], index)}
                 onClickOutside={() => triggerDropDown(index, true)}
->>>>>>> c94ddd1f
 
                 >
                   </GroupSelect>
