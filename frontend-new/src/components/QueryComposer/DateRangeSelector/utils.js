import { createStaticRanges } from 'react-date-range';
import moment from 'moment';
import mt from 'moment-timezone';

export const DATE_RANGE_LABEL_CURRENT_MONTH = 'Current Month';
export const DEFAULT_DATE_RANGE_LABEL = 'Current Week';
export const DATE_RANGE_LABEL_LAST_MONTH = 'Last Month';
export const DATE_RANGE_LABEL_LAST_WEEK = 'Last Week';
export const DATE_RANGE_YESTERDAY_LABEL = 'Yesterday';
export const DATE_RANGE_TODAY_LABEL = 'Today';
export const DATE_RANGE_LAST_2_MIN_LABEL = 'Last 2 mins';
export const DATE_RANGE_LAST_30_MIN_LABEL = 'Last 30 mins';

export const DEFAULT_DATE_RANGE = {
  ...(!isTodayTheFirstDayOfWeek() && {
    startDate: moment(getFirstDayOfCurrentWeek()).startOf('day').toDate(),
    endDate: moment(new Date()).subtract(1, 'days').endOf('day').toDate()
  }),
  ...(isTodayTheFirstDayOfWeek() && {
    startDate: moment(new Date()).startOf('day').toDate(),
    endDate: new Date()
  }),
  label: DEFAULT_DATE_RANGE_LABEL,
  key: 'selected'
};

function getFirstDayOfCurrentWeek() {
  const d = new Date();
  const first = d.getDate() - d.getDay();
  return new Date(d.setDate(first));
}

function getFirstDayOfLastWeek() {
  const d = new Date();
  const first = d.getDate() - d.getDay() - 7;
  return new Date(d.setDate(first));
}

function getLastDayOfLastWeek() {
  const d = new Date();
  const last = d.getDate() - d.getDay() - 1;
  return new Date(d.setDate(last));
}

function getFirstDayOfLastMonth() {
  const d = new Date();
  return new Date(d.getFullYear(), d.getMonth() - 1, 1);
}

function getLastDayOfLastMonth() {
  const d = new Date();
  return new Date(d.getFullYear(), d.getMonth(), 0);
}

function getFirstDayOfCurrentMonth() {
  const d = new Date();
  return new Date(d.getFullYear(), d.getMonth(), 1);
}

function isTodayTheFirstDayOfMonth() {
  const d = new Date();
  return d.getDate() === 1;
}

function isTodayTheFirstDayOfWeek() {
  // week starts with Sunday.
  const d = new Date();
  return d.getDay() === 0;
}

const DEFAULT_DATE_RANGES = [
  {
    label: DATE_RANGE_TODAY_LABEL,
    range: () => ({
      startDate: moment(new Date()).startOf('day').toDate(),
      endDate: new Date()
    }),
    isSelected(range) {
      const definedRange = this.range();
      return (
        moment(range.startDate).isSame(definedRange.startDate, 'seconds') &&
          moment(range.endDate).isSame(definedRange.endDate, 'seconds')
      );
    }
  },
  {
    label: DATE_RANGE_YESTERDAY_LABEL,
    range: () => ({
      startDate: moment(new Date()).subtract(1, 'days').startOf('day').toDate(),
      endDate: moment(new Date()).subtract(1, 'days').endOf('day').toDate()
    })
  },
  {
    label: DEFAULT_DATE_RANGE_LABEL,
    ...(!isTodayTheFirstDayOfWeek() && {
      range: () => ({
        startDate: moment(getFirstDayOfCurrentWeek()).startOf('day').toDate(),
        endDate: moment(new Date()).subtract(1, 'days').endOf('day').toDate()
      })
    }),
    ...(isTodayTheFirstDayOfWeek() && {
      range: () => ({
        startDate: moment(new Date()).startOf('day').toDate(),
        endDate: new Date()
      })
    })
  },
  {
    label: DATE_RANGE_LABEL_CURRENT_MONTH,
    ...(!isTodayTheFirstDayOfMonth() && {
      range: () => ({
        startDate: moment(getFirstDayOfCurrentMonth()).startOf('day').toDate(),
        endDate: moment(new Date()).subtract(1, 'days').endOf('day').toDate()
      })
    }),
    ...(isTodayTheFirstDayOfMonth() && {
      range: () => ({
        startDate: moment(new Date()).startOf('day').toDate(),
        endDate: new Date()
      })
    })
  },
  {
    label: DATE_RANGE_LABEL_LAST_WEEK,
    range: () => ({
      startDate: moment(getFirstDayOfLastWeek()).startOf('day').toDate(),
      endDate: moment(getLastDayOfLastWeek()).endOf('day').toDate()
    })
  },
  {
    label: DATE_RANGE_LABEL_LAST_MONTH,
    range: () => ({
      startDate: moment(getFirstDayOfLastMonth()).startOf('day').toDate(),
      endDate: moment(getLastDayOfLastMonth()).endOf('day').toDate()
    })
  }
];

export const DEFAULT_TODAY_DATE_RANGES = [
  {
    label: DATE_RANGE_LAST_2_MIN_LABEL,
    range: () => ({
      startDate: moment(new Date()).subtract(60 * 2, 'seconds').toDate(),
      endDate: new Date()
    }),
    isSelected(range) {
      const definedRange = this.range();
      return (
        moment(range.startDate).isSame(definedRange.startDate, 'seconds') &&
          moment(range.endDate).isSame(definedRange.endDate, 'seconds')
      );
    }
  },
  {
    label: DATE_RANGE_LAST_30_MIN_LABEL,
    range: () => ({
      startDate: moment(new Date()).subtract(60 * 30, 'seconds').toDate(),
      endDate: new Date()
    }),
    isSelected(range) {
      const definedRange = this.range();
      return (
        moment(range.startDate).isSame(definedRange.startDate, 'seconds') &&
          moment(range.endDate).isSame(definedRange.endDate, 'seconds')
      );
    }
  }
];
export const DEFINED_DATE_RANGES = createStaticRanges(DEFAULT_DATE_RANGES);
export const WEB_ANALYTICS_DEFINED_DATE_RANGES = createStaticRanges([...DEFAULT_TODAY_DATE_RANGES, ...DEFAULT_DATE_RANGES]);

// returns datepicker daterange for stored daterange.
// updates the daterange with currentTime, if ovp true.
// stored = { fr: UNIX_TIMESTAMP, to: UNIX_TIMESTAMP, ovp: true }
// datepicker = [{ startDate: DATE, endDate: DATE, key: 'selected' }]
export const getDateRangeFromStoredDateRange = (storedRange) => {
  if (storedRange.ovp) {
    const newInterval = slideUnixTimeWindowToCurrentTime(storedRange.fr, storedRange.to);
    storedRange.fr = newInterval.from;
    storedRange.to = newInterval.to;
  }

  return [{
    startDate: moment.unix(storedRange.fr).toDate(),
    endDate: moment.unix(storedRange.to).toDate(),
    key: 'selected'
  }];
};

export const readableDateRange = function (range) {


  const defaultRange = DEFAULT_DATE_RANGES.filter((rng) => {
    const rngDates = rng.range();
    return (rngDates.startDate.toString() === range.startDate.toString()) 
      && 
      (rngDates.endDate.toString() === range.endDate.toString())
  });
  if(defaultRange.length) {
    return defaultRange[0].label;
  }

  // Use label for default date range.
<<<<<<< HEAD
  if (range.startDate.toString() === DEFAULT_DATE_RANGE.startDate.toString() &&
  range.endDate.toString() === DEFAULT_DATE_RANGE.endDate.toString()) { return DEFAULT_DATE_RANGE.label; }
=======
  // if (range.startDate.toString() ===  DEFAULT_DATE_RANGE.startDate .toString()
  // && range.endDate.toString() === DEFAULT_DATE_RANGE.endDate.toString()) { return DEFAULT_DATE_RANGE.label; }
>>>>>>> 5d4a6f2e

  return moment(range.startDate).format('MMM DD, YYYY') + ' - ' +
      moment(range.endDate).format('MMM DD, YYYY');
};<|MERGE_RESOLUTION|>--- conflicted
+++ resolved
@@ -188,26 +188,18 @@
 };
 
 export const readableDateRange = function (range) {
-
-
   const defaultRange = DEFAULT_DATE_RANGES.filter((rng) => {
     const rngDates = rng.range();
-    return (rngDates.startDate.toString() === range.startDate.toString()) 
-      && 
-      (rngDates.endDate.toString() === range.endDate.toString())
+    return (rngDates.startDate.toString() === range.startDate.toString()) &&
+      (rngDates.endDate.toString() === range.endDate.toString());
   });
-  if(defaultRange.length) {
+  if (defaultRange.length) {
     return defaultRange[0].label;
   }
 
   // Use label for default date range.
-<<<<<<< HEAD
-  if (range.startDate.toString() === DEFAULT_DATE_RANGE.startDate.toString() &&
-  range.endDate.toString() === DEFAULT_DATE_RANGE.endDate.toString()) { return DEFAULT_DATE_RANGE.label; }
-=======
   // if (range.startDate.toString() ===  DEFAULT_DATE_RANGE.startDate .toString()
   // && range.endDate.toString() === DEFAULT_DATE_RANGE.endDate.toString()) { return DEFAULT_DATE_RANGE.label; }
->>>>>>> 5d4a6f2e
 
   return moment(range.startDate).format('MMM DD, YYYY') + ' - ' +
       moment(range.endDate).format('MMM DD, YYYY');
