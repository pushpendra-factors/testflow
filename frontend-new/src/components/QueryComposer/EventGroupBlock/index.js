import React, { useState, useEffect } from 'react';
import { Button, Tooltip } from 'antd';
import { connect } from 'react-redux';
import { SVG, Text } from '../../factorsComponents';
import styles from './index.module.scss';
import GroupSelect2 from '../GroupSelect2';
import FaSelect from '../../FaSelect';
import { PropTextFormat } from 'Utils/dataFormatter';

function EventGroupBlock({
  eventGroup,
  index,
  eventIndex,
  grpIndex,
  groupByEvent,
  event,
  eventUserProperties,
  userPropNames,
  eventProperties,
  eventPropNames,
  groupProperties,
  groupPropNames,
  setGroupState,
  delGroupState,
  closeDropDown,
  hideText = false, // added to hide the text from UI (Used in event based alerts)
  posTop = false // used to open the drop down at the top( Event based alerts)
}) {
  const [filterOptions, setFilterOptions] = useState([
    {
      label: 'Event Properties',
      icon: 'event',
      values: []
    },
    {
      label: 'User Properties',
      icon: 'user',
      values: []
    },
    {
      label: 'Group Properties',
      icon: 'group',
      values: []
    }
  ]);

  const [propSelVis, setSelVis] = useState(false);
  const [isGroupByDDVisible, setGroupByDDVisible] = useState(false);

  useEffect(() => {
    const filterOpts = [...filterOptions];
    filterOpts[0].values = eventProperties[event.label];
    if (eventGroup) {
      filterOpts[2].label = `${PropTextFormat(eventGroup)} Properties`;
      filterOpts[2].values = groupProperties[eventGroup];
      filterOpts[1].values = [];
    } else {
      filterOpts[1].values = eventUserProperties;
      filterOpts[2].values = [];
    }
    setFilterOptions(filterOpts);
<<<<<<< HEAD
  }, [eventUserProperties, eventProperties, groupProperties]);
=======
  }, [eventUserProperties, eventProperties, groupProperties, eventGroup]);
>>>>>>> 3e9c0e87

  const onChange = (group, val, ind) => {
    const newGroupByState = { ...groupByEvent };
    if (group === 'User Properties') {
      newGroupByState.prop_category = 'user';
    } else if (group === 'Event Properties') {
      newGroupByState.prop_category = 'event';
    } else {
      newGroupByState.prop_category = 'group';
    }
    newGroupByState.eventName = event.label;
    newGroupByState.property = val[1];
    newGroupByState.prop_type = val[2];
    newGroupByState.eventIndex = eventIndex;

    if (newGroupByState.prop_type === 'numerical') {
      newGroupByState.gbty = 'raw_values';
    }
    if (newGroupByState.prop_type === 'datetime') {
      newGroupByState.grn = 'day';
    }

    setGroupState(newGroupByState, ind);
    setGroupByDDVisible(false);
    closeDropDown();
  };

  const onGrpPropChange = (val) => {
    const newGroupByState = { ...groupByEvent };
    if (newGroupByState.prop_type === 'numerical') {
      newGroupByState.gbty = val;
    }
    if (newGroupByState.prop_type === 'datetime') {
      newGroupByState.grn = val;
    }
    setGroupState(newGroupByState, index);
    setSelVis(false);
  };

  const renderGroupPropertyOptions = (opt) => {
    if (!opt || opt.prop_type === 'categorical') return null;

    const propOpts = {
      numerical: [
        ['original values', null, 'raw_values'],
        ['bucketed values', null, 'with_buckets']
      ],
      datetime: [
        ['hour', null, 'hour'],
        ['date', null, 'day'],
        ['week', null, 'week'],
        ['month', null, 'month']
      ]
    };

    const getProp = (op) => {
      if (op.prop_type === 'numerical') {
        const propSel = propOpts.numerical.filter((v) => v[2] === op.gbty);
        return propSel[0] ? propSel[0][0] : 'Select options';
      }
      if (op.prop_type === 'datetime') {
        const propSel = propOpts.datetime.filter((v) => v[2] === op.grn);
        return propSel[0] ? propSel[0][0] : 'Select options';
      }
      return null;
    };

    const setProp = (op) => {
      onGrpPropChange(op[2]);
      setSelVis(false);
    };

    return (
      <div className='flex items-center m-0 mx-2'>
        show as
        <div
          className={`flex relative m-0 mx-2 ${styles.grpProps__select__opt}`}
          onClick={() => setSelVis(!propSelVis)}
        >
          {getProp(opt)}
          {propSelVis && (
            <FaSelect
              options={propOpts[opt.prop_type]}
              optionClick={setProp}
              onClickOutside={() => setSelVis(false)}
            />
          )}
        </div>
      </div>
    );
  };

  const getIcon = (groupByEvent) => {
    const { property, prop_category } = groupByEvent || {};
    if (!property) return null;
    const iconName = prop_category === 'group' ? 'user' : prop_category;
    return <SVG name={iconName} size={16} color={'purple'} />;
  };

  const renderGroupContent = () => {
    let propName = '';
    if (groupByEvent.property && groupByEvent.prop_category === 'user') {
      propName = userPropNames[groupByEvent.property]
        ? userPropNames[groupByEvent.property]
        : groupByEvent.property;
    }

    if (groupByEvent.property && groupByEvent.prop_category === 'event') {
      propName = eventPropNames[groupByEvent.property]
        ? eventPropNames[groupByEvent.property]
        : groupByEvent.property;
    }

    if (groupByEvent.property && groupByEvent.prop_category === 'group') {
      propName = groupPropNames[groupByEvent.property]
        ? groupPropNames[groupByEvent.property]
        : groupByEvent.property;
    }

    return isGroupByDDVisible ? (
      <div className='relative'>
        <Tooltip title={propName}>
          <Button
            icon={getIcon(groupByEvent)}
            type='link'
            className='fa-button--truncate fa-button--truncate-xs btn-left-round filter-buttons-margin'
          >
            {propName}
          </Button>
        </Tooltip>
        <div
          className={`${styles.group_block__event_selector} ${
            posTop && styles.group_block__select_ct
          }`}
        >
          <GroupSelect2
            groupedProperties={filterOptions}
            placeholder='Select Property'
            optionClick={(group, val) => onChange(group, val, index)}
            onClickOutside={() => setGroupByDDVisible(false)}
          />
        </div>
      </div>
    ) : (
      <>
        <Tooltip title={propName}>
          <Button
            icon={
              <SVG name={groupByEvent.prop_category} size={16} color='purple' />
            }
            type='link'
            className='fa-button--truncate fa-button--truncate-xs btn-left-round filter-buttons-margin'
            onClick={() => setGroupByDDVisible(true)}
          >
            {propName}
          </Button>
        </Tooltip>
        {renderGroupPropertyOptions(groupByEvent)}
      </>
    );
  };

  const renderGroupBySelect = () => (
    <div
      className={`${styles.group_block__event_selector} ${
        posTop && styles.group_block__select_ct
      }`}
    >
      <GroupSelect2
        groupedProperties={filterOptions}
        placeholder='Select Property'
        optionClick={(group, val) => onChange(group, val)}
        onClickOutside={() => closeDropDown()}
      />
    </div>
  );

  return (
    <div className='flex items-center relative ml-10'>
      {!hideText &&
        (grpIndex >= 1 ? (
          <Text level={8} type='title' extraClass='m-0 mr-16' weight='thin'>
            and
          </Text>
        ) : (
          <Text
            level={8}
            type='title'
            extraClass='m-0 breakdown-margin'
            weight='thin'
          >
            Breakdown
          </Text>
        ))}
      {groupByEvent && groupByEvent.property ? (
        renderGroupContent()
      ) : (
        <>{renderGroupBySelect()}</>
      )}
      <Button
        type='text'
        onClick={() => delGroupState(groupByEvent)}
        size='small'
        className='fa-btn--custom filter-buttons-margin btn-right-round filter-remove-button'
      >
        <SVG name='remove' />
      </Button>
    </div>
  );
}

const mapStateToProps = (state) => ({
  activeProject: state.global.active_project,
  groupProperties: state.coreQuery.groupProperties,
  eventUserProperties: state.coreQuery.eventUserProperties,
  eventProperties: state.coreQuery.eventProperties,
  userPropNames: state.coreQuery.userPropNames,
  eventPropNames: state.coreQuery.eventPropNames,
  groupPropNames: state.coreQuery.groupPropNames
});

export default connect(mapStateToProps)(EventGroupBlock);<|MERGE_RESOLUTION|>--- conflicted
+++ resolved
@@ -59,11 +59,7 @@
       filterOpts[2].values = [];
     }
     setFilterOptions(filterOpts);
-<<<<<<< HEAD
   }, [eventUserProperties, eventProperties, groupProperties]);
-=======
-  }, [eventUserProperties, eventProperties, groupProperties, eventGroup]);
->>>>>>> 3e9c0e87
 
   const onChange = (group, val, ind) => {
     const newGroupByState = { ...groupByEvent };
