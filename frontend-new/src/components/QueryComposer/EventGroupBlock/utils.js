--- conflicted
+++ resolved
@@ -12,11 +12,7 @@
   eventUserPropertiesV2,
   groupProperties,
   eventGroup,
-<<<<<<< HEAD
   groups,
-=======
-  groupOpts,
->>>>>>> b79a859f
   event
 ) => {
   const filterOptsObj = {};
@@ -33,11 +29,7 @@
         ? groups[eventGroup]
         : PropTextFormat(eventGroup);
     const groupValues =
-<<<<<<< HEAD
-      processProperties(groupProperties[eventGroup], 'group', eventGroup) || [];
-=======
       processProperties(groupProperties[eventGroup], 'user', eventGroup) || [];
->>>>>>> b79a859f
     const groupPropIconName = getGroupIcon(groupLabel);
     if (!filterOptsObj[groupLabel]) {
       filterOptsObj[groupLabel] = {
@@ -61,7 +53,6 @@
 
 function removeDuplicateAndEmptyKeys(obj) {
   const uniqueKeys = {};
-<<<<<<< HEAD
   // blacklisted groups
   const removeGroupList = ['Company identification'];
   Object.entries(obj).forEach(([key, value]) => {
@@ -77,22 +68,6 @@
     }
   });
 
-=======
-  //blacklisted groups
-  let removeGroupList = ['Company identification'];
-  for (const key in obj) {
-    //remove duplicate keys
-    if (!uniqueKeys.hasOwnProperty(key)) {
-      //remove blacklisted keys
-      if (!key.includes(removeGroupList)) {
-        //remove empty keys
-        if (!_.isEmpty(obj[key]?.values)) {
-          uniqueKeys[key] = obj[key];
-        }
-      }
-    }
-  }
->>>>>>> b79a859f
   return uniqueKeys;
 }
 
@@ -101,11 +76,7 @@
   userPropertiesV2,
   groupProperties,
   eventGroup = '',
-<<<<<<< HEAD
   groups,
-=======
-  groupOpts,
->>>>>>> b79a859f
   event
 ) => {
   const filterOptsObj = {};
@@ -118,24 +89,13 @@
   );
 
   if (groupProperties) {
-<<<<<<< HEAD
     Object.entries(groupProperties || {}).forEach(([group, properties]) => {
       if (Object.keys(groups).includes(group)) {
         const groupLabel =
           CustomGroupDisplayNames[group] ||
           (groups[group] ? groups[group] : PropTextFormat(group));
 
-        const groupValues = processProperties(properties, 'group', group);
-=======
-    for (const [group, properties] of Object.entries(groupProperties || {})) {
-      if (Object.keys(GroupDisplayNames).includes(group)) {
-        const groupLabel = CustomGroupDisplayNames[group]
-          ? CustomGroupDisplayNames[group]
-          : groupOpts[group]
-            ? groupOpts[group]
-            : PropTextFormat(group);
         const groupValues = processProperties(properties, 'user', group);
->>>>>>> b79a859f
         const groupPropIconName = getGroupIcon(groupLabel);
 
         filterOptsObj[groupLabel] = {
@@ -162,11 +122,7 @@
         ? groups[eventGroup]
         : PropTextFormat(eventGroup);
     const groupValues =
-<<<<<<< HEAD
-      processProperties(groupProperties[eventGroup], 'group', eventGroup) || [];
-=======
       processProperties(groupProperties[eventGroup], 'user', eventGroup) || [];
->>>>>>> b79a859f
     const groupPropIconName = getGroupIcon(groupLabel);
     if (!filterOptsObj[groupLabel]) {
       filterOptsObj[groupLabel] = {
@@ -180,11 +136,7 @@
   }
 
   // remove duplicate, blacklisted and empty keys/group
-<<<<<<< HEAD
   const finalOptsObj = removeDuplicateAndEmptyKeys(filterOptsObj);
-=======
-  let finalOptsObj = removeDuplicateAndEmptyKeys(filterOptsObj);
->>>>>>> b79a859f
 
   return finalOptsObj;
 };