import React, { useRef, useCallback, useEffect } from 'react';
import * as d3 from 'd3';
import styles from '../../Views/CoreQuery/FunnelsResultPage/UngroupedChart/index.module.scss';
import { checkForWindowSizeChange } from '../../Views/CoreQuery/FunnelsResultPage/utils';
import { getMaxYpoint } from './utils';

function BarChart({ chartData }) {
  const tooltip = useRef(null);
  const chartRef = useRef(null);

  const showTooltip = useCallback((d, i) => {
    const nodes = d3.select(chartRef.current).selectAll('.bar').nodes();
    nodes.forEach((node, index) => {
      if (index !== i) {
        d3.select(node).attr('class', 'bar opaque');
      }
    });

    const nodePosition = d3.select(nodes[i]).node().getBoundingClientRect();
    let left = (nodePosition.x + (nodePosition.width / 2));

    // if user is hovering over the last bar
    if (left + 200 >= (document.documentElement.clientWidth)) {
      left = (nodePosition.x + (nodePosition.width / 2)) - 200;
    }

    const scrollTop = (window.pageYOffset !== undefined) ? window.pageYOffset : (document.documentElement || document.body.parentNode || document.body).scrollTop;
    const top = nodePosition.y + scrollTop;
    const toolTipHeight = d3.select('.toolTip').node().getBoundingClientRect().height;

    tooltip.current
      .html(`
                  <div>${d.label}</div>
                  <div style="color: #0E2647;" class="mt-2 leading-5 text-base"><span class="font-semibold">${d.value}</span> (${d.value}%)</div>
                `)
<<<<<<< HEAD
      .style('opacity', 1)
      .style('left', left + 'px')
      .style('top', top - toolTipHeight + 5 + 'px');
  }, []);

  const hideTooltip = useCallback(() => {
    const nodes = d3.select(chartRef.current).selectAll('.bar').nodes();
    nodes.forEach((node) => {
      d3.select(node).attr('class', 'bar');
    });
    tooltip.current
      .style('opacity', 0);
  }, []);

  const drawChart = useCallback(() => {
    const availableWidth = d3.select(chartRef.current).node().getBoundingClientRect().width;
    d3.select(chartRef.current).html('').append('svg').attr('width', availableWidth).attr('height', 400).attr('id', 'chart');
    const svg = d3.select('#chart');
    const max = getMaxYpoint(Math.max(...chartData.map(elem => parseInt(elem.value))));
    const margin = {
      top: 10, right: 0, bottom: 30, left: 50
    };
    const width = +svg.attr('width') - margin.left - margin.right;
    const height = +svg.attr('height') - margin.top - margin.bottom;

    tooltip.current = d3.select(chartRef.current).append('div').attr('class', 'toolTip').style('opacity', 0).style('transition', '0.5s');

    const xScale = d3.scaleBand()
      .rangeRound([0, width])
      .paddingOuter(0.15)
      .paddingInner(0.1)
      .domain(chartData.map(d => d.label));

    const yScale = d3.scaleLinear()
      .rangeRound([height, 0])
      .domain([0, max]);

    const yAxisGrid = d3.axisLeft(yScale).tickSize(-width).tickFormat('').ticks(5);

    const g = svg.append('g')
      .attr('transform', `translate(${margin.left},${margin.top})`);

    g.append('g')
      .attr('class', 'y axis-grid')
      .call(yAxisGrid)
      .selectAll('line')
      .attr('stroke', '#E7E9ED');

    g.append('g')
      .attr('class', 'axis axis--x')
      .attr('transform', `translate(0,${height})`)
      .call(d3.axisBottom(xScale));

    g.append('g')
      .attr('class', 'axis axis--y')
      .call(d3.axisLeft(yScale).tickFormat(d => {
        return d;
      }).ticks(5));

    g.selectAll('.bar')
      .data(chartData)
      .enter()
      .append('rect')
      .attr('class', () => {
        return 'bar';
      })
      .attr('fill', '#4D7DB4')
      .attr('x', d => xScale(d.label))
      .attr('y', d => yScale(d.value))
      .attr('width', xScale.bandwidth())
      .attr('height', d => height - yScale(d.value))
      .on('mousemove', (d, i) => {
        showTooltip(d, i);
      })
      .on('mouseout', () => {
        hideTooltip();
      });
    d3.select(chartRef.current).select('.axis.axis--x').selectAll('.tick').select('text').attr('dy', '16px');
  }, [chartData]);

  const displayChart = useCallback(() => {
    drawChart();
  }, [drawChart]);

  useEffect(() => {
    window.addEventListener('resize', () => checkForWindowSizeChange(displayChart));
    return () => {
      window.removeEventListener('resize', () => checkForWindowSizeChange(displayChart));
    };
  }, [displayChart]);

  useEffect(() => {
    displayChart();
  }, [displayChart]);

  return (
=======
            .style('opacity', 1)
            .style('left', left + 'px')
            .style('top', top - toolTipHeight + 5 + 'px');
    }, []);

    const hideTooltip = useCallback(() => {
        const nodes = d3.select(chartRef.current).selectAll('.bar').nodes();
        nodes.forEach((node) => {
            d3.select(node).attr('class', 'bar');
        });
        tooltip.current
            .style('opacity', 0);
    }, []);

    const drawChart = useCallback(() => {
        const availableWidth = d3.select(chartRef.current).node().getBoundingClientRect().width;
        d3.select(chartRef.current).html('').append('svg').attr('width', availableWidth).attr('height', 400).attr('id', 'chart');
        const svg = d3.select('#chart');
        const max = getMaxYpoint(Math.max(...chartData.map(elem => parseInt(elem.value))));
        const margin = {
            top: 10, right: 0, bottom: 30, left: 50
        };
        const width = +svg.attr('width') - margin.left - margin.right;
        const height = +svg.attr('height') - margin.top - margin.bottom;

        tooltip.current = d3.select(chartRef.current).append('div').attr('class', 'toolTip').style('opacity', 0).style('transition', '0.5s');

        const xScale = d3.scaleBand()
            .rangeRound([0, width])
            .paddingOuter(0.15)
            .paddingInner(0.1)
            .domain(chartData.map(d => d.label));

        const yScale = d3.scaleLinear()
            .rangeRound([height, 0])
            .domain([0, max]);

        const yAxisGrid = d3.axisLeft(yScale).tickSize(-width).tickFormat('').ticks(5);

        const g = svg.append('g')
            .attr('transform', `translate(${margin.left},${margin.top})`);

        g.append('g')
            .attr('class', 'y axis-grid')
            .call(yAxisGrid)
            .selectAll('line')
            .attr('stroke', '#E7E9ED');

        g.append('g')
            .attr('class', 'axis axis--x')
            .attr('transform', `translate(0,${height})`)
            .call(d3.axisBottom(xScale));

        g.append('g')
            .attr('class', 'axis axis--y')
            .call(d3.axisLeft(yScale).tickFormat(d => {
                return d;
            }).ticks(5));

        g.selectAll('.bar')
            .data(chartData)
            .enter()
            .append('rect')
            .attr('class', () => {
                return 'bar';
            })
            .attr('fill', '#4D7DB4')
            .attr('x', d => xScale(d.label))
            .attr('y', d => yScale(d.value))
            .attr('width', xScale.bandwidth())
            .attr('height', d => height - yScale(d.value))
            .on('mousemove', (d, i) => {
                showTooltip(d, i);
            })
            .on('mouseout', () => {
                hideTooltip();
            });
        d3.select(chartRef.current).select('.axis.axis--x').selectAll('.tick').select('text').attr('dy', '16px');
    }, [chartData, showTooltip, hideTooltip]);

    const displayChart = useCallback(() => {
        drawChart();
    }, [drawChart]);

    useEffect(() => {
        window.addEventListener('resize', () => checkForWindowSizeChange(displayChart));
        return () => {
            window.removeEventListener('resize', () => checkForWindowSizeChange(displayChart));
        };
    }, [displayChart]);

    useEffect(() => {
        displayChart();
    }, [displayChart]);

    return (
>>>>>>> c38da56d
        <div className="w-full bar-chart">
            <div ref={chartRef} className={styles.ungroupedChart}>
            </div>
        </div>
  );
}

export default BarChart;<|MERGE_RESOLUTION|>--- conflicted
+++ resolved
@@ -33,104 +33,6 @@
                   <div>${d.label}</div>
                   <div style="color: #0E2647;" class="mt-2 leading-5 text-base"><span class="font-semibold">${d.value}</span> (${d.value}%)</div>
                 `)
-<<<<<<< HEAD
-      .style('opacity', 1)
-      .style('left', left + 'px')
-      .style('top', top - toolTipHeight + 5 + 'px');
-  }, []);
-
-  const hideTooltip = useCallback(() => {
-    const nodes = d3.select(chartRef.current).selectAll('.bar').nodes();
-    nodes.forEach((node) => {
-      d3.select(node).attr('class', 'bar');
-    });
-    tooltip.current
-      .style('opacity', 0);
-  }, []);
-
-  const drawChart = useCallback(() => {
-    const availableWidth = d3.select(chartRef.current).node().getBoundingClientRect().width;
-    d3.select(chartRef.current).html('').append('svg').attr('width', availableWidth).attr('height', 400).attr('id', 'chart');
-    const svg = d3.select('#chart');
-    const max = getMaxYpoint(Math.max(...chartData.map(elem => parseInt(elem.value))));
-    const margin = {
-      top: 10, right: 0, bottom: 30, left: 50
-    };
-    const width = +svg.attr('width') - margin.left - margin.right;
-    const height = +svg.attr('height') - margin.top - margin.bottom;
-
-    tooltip.current = d3.select(chartRef.current).append('div').attr('class', 'toolTip').style('opacity', 0).style('transition', '0.5s');
-
-    const xScale = d3.scaleBand()
-      .rangeRound([0, width])
-      .paddingOuter(0.15)
-      .paddingInner(0.1)
-      .domain(chartData.map(d => d.label));
-
-    const yScale = d3.scaleLinear()
-      .rangeRound([height, 0])
-      .domain([0, max]);
-
-    const yAxisGrid = d3.axisLeft(yScale).tickSize(-width).tickFormat('').ticks(5);
-
-    const g = svg.append('g')
-      .attr('transform', `translate(${margin.left},${margin.top})`);
-
-    g.append('g')
-      .attr('class', 'y axis-grid')
-      .call(yAxisGrid)
-      .selectAll('line')
-      .attr('stroke', '#E7E9ED');
-
-    g.append('g')
-      .attr('class', 'axis axis--x')
-      .attr('transform', `translate(0,${height})`)
-      .call(d3.axisBottom(xScale));
-
-    g.append('g')
-      .attr('class', 'axis axis--y')
-      .call(d3.axisLeft(yScale).tickFormat(d => {
-        return d;
-      }).ticks(5));
-
-    g.selectAll('.bar')
-      .data(chartData)
-      .enter()
-      .append('rect')
-      .attr('class', () => {
-        return 'bar';
-      })
-      .attr('fill', '#4D7DB4')
-      .attr('x', d => xScale(d.label))
-      .attr('y', d => yScale(d.value))
-      .attr('width', xScale.bandwidth())
-      .attr('height', d => height - yScale(d.value))
-      .on('mousemove', (d, i) => {
-        showTooltip(d, i);
-      })
-      .on('mouseout', () => {
-        hideTooltip();
-      });
-    d3.select(chartRef.current).select('.axis.axis--x').selectAll('.tick').select('text').attr('dy', '16px');
-  }, [chartData]);
-
-  const displayChart = useCallback(() => {
-    drawChart();
-  }, [drawChart]);
-
-  useEffect(() => {
-    window.addEventListener('resize', () => checkForWindowSizeChange(displayChart));
-    return () => {
-      window.removeEventListener('resize', () => checkForWindowSizeChange(displayChart));
-    };
-  }, [displayChart]);
-
-  useEffect(() => {
-    displayChart();
-  }, [displayChart]);
-
-  return (
-=======
             .style('opacity', 1)
             .style('left', left + 'px')
             .style('top', top - toolTipHeight + 5 + 'px');
@@ -227,7 +129,6 @@
     }, [displayChart]);
 
     return (
->>>>>>> c38da56d
         <div className="w-full bar-chart">
             <div ref={chartRef} className={styles.ungroupedChart}>
             </div>
