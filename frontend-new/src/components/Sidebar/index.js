--- conflicted
+++ resolved
@@ -47,10 +47,6 @@
   }
 
   useEffect(() => {
-<<<<<<< HEAD
-    if(!props.currentAgent?.last_logged_in) {
-      if (props.currentAgent?.is_onboarding_flow_seen) {
-=======
 
     //checks if project agents are available. for demo projects no agents! API throws error
       if(!props.agents){
@@ -64,7 +60,6 @@
       if(props.agents && props.currentAgent){ 
         let agent = props.agents?.filter(agent => agent.email === props.currentAgent.email);  
         if(agent[0]?.invited_by) {
->>>>>>> b9f7cf19
           setShowProjectModal(false);
         }
         else if(!props.currentAgent?.is_onboarding_flow_seen){
@@ -74,38 +69,10 @@
       } //for demo-projects only
       else if(props.currentAgent && !props.currentAgent?.is_onboarding_flow_seen){
         setShowProjectModal(true);
-<<<<<<< HEAD
-          props.updateAgentInfo({"is_onboarding_flow_seen": true}).then(() => {
-              props.fetchAgentInfo().then(() => {
-                  console.log('Profile details updated!');
-              });
-          }).catch((err) => {
-              console.log('updateAgentInfo failed-->', err);
-          });
-
-          //Factors FIRST_TIME_LOGIN tracking
-          factorsai.track('FIRST_TIME_LOGIN',{'email':props?.currentAgent?.email, 'isInvited':'false'});
-      }
-    } else {
-      setShowProjectModal(false);
-      props.updateAgentInfo({"is_onboarding_flow_seen": true}).then(() => {
-          props.fetchAgentInfo().then(() => {
-              console.log('Profile details updated!');
-          });
-      }).catch((err) => {
-          console.log('updateAgentInfo failed-->', err);
-      });
-
-      //Factors FIRST_TIME_LOGIN tracking
-      factorsai.track('FIRST_TIME_LOGIN',{'email':props?.currentAgent?.email, 'isInvited':'true'});
-    }
-  }, [])
-=======
         UpdateOnboardingSeen(); 
       }   
 
   }, [props.active_project, props.agents, props.currentAgent]);
->>>>>>> b9f7cf19
 
 
 
