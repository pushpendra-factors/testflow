import React, { useState, useEffect } from 'react';
import {
  Layout, Row, Avatar, Popover, Button, Modal, Col, notification, Tooltip, Tag, Badge
} from 'antd';
import { NavLink, useHistory } from 'react-router-dom';
import { SVG, Text } from 'factorsComponents';
import ModalLib from '../../Views/componentsLib/ModalLib';
import UserSettings from '../../Views/Settings/UserSettings';
import { setActiveProject } from 'Reducers/global';
import { updateAgentInfo, fetchAgentInfo } from 'Reducers/agentActions';
import { signout } from 'Reducers/agentActions';
import { connect } from 'react-redux';
import { PlusOutlined, PoweroffOutlined, BankOutlined } from '@ant-design/icons';
import CreateNewProject from './CreateNewProject';
import _ from 'lodash';
import NewProject from '../../Views/Settings/SetupAssist/Modals/NewProject';
import { useTour } from "@reactour/tour";

// const ColorCollection = ['#4C9FC8','#4CBCBD', '#86D3A3', '#F9C06E', '#E89E7B', '#9982B5'];

function Sidebar(props) {
  const { Sider } = Layout;

  const [visible, setVisible] = useState(false);
  const [showProjectModal, setShowProjectModal] = useState(null);
  const [ShowUserSettings, setShowUserSettings] = useState(false);
  const [ShowPopOver, setShowPopOver] = useState(false);
  const [changeProjectModal, setchangeProjectModal] = useState(false);
  const [selectedProject, setselectedProject] = useState(null);
  const [searchProjectName, setsearchProjectName] = useState('');
  const [CreateNewProjectModal, setCreateNewProjectModal] = useState(false);
  const history = useHistory();
  const {isOpen, setIsOpen} = useTour();

  const searchProject = (e) => {
    setsearchProjectName(e.target.value);
  };

<<<<<<< HEAD
  useEffect(() => {
    let agent = props.agents?.filter(agent => agent.email === props.currentAgent.email);
    if(!agent || !agent[0]?.invited_by) {
      if (props.currentAgent?.is_onboarding_flow_seen) {
          setShowProjectModal(false);
      } else {
        setShowProjectModal(true);
          props.updateAgentInfo({"is_onboarding_flow_seen": true}).then(() => {
              props.fetchAgentInfo().then(() => {
                  console.log('Profile details updated!');
              });
          }).catch((err) => {
              console.log('updateAgentInfo failed-->', err);
          });
      }
    } else {
      setShowProjectModal(false);
      props.updateAgentInfo({"is_onboarding_flow_seen": true}).then(() => {
          props.fetchAgentInfo().then(() => {
              console.log('Profile details updated!');
          });
      }).catch((err) => {
          console.log('updateAgentInfo failed-->', err);
      });
    }
  }, [props.active_project])
=======
  // useEffect(() => {
  //   let agent = props.agents?.filter(agent => agent.email === props.currentAgent.email);
  //   if(!agent || !agent[0]?.invited_by) {
  //     if (props.currentAgent?.is_onboarding_flow_seen) {
  //         setShowProjectModal(false);
  //     } else {
  //       setShowProjectModal(true);
  //         props.updateAgentInfo({"is_onboarding_flow_seen": true}).then(() => {
  //             props.fetchAgentInfo().then(() => {
  //                 console.log('Profile details updated!');
  //             });
  //         }).catch((err) => {
  //             console.log('updateAgentInfo failed-->', err);
  //         });
  //     }
  //   } else {
  //     setShowProjectModal(false);
  //   }
  // }, [])
>>>>>>> ca3069cd

  const popOvercontent = () => {
    return (
        <div data-tour = 'step-9' className={'fa-popupcard'}>
          <Text type={'title'} level={7} weight={'bold'} extraClass={'m-0'}>Projects</Text>
          {props.projects.length > 6 ? <input onChange={(e) => searchProject(e)} value={searchProjectName} placeholder={'Search Project'} className={'fa-project-list--search'}/> : null}
          <div className={'flex flex-col items-start fa-project-list--wrapper'} >
            {props.projects.filter(project => project.name.toLowerCase().includes(searchProjectName.toLowerCase())).map((project, index) => {
              return <div key={index}
              className={`flex justify-start items-center project-item ${props.active_project.id === project.id ? 'active' : null}`}
              onClick={() => {
                if(props.active_project.id!==project.id){
                  setShowPopOver(false);
                  setchangeProjectModal(true);
                  setselectedProject(project); 
                }
              }}>
                <Avatar size={28} style={{ color: '#fff', backgroundColor: '#52BE95', fontSize: '14px', textTransform: 'uppercase', fontWeight:'400' }}>{`${project?.name?.charAt(0)}`}</Avatar>
                <Text type={'title'} level={7} weight={'bold'} extraClass={'m-0 ml-2'}>{project.name}</Text>
              </div>;
            })}

          </div>
          <div className={'fa-popupcard-divider'} />
          <Button size={'large'} type={'text'}
          onClick={() => {
            setShowPopOver(false);
            setCreateNewProjectModal(true);
          }}>
            <span className={'mr-4'}><PlusOutlined /></span> {'Add Projects'}</Button>
          <div className={'fa-popupcard-divider'} />
          <div className={'flex justify-start items-center project-item'}
              onClick={() => {
                setShowPopOver(false);
                showUserSettingsModal();
              }}>
                <Avatar size={28}style={{ color: '#f56a00', backgroundColor: '#fde3cf', fontSize: '12px' }}
                  >{`${props.currentAgent?.first_name?.charAt(0)}${props.currentAgent?.last_name?.charAt(0)}`}</Avatar>
                <Text type={'title'} level={7} extraClass={'m-0 ml-2'}>{'Account Settings'}</Text>
          </div>
          <Button size={'large'} type={'text'}
          onClick={() => {
            setShowPopOver(false);
            props.signout();
          }}>
            <span className={'mr-4'}><PoweroffOutlined /></span> {'Logout'}</Button>

        </div>
    );
  };

  const showUserSettingsModal = () => {
    setShowUserSettings(true);
  };
  const closeUserSettingsModal = () => {
    setShowUserSettings(false);
  };

  const handleCancel = () => {
    setVisible(false);
  };

  const switchProject = () => {  
    localStorage.setItem('activeProject', selectedProject?.id);
    props.setActiveProject(selectedProject);
    history.push('/');
    notification.success({
      message: 'Project Changed!',
      description: `You are currently viewing data from ${selectedProject.name}`
    });
  }; 

  return (
    <>
      <Sider className="fa-aside" width={'64'} >

        <div className={'flex flex-col h-full justify-between items-center w-full'}>
          <div className={'flex flex-col justify-start items-center w-full '}>
            <Row justify="center" align="middle" className=" w-full py-5 relative">
              <NavLink className="active fa-brand-logo" exact to="/"><SVG name={'brand'} size={40} color="white"/></NavLink>
              {/* <Tag color="gold" className={'fa-tag--beta'}>BETA</Tag> */}
            </Row>
            <Row justify="center" align="middle" className=" w-full pb-2">
              <div className={'fa-aside--divider'} />
            </Row>
            <Row justify="center" align="middle" className=" w-full py-2">
              <Tooltip title="Dashboard" placement="right" overlayStyle={{paddingLeft:'12px'}} arrowPointAtCenter={true} mouseEnterDelay={0.3}>
              <NavLink data-tour = 'step-1' isOpen={isOpen} onClick={() => setIsOpen(!isOpen)} activeClassName="active" exact to="/"><SVG name={'dashboard'} size={24} color="white"/></NavLink>
              </Tooltip>
            </Row>
            <Row justify="center" align="middle" className=" w-full py-2">
              <Tooltip title="Analyse" placement="right" overlayStyle={{paddingLeft:'12px'}} arrowPointAtCenter={true} mouseEnterDelay={0.3}>
              <NavLink data-tour = 'step-5' activeClassName="active" exact to="/analyse"><SVG name={'corequery'} size={24} color="white"/></NavLink>
              </Tooltip>
            </Row>
            <Row justify="center" align="middle" className=" w-full py-2">
              <Tooltip title="Explain" placement="right" overlayStyle={{paddingLeft:'12px'}} arrowPointAtCenter={true} mouseEnterDelay={0.3}>
                <NavLink data-tour = 'step-6' activeClassName="active" to="/explain"><SVG name={'key'} size={24} color="white"/></NavLink> 
              </Tooltip>
            </Row>
            {/* <Row justify="center" align="middle" className=" w-full py-2">
              <NavLink activeClassName="active" disabled exact to="/bug"><SVG name={'bug'} size={24} color="white"/></NavLink>
            </Row>
            <Row justify="center" align="middle" className=" w-full py-2">
              <NavLink activeClassName="active" disabled exact to="/report"><SVG name={'report'} size={24} color="white"/></NavLink>
            </Row>
            <Row justify="center" align="middle" className=" w-full py-2">
              <NavLink activeClassName="active" exact to="/components"><SVG name={'notify'} size={24} color="white"/></NavLink>
            </Row> */}
            <Row justify="center" align="middle" className=" w-full py-2">
              <Tooltip title="Settings" placement="right" overlayStyle={{paddingLeft:'12px'}} arrowPointAtCenter={true} mouseEnterDelay={0.3}>
                <NavLink data-tour = 'step-7' activeClassName="active" to="/settings"><SVG name={'hexagon'} size={24} color="white"/></NavLink>
              </Tooltip>
            </Row>
          </div>
          <div className={'flex flex-col justify-end items-center w-full pb-8 pt-2'}>
            {/* <Row justify="center" align="middle" className=" w-full py-2">
              <Tooltip title="Setup Assist" placement="right" overlayStyle={{paddingLeft:'12px'}} arrowPointAtCenter={true} mouseEnterDelay={0.3}>
                <NavLink activeClassName="active" to="/project-setup"><SVG name={'Emoji'} size={40} color="white"/></NavLink>
                <Badge dot offset={[25,-35]}></Badge>
              </Tooltip>
            </Row> */}

            <Row justify="center" align="middle" className=" w-full py-2">
              <Popover placement="top" overlayClassName={'fa-popupcard--wrapper'} title={false}
              content={popOvercontent}
              visible={ShowPopOver}
              onVisibleChange={(visible) => {
                setShowPopOver(visible);
              }}
              onClick={() => {
                setsearchProjectName('');
                setShowPopOver(true);
              }}
                trigger="click"> 
                  <Avatar data-tour = 'step-8' shape={'square'}  className={'flex justify-center flex-col items-center fa-aside--avatar'} style={{ color: '#fff', backgroundColor: '#52BE95', fontSize: '16px', textTransform: 'uppercase', fontWeight:'400' }}>{`${props.active_project?.name?.charAt(0)}`}</Avatar>
              </Popover>
            </Row>
          </div>
        </div>

        {/* Popover */}

        {/* Modals triggered from sidebar */}
        <ModalLib visible={visible} handleCancel={handleCancel} />
        <UserSettings visible={ShowUserSettings} handleCancel={closeUserSettingsModal} />
        {/* <NewProject visible={showProjectModal} handleCancel={() => setShowProjectModal(false)} /> */}

        <CreateNewProject
          visible={CreateNewProjectModal}
          setCreateNewProjectModal={setCreateNewProjectModal}
        />

        <Modal
        visible={changeProjectModal}
        zIndex={1020}
        onCancel={() => {
          setchangeProjectModal(false);
          setselectedProject(null);
        }}
        className={'fa-modal--regular fa-modal--slideInDown'}
        okText={'Switch'}
        onOk={() => {
          setShowPopOver(false);
          setchangeProjectModal(false);
          setselectedProject(null);
          switchProject();
        }}
        centered={true}
        transitionName=""
        maskTransitionName=""
        >
          <div className={'p-4'}>
            <Row>
              <Col span={24}>
                <Text type={'title'} level={4} weight={'bold'} extraClass={'m-0'}>Do you want to switch the project?</Text>
                <Text type={'title'} level={7} color={'grey'} extraClass={'m-0 mt-2'}>You can easily switch between projects. You will be redirected a different dataset.</Text>
              </Col>
            </Row>
          </div>

        </Modal>

      </Sider>
    </>
  );
}
const mapStateToProps = (state) => {
  return {
    projects: state.global.projects,
    active_project: state.global.active_project,
    currentAgent: state.agent.agent_details,
    agents: state.agent.agents
  };
};
export default connect(mapStateToProps, { setActiveProject, signout, updateAgentInfo, fetchAgentInfo })(Sidebar);<|MERGE_RESOLUTION|>--- conflicted
+++ resolved
@@ -36,7 +36,6 @@
     setsearchProjectName(e.target.value);
   };
 
-<<<<<<< HEAD
   useEffect(() => {
     let agent = props.agents?.filter(agent => agent.email === props.currentAgent.email);
     if(!agent || !agent[0]?.invited_by) {
@@ -63,27 +62,6 @@
       });
     }
   }, [props.active_project])
-=======
-  // useEffect(() => {
-  //   let agent = props.agents?.filter(agent => agent.email === props.currentAgent.email);
-  //   if(!agent || !agent[0]?.invited_by) {
-  //     if (props.currentAgent?.is_onboarding_flow_seen) {
-  //         setShowProjectModal(false);
-  //     } else {
-  //       setShowProjectModal(true);
-  //         props.updateAgentInfo({"is_onboarding_flow_seen": true}).then(() => {
-  //             props.fetchAgentInfo().then(() => {
-  //                 console.log('Profile details updated!');
-  //             });
-  //         }).catch((err) => {
-  //             console.log('updateAgentInfo failed-->', err);
-  //         });
-  //     }
-  //   } else {
-  //     setShowProjectModal(false);
-  //   }
-  // }, [])
->>>>>>> ca3069cd
 
   const popOvercontent = () => {
     return (
