--- conflicted
+++ resolved
@@ -90,11 +90,7 @@
       if (addToDashboard) {
         const settings = {
           chart: dashboardPresentation
-<<<<<<< HEAD
-        }
-=======
         };
->>>>>>> 37305e80
         const reqBody = {
           presentation: dashboardPresentation,
           settings: JSON.stringify(settings),
