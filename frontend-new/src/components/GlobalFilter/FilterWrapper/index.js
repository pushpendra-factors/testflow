import React, { useState, useEffect } from 'react';
import { SVG, Text } from 'factorsComponents';
import FaFilterSelect from '../../FaFilterSelect';
import { Button } from 'antd';
import {
  getEventPropertyValues,
  getGroupPropertyValues,
  getUserPropertyValues
} from 'Reducers/coreQuery/middleware';
import { bindActionCreators } from 'redux';
import { connect } from 'react-redux';

function FilterWrapper({
  viewMode,
  index,
  groupName,
  filterProps,
  refValue,
  projectID,
  event,
  filter,
  delIcon = 'remove',
  deleteFilter,
  insertFilter,
  closeFilter,
  showOr,
  hasPrefix = false,
  filterPrefix = 'Filter by',
  caller,
  dropdownPlacement,
  dropdownMaxHeight,
  showInList = false,
  getEventPropertyValues,
  getGroupPropertyValues,
  getUserPropertyValues,
  propertyValuesMap
}) {
  const [newFilterState, setNewFilterState] = useState({
    props: [],
    operator: '',
    values: []
  });
  const [filterDropDownOptions, setFiltDD] = useState({});

  useEffect(() => {
    if (filter && filter.props[1] === 'categorical') {
      setValuesByProps(filter.props);
      setNewFilterState(filter);
    }
  }, [filter]);

  useEffect(() => {
    const filterDD = Object.assign({}, filterDropDownOptions);
    const propState = [];
    Object.keys(filterProps).forEach((k, i) => {
      propState.push({
        label: k,
        icon: k,
        values: filterProps[k]
      });
    });
    filterDD.props = propState;
    setFiltDD(filterDD);
  }, [filterProps]);

  const renderFilterContent = () => {
    return (
      <FaFilterSelect
        viewMode={viewMode}
        propOpts={filterDropDownOptions.props}
        operatorOpts={filterDropDownOptions.operator}
        valueOpts={propertyValuesMap}
        applyFilter={applyFilter}
        setValuesByProps={setValuesByProps}
        filter={filter}
        refValue={refValue}
        caller={caller}
        dropdownPlacement={dropdownPlacement}
        dropdownMaxHeight={dropdownMaxHeight}
        showInList={showInList}
      />
    );
  };

  useEffect(() => {
    if (newFilterState.props[1] === 'categorical') {
      if (
        newFilterState.props[2] === 'user' ||
        newFilterState.props[2] === 'user_g'
      ) {
        getUserPropertyValues(projectID, newFilterState.props[0]);
      } else if (newFilterState.props[2] === 'event') {
        getEventPropertyValues(projectID, event.label, newFilterState.props[0]);
      } else if (newFilterState.props[2] === 'group') {
        let group = groupName;
        if (groupName === 'All') {
<<<<<<< HEAD
          if (newFilterState.props[0].includes('hubspot'))
            group = '$hubspot_company';
          if (newFilterState.props[0].includes('salesforce'))
            group = '$salesforce_account';
          if (newFilterState.props[0].includes('6signal')) group = '$6signal';
=======
          if (newFilterState.props[0].toLowerCase().includes('hubspot'))
            group = '$hubspot_company';
          if (newFilterState.props[0].toLowerCase().includes('salesforce'))
            group = '$salesforce_account';
          if (newFilterState.props[0].toLowerCase().includes('6signal'))
            group = '$6signal';
>>>>>>> 66f07e8d
        }
        getGroupPropertyValues(projectID, group, newFilterState.props[0]);
      }
    }
  }, [
    newFilterState.props[0],
    newFilterState.props[1],
    newFilterState.props[2]
  ]);

  const delFilter = () => {
    deleteFilter(index);
  };

  const applyFilter = (filterState) => {
    if (filterState) {
      insertFilter(filterState, index);
      closeFilter();
    }
  };

  const setValuesByProps = (props) => {
    if (props[2] === 'categorical') {
      if (props[3] === 'user' || props[3] === 'user_g') {
        getUserPropertyValues(projectID, props[1]);
      } else if (props[3] === 'event') {
        getEventPropertyValues(projectID, event.label, props[1]);
      } else if (props[3] === 'group') {
        let group = groupName;
        if (groupName === 'All') {
<<<<<<< HEAD
          if (props[1].includes('hubspot')) group = '$hubspot_company';
          if (props[1].includes('salesforce')) group = '$salesforce_account';
          if (props[1].includes('6signal')) group = '$6signal';
=======
          if (props[1].toLowerCase().includes('hubspot'))
            group = '$hubspot_company';
          if (props[1].toLowerCase().includes('salesforce'))
            group = '$salesforce_account';
          if (props[1].toLowerCase().includes('6signal')) group = '$6signal';
>>>>>>> 66f07e8d
        }
        getGroupPropertyValues(projectID, group, props[1]);
      }
    }
  };

  const filterSelComp = () => (
    <FaFilterSelect
      viewMode={viewMode}
      propOpts={filterDropDownOptions.props}
      operatorOpts={filterDropDownOptions.operator}
      valueOpts={propertyValuesMap}
      applyFilter={applyFilter}
      refValue={refValue}
      setValuesByProps={setValuesByProps}
      caller={caller}
      dropdownPlacement={dropdownPlacement}
      dropdownMaxHeight={dropdownMaxHeight}
      showInList={showInList}
    />
  );

  return (
    <div
      className={`flex items-center relative ${
        caller === 'profiles' ? 'mb-2' : ''
      }`}
    >
      {!showOr &&
        hasPrefix &&
        (index >= 1 ? (
          <Text
            level={8}
            type={'title'}
            extraClass={`m-0 ${caller === 'profiles' ? 'mx-3' : 'mr-16 ml-10'}`}
            weight={'thin'}
          >
            and
          </Text>
        ) : (
          <Text
            level={8}
            type={'title'}
            extraClass={`whitespace-no-wrap m-0 ${
              caller === 'profiles' ? 'mx-3' : 'mx-10'
            }`}
            weight={'thin'}
          >
            {filterPrefix}
          </Text>
        ))}
      {showOr && (
        <Text
          level={8}
          type={'title'}
          extraClass={`m-0 ${caller === 'profiles' ? 'mx-3' : 'mx-2'}`}
          weight={'thin'}
        >
          or
        </Text>
      )}

      <div className={`relative flex`}>
        {filter ? renderFilterContent() : filterSelComp()}
      </div>
      {delFilter && !viewMode && (
        <Button
          type='text'
          onClick={delFilter}
          size={'small'}
          className={`fa-btn--custom filter-buttons-margin btn-right-round filter-remove-button`}
        >
          <SVG name={delIcon} />
        </Button>
      )}
    </div>
  );
}

const mapStateToProps = (state) => ({
  propertyValuesMap: state.coreQuery.propertyValuesMap
});

const mapDispatchToProps = (dispatch) =>
  bindActionCreators(
    { getEventPropertyValues, getGroupPropertyValues, getUserPropertyValues },
    dispatch
  );

export default connect(mapStateToProps, mapDispatchToProps)(FilterWrapper);<|MERGE_RESOLUTION|>--- conflicted
+++ resolved
@@ -94,20 +94,12 @@
       } else if (newFilterState.props[2] === 'group') {
         let group = groupName;
         if (groupName === 'All') {
-<<<<<<< HEAD
-          if (newFilterState.props[0].includes('hubspot'))
-            group = '$hubspot_company';
-          if (newFilterState.props[0].includes('salesforce'))
-            group = '$salesforce_account';
-          if (newFilterState.props[0].includes('6signal')) group = '$6signal';
-=======
           if (newFilterState.props[0].toLowerCase().includes('hubspot'))
             group = '$hubspot_company';
           if (newFilterState.props[0].toLowerCase().includes('salesforce'))
             group = '$salesforce_account';
           if (newFilterState.props[0].toLowerCase().includes('6signal'))
             group = '$6signal';
->>>>>>> 66f07e8d
         }
         getGroupPropertyValues(projectID, group, newFilterState.props[0]);
       }
@@ -138,17 +130,11 @@
       } else if (props[3] === 'group') {
         let group = groupName;
         if (groupName === 'All') {
-<<<<<<< HEAD
-          if (props[1].includes('hubspot')) group = '$hubspot_company';
-          if (props[1].includes('salesforce')) group = '$salesforce_account';
-          if (props[1].includes('6signal')) group = '$6signal';
-=======
           if (props[1].toLowerCase().includes('hubspot'))
             group = '$hubspot_company';
           if (props[1].toLowerCase().includes('salesforce'))
             group = '$salesforce_account';
           if (props[1].toLowerCase().includes('6signal')) group = '$6signal';
->>>>>>> 66f07e8d
         }
         getGroupPropertyValues(projectID, group, props[1]);
       }
