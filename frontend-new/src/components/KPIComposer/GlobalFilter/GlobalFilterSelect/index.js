--- conflicted
+++ resolved
@@ -10,13 +10,8 @@
 import { isArray } from 'lodash';
 import moment from 'moment';
 import _ from 'lodash'; 
-<<<<<<< HEAD
-
-import {DEFAULT_OPERATOR_PROPS, displayName} from 'Components/FaFilterSelect/utils';
-=======
 import {DEFAULT_OPERATOR_PROPS} from 'Components/FaFilterSelect/utils';
 import { DISPLAY_PROP } from '../../../../utils/constants';
->>>>>>> 69386908
 
 const defaultOpProps = DEFAULT_OPERATOR_PROPS;
 
