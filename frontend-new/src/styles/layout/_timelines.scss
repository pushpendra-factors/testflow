--- conflicted
+++ resolved
@@ -123,19 +123,11 @@
         min-height: 100vh;
         max-height: 100%;
         background: #FFFFFF;
-<<<<<<< HEAD
         padding: 36px 0 0;
-=======
-        padding: 36px 0;
->>>>>>> ea129f2a
         z-index: 15;
         border-right: 1px solid #E7E9ED;
 
-<<<<<<< HEAD
         .user {
-=======
-        &__user {
->>>>>>> ea129f2a
             position: sticky;
             background-color: #FFF;
             top: 64px;
@@ -154,34 +146,20 @@
             }
         }
 
-<<<<<<< HEAD
         .props {
             padding: 48px 0 0;
 
             .groups {
-=======
-        &__props {
-            padding: 48px 0 0;
-
-            &__groups {
->>>>>>> ea129f2a
                 padding: 8px 36px;
                 border-top: 1px dashed #E7E9ED;
             }
         }
 
-<<<<<<< HEAD
         .logo_attr {
             width: calc(20% - 2px);
             position: fixed;
             top: calc(100% - 54px);
             left: 0;
-=======
-        &__logo_attr {
-            width: 20%;
-            position: absolute;
-            bottom: 0;
->>>>>>> ea129f2a
             padding: 16px 32px;
             background-color: white;
             white-space: nowrap;
