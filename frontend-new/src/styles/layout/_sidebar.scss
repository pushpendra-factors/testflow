.fa-aside
{  
    height: 100%;
    width: 64px;
    background-color: $fa-color--mono-7;
    overflow: auto;
    height: 100vh;
    position: fixed;
    left: 0;
    z-index: 1001;
<<<<<<< HEAD
=======

    //hiding scrollbar
    -ms-overflow-style: none;  /* IE and Edge */
    scrollbar-width: none;  /* Firefox */
    &::-webkit-scrollbar {
        display: none;
    }
    .ant-row
    {
        position: relative;
    }
    .fa-aside--divider
    {
        width: 40px;
        margin: 0 auto;
        height: 1px;
        background-color: $fa-color--mono-4;
        opacity: 0.5;
    }
>>>>>>> 84899c11

    a{
        height: 40px;
        width: 40px;
        border-radius: 8px;
        opacity: 0.5;
        background-color: transparent;
        -webkit-transition: all .3s cubic-bezier(.645,.045,.355,1);
        transition: all .3s cubic-bezier(.645,.045,.355,1); 
        display: flex;
        justify-content: center;
        align-items: center; 
        &.active{
            -webkit-transition: all .3s cubic-bezier(.645,.045,.355,1);
            transition: all .3s cubic-bezier(.645,.045,.355,1); 
            opacity: 1;
            &:hover{
                background-color: transparent;
            }
            &:before{
                content: '';
                position: absolute;
                width: 3px;
                height: 24px;
                left: 0px;
                top: 16px;
                background-color: $fa-color--white;
                border-top-right-radius: 8px;
                border-bottom-right-radius: 8px;
            }
        }
        &:hover{
            background-color: $fa-color--mono-5;
        }

        &.fa-brand-logo{
            &:hover{
                background-color: transparent;
            }
            &.active{
                &:before{
                    display: none;
                }
            }
        }
    }
}<|MERGE_RESOLUTION|>--- conflicted
+++ resolved
@@ -8,8 +8,6 @@
     position: fixed;
     left: 0;
     z-index: 1001;
-<<<<<<< HEAD
-=======
 
     //hiding scrollbar
     -ms-overflow-style: none;  /* IE and Edge */
@@ -29,7 +27,6 @@
         background-color: $fa-color--mono-4;
         opacity: 0.5;
     }
->>>>>>> 84899c11
 
     a{
         height: 40px;
