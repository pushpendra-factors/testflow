--- conflicted
+++ resolved
@@ -1220,7 +1220,6 @@
         />
       );
     }
-<<<<<<< HEAD
     if (coreQueryState.queryType === QUERY_TYPE_KPI) {
       return (
         <KPIComposer
@@ -1238,9 +1237,6 @@
         />
       );
     }
-=======
-    return null;
->>>>>>> 6eb25999
   };
 
   const renderSpinner = () => (
@@ -1371,14 +1367,8 @@
     />
   );
 
-<<<<<<< HEAD
-  const renderReportContent = () => {
-    // if (coreQueryState.queryType === QUERY_TYPE_KPI) return null;
-    return (
-=======
   const renderReportContent = () => (
     <CoreQueryContext.Provider value={contextValue}>
->>>>>>> 6eb25999
       <ReportContent
         coreQueryReducerState={coreQueryReducerState}
         breakdownType={coreQueryState.breakdownType}
