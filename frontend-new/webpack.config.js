--- conflicted
+++ resolved
@@ -123,12 +123,8 @@
   plugins: [
     buildConfigPlugin,
     HtmlPlugin,
-<<<<<<< HEAD
-    new CopyWebpackPlugin([{ from: './src/assets', to: 'assets' }])
-=======
     new CopyWebpackPlugin([{ from: './src/assets', to: 'assets' }]),
     // new BundleAnalyzerPlugin(),
->>>>>>> 2a631ca3
   ],
   output: {
     path: getBuildPath(),
