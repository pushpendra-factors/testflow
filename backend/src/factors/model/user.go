package model

import (
	"errors"
	cacheRedis "factors/cache/redis"
	C "factors/config"
	U "factors/util"
	"fmt"
	"net/http"
	"strconv"
	"strings"
	"time"

	"github.com/jinzhu/gorm"
	"github.com/jinzhu/gorm/dialects/postgres"
	log "github.com/sirupsen/logrus"
)

type User struct {
	// Composite primary key with project_id and random uuid.
	ID string `gorm:"primary_key:true;uuid;default:uuid_generate_v4()" json:"id"`
	// Below are the foreign key constraints added in creation script.
	// project_id -> projects(id)
	ProjectId    uint64 `gorm:"primary_key:true;" json:"project_id"`
	PropertiesId string `json:"properties_id"`
	// Not part of table, but part of json. Stored in UserProperties table.
	Properties         postgres.Jsonb `gorm:"-" json:"properties"`
	SegmentAnonymousId string         `gorm:"type:varchar(200);default:null" json:"seg_aid"`
	AMPUserId          string         `gorm:"default:null";json:"amp_user_id"`
	// UserId provided by the customer.
	// An unique index is creatd on ProjectId+UserId.
	CustomerUserId string `gorm:"type:varchar(255);default:null" json:"c_uid"`
	// unix epoch timestamp in seconds.
	JoinTimestamp int64     `json:"join_timestamp"`
	CreatedAt     time.Time `json:"created_at"`
	UpdatedAt     time.Time `json:"updated_at"`
}

const usersLimitForProperties = 50000
const uniqueIndexProjectIdAmpUserId = "users_project_id_amp_user_idx"
const uniqueIndexProjectIdSegmentAnonymousId = "users_project_id_segment_anonymous_uidx"

func (user *User) BeforeCreate(scope *gorm.Scope) error {
	// Increamenting count based on EventNameId, not by EventName.
	if user.JoinTimestamp <= 0 {
		// Default to 60 seconds earlier than now, so that if event is also created simultaneously
		// user join is earlier.
		user.JoinTimestamp = time.Now().Unix() - 60
	}

	// adds join timestamp to user properties.
	newProperties := map[string]interface{}{
		U.UP_JOIN_TIME: user.JoinTimestamp,
	}
	newPropertiesJsonb, err := U.AddToPostgresJsonb(&user.Properties, newProperties, true)
	if err != nil {
		return err
	}
	user.Properties = *newPropertiesJsonb

	return nil
}

// createUserWithError - Returns error during create to match
// with constraint errors.
func createUserWithError(user *User) (*User, error) {
	logCtx := log.WithField("project_id", user.ProjectId)

	if user.ProjectId == 0 {
		logCtx.Error("Failed to create user. ProjectId not provided.")
		return nil, errors.New("invalid project_id")
	}

	// Add id with our uuid generator, if not given.
	if user.ID == "" {
		user.ID = U.GetUUID()
	}

	db := C.GetServices().Db
	if err := db.Create(user).Error; err != nil {
		return nil, err
	}

	propertiesId, errCode := UpdateUserPropertiesByCurrentProperties(user.ProjectId, user.ID,
		user.PropertiesId, &user.Properties, user.JoinTimestamp)
	if errCode == http.StatusInternalServerError {
		return nil, errors.New("failed to update user properties")
	}

	// assign propertiesId with created propertiesId.
	user.PropertiesId = propertiesId

	return user, nil
}

func CreateUser(user *User) (*User, int) {
	logCtx := log.WithField("project_id", user.ProjectId).
		WithField("user_id", user.ID)

	newUser, err := createUserWithError(user)
	if err == nil {
		return newUser, http.StatusCreated
	}

	if U.IsPostgresIntegrityViolationError(err) {
		if user.ID != "" {
			// Multiple requests trying to create user at the
			// same time should not lead failure permanently,
			// so get the user and return.
			existingUser, errCode := GetUser(user.ProjectId, user.ID)
			if errCode == http.StatusFound {
				// Using StatusCreated for consistency.
				return existingUser, http.StatusCreated
			}

			// Returned err_codes will be retried on queue.
			return nil, errCode
		}

		logCtx.WithError(err).Error("Failed to create user. Integrity violation.")
		return nil, http.StatusNotAcceptable
	}

	logCtx.WithError(err).Error("Failed to create user.")
	return nil, http.StatusInternalServerError
}

// UpdateUser updates user fields by Id.
func UpdateUser(projectId uint64, id string, user *User, updateTimestamp int64) (*User, int) {

	// Todo(Dinesh): Move to validations.
	// Ref: https://github.com/qor/validations
	if projectId == 0 {
		return nil, http.StatusBadRequest
	}

	// Todo(Dinesh): Move to validations.
	cleanId := strings.TrimSpace(id)
	if len(cleanId) == 0 {
		return nil, http.StatusBadRequest
	}

	if user.ProjectId != 0 || user.ID != "" {
		log.WithFields(log.Fields{"user": user}).Error("Bad Request. Tried updating ID or ProjectId.")
		return nil, http.StatusBadRequest
	}

	var updatedUser User
	db := C.GetServices().Db
	if err := db.Model(&updatedUser).Where("project_id = ?", projectId).Where("id = ?",
		cleanId).Updates(user).Error; err != nil {

		log.WithFields(log.Fields{"user": user}).WithError(err).Error("Failed updating fields by user_id")
		return nil, http.StatusInternalServerError
	}

	_, errCode := UpdateUserProperties(projectId, id, &user.Properties, updateTimestamp)
	if errCode != http.StatusAccepted && errCode != http.StatusNotModified {
		return nil, http.StatusInternalServerError
	}

	return &updatedUser, http.StatusAccepted
}

// UpdateUserProperties only if there is a change in properties values.
func UpdateUserProperties(projectId uint64, id string,
	properties *postgres.Jsonb, updateTimestamp int64) (string, int) {

	currentPropertiesId, status := getUserPropertiesId(projectId, id)
	if status != http.StatusFound {
		return "", status
	}

	return UpdateUserPropertiesByCurrentProperties(projectId, id,
		currentPropertiesId, properties, updateTimestamp)
}

// UpdateUser
func UpdateUserPropertiesByCurrentProperties(projectId uint64, id string,
	currentPropertiesId string, properties *postgres.Jsonb, updateTimestamp int64) (string, int) {

	if updateTimestamp == 0 {
		return "", http.StatusBadRequest
	}

	properties = U.SanitizePropertiesJsonb(properties)

	// Update properties.
	newPropertiesId, statusCode := createUserPropertiesIfChanged(
		projectId, id, currentPropertiesId, properties, updateTimestamp)

	if statusCode == http.StatusBadRequest {
		return currentPropertiesId, http.StatusBadRequest
	}

	if statusCode != http.StatusCreated && statusCode != http.StatusNotModified {
		return currentPropertiesId, http.StatusInternalServerError
	}

	if newPropertiesId == currentPropertiesId {
		return currentPropertiesId, http.StatusNotModified
	}

	db := C.GetServices().Db
	if err := db.Model(&User{}).Where("project_id = ?", projectId).Where("id = ?",
		id).Update("properties_id", newPropertiesId).Error; err != nil {

		log.WithFields(log.Fields{"projectId": projectId,
			"id": id}).WithError(err).Error("Failed updating propertyId")
		return "", http.StatusInternalServerError
	}

	return newPropertiesId, http.StatusAccepted
}

func getUserPropertiesId(projectId uint64, id string) (string, int) {
	db := C.GetServices().Db

	var user User
	if err := db.Select("properties_id").Where("project_id = ?", projectId).Where("id = ?", id).First(&user).Error; err != nil {
		if gorm.IsRecordNotFoundError(err) {
			return "", http.StatusNotFound
		}
		return "", http.StatusInternalServerError
	}

	return user.PropertiesId, http.StatusFound
}

func GetUser(projectId uint64, id string) (*User, int) {
	db := C.GetServices().Db
	logCtx := log.WithFields(log.Fields{"project_id": projectId, "user_id": id})

	var user User
	if err := db.Where("project_id = ?", projectId).Where("id = ?", id).First(&user).Error; err != nil {
		if gorm.IsRecordNotFoundError(err) {
			return nil, http.StatusNotFound
		}
		logCtx.WithError(err).Error("Failed to get user using user_id")
		return nil, http.StatusInternalServerError
	}

	if user.PropertiesId != "" {
		properties, errCode := GetUserProperties(projectId, id, user.PropertiesId)
		if errCode != http.StatusFound {
			return nil, errCode
		}
		user.Properties = *properties
	}

	return &user, http.StatusFound
}

func GetUsers(projectId uint64, offset uint64, limit uint64) ([]User, int) {
	db := C.GetServices().Db

	var users []User
	if err := db.Order("created_at").Offset(offset).Where("project_id = ?", projectId).Limit(limit).Find(&users).Error; err != nil {
		return nil, http.StatusInternalServerError
	}
	if len(users) == 0 {
		return nil, http.StatusNotFound
	}
	return users, http.StatusFound
}

// GetUsersByCustomerUserID Gets all the users indentified by given customer_user_id in increasing order of updated_at.
func GetUsersByCustomerUserID(projectID uint64, customerUserID string) ([]User, int) {
	db := C.GetServices().Db
	logCtx := log.WithFields(log.Fields{
		"ProjectID":      projectID,
		"CustomerUserID": customerUserID,
	})

	var users []User
	if err := db.Order("created_at ASC").Where("project_id = ? AND customer_user_id = ?", projectID, customerUserID).Find(&users).Error; err != nil {
		logCtx.WithError(err).Error("Failed to get users for customer_user_id")
		return nil, http.StatusInternalServerError
	}
	if len(users) == 0 {
		return nil, http.StatusNotFound
	}

	return users, http.StatusFound
}

func GetUserLatestByCustomerUserId(projectId uint64, customerUserId string) (*User, int) {
	db := C.GetServices().Db

	var user User
	if err := db.Order("created_at DESC").Where("project_id = ?", projectId).Where(
		"customer_user_id = ?", customerUserId).First(&user).Error; err != nil {
		if gorm.IsRecordNotFoundError(err) {
			return nil, http.StatusNotFound
		}
		return nil, http.StatusInternalServerError
	}
	return &user, http.StatusFound
}

func GetUserBySegmentAnonymousId(projectId uint64, segAnonId string) (*User, int) {
	db := C.GetServices().Db

	var users []User
	if err := db.Limit(1).Where("project_id = ?", projectId).Where(
		"segment_anonymous_id = ?", segAnonId).Find(&users).Error; err != nil {
		log.WithField("project_id", projectId).WithField(
			"segment_anonymous_id", segAnonId).Error(
			"Failed to get user by segment_anonymous_id.")
		return nil, http.StatusInternalServerError
	}

	if len(users) == 0 {
		return nil, http.StatusNotFound
	}

	return &users[0], http.StatusFound
}

// CreateOrGetUser create or updates(c_uid) and returns user customer_user_id.
func CreateOrGetUser(projectId uint64, custUserId string) (*User, int) {
	logCtx := log.WithFields(log.Fields{"project_id": projectId,
		"provided_c_uid": custUserId})
	if custUserId == "" {
		logCtx.Error("No customer user id given")
		return nil, http.StatusBadRequest
	}

	var user *User
	var errCode int
	user, errCode = GetUserLatestByCustomerUserId(projectId, custUserId)
	if errCode == http.StatusFound {
		return user, http.StatusOK
	}

	if errCode == http.StatusInternalServerError {
		logCtx.WithField("err_code", errCode).Error(
			"Failed to fetching user with provided c_uid.")
		return nil, errCode
	}

	cUser := &User{ProjectId: projectId, CustomerUserId: custUserId}

	user, errCode = CreateUser(cUser)
	if errCode != http.StatusCreated {
		logCtx.WithField("err_code", errCode).Error(
			"Failed creating user with c_uid. get_segment_user failed.")
		return nil, errCode
	}
	return user, errCode
}

// CreateOrGetSegmentUser create or updates(c_uid) and returns user by segement_anonymous_id
// and/or customer_user_id.
func CreateOrGetSegmentUser(projectId uint64, segAnonId, custUserId string, segReqTimestamp int64) (*User, int) {
	logCtx := log.WithFields(log.Fields{"project_id": projectId, "seg_aid": segAnonId,
		"provided_c_uid": custUserId})

	// seg_aid not provided.
	if segAnonId == "" && custUserId == "" {
		logCtx.Error("No segment user id or customer user id given")
		return nil, http.StatusBadRequest
	}

	var user *User
	var errCode int
	// fetch user by seg_aid, if given.
	if segAnonId != "" {
		user, errCode = GetUserBySegmentAnonymousId(projectId, segAnonId)
		if errCode == http.StatusInternalServerError ||
			errCode == http.StatusBadRequest {
			return nil, errCode
		}
	} else {
		errCode = http.StatusNotFound
	}

	// fetch by c_uid, if user not found by seg_aid provided or c_uid provided.
	if errCode == http.StatusNotFound {
		// if found by c_uid return user, else create new user.
		if custUserId != "" {
			user, errCode = GetUserLatestByCustomerUserId(projectId, custUserId)
			if errCode == http.StatusFound {
				return user, http.StatusOK
			}

			if errCode == http.StatusInternalServerError {
				logCtx.WithField("err_code", errCode).Error(
					"Failed to fetching user with segment provided c_uid.")
				return nil, errCode
			}
		}

		cUser := &User{ProjectId: projectId, JoinTimestamp: segReqTimestamp}

		// add seg_aid, if provided and not exist already.
		if segAnonId != "" {
			cUser.SegmentAnonymousId = segAnonId
		}

		// add c_uid on create, if provided and not exist already.
		if custUserId != "" {
			cUser.CustomerUserId = custUserId
		}

		user, err := createUserWithError(cUser)
		if err != nil {
			// Get and return error is duplicate error.
			if U.IsPostgresUniqueIndexViolationError(
				uniqueIndexProjectIdSegmentAnonymousId, err) {

				user, errCode := GetUserBySegmentAnonymousId(projectId, segAnonId)
				if errCode != http.StatusFound {
					return nil, errCode
				}

				return user, http.StatusFound
			}

			logCtx.WithError(err).Error(
				"Failed to create user by segment anonymous id on CreateOrGetSegmentUser")
			return nil, http.StatusInternalServerError
		}

		return user, http.StatusCreated
	}

	// No c_uid provided given, to update.
	if custUserId == "" {
		return user, http.StatusOK
	}

	logCtx = logCtx.WithField("fetched_c_uid", user.CustomerUserId)

	// fetched c_uid empty, identify and return.
	if user.CustomerUserId == "" {
		uUser, uErrCode := UpdateUser(projectId, user.ID, &User{CustomerUserId: custUserId}, segReqTimestamp)
		if uErrCode != http.StatusAccepted {
			logCtx.WithField("err_code", uErrCode).Error(
				"Identify failed. Failed updating c_uid failed. get_segment_user failed.")
			return nil, uErrCode
		}
		user.CustomerUserId = uUser.CustomerUserId
	}

	// same seg_aid with different c_uid. log error. return user.
	if user.CustomerUserId != custUserId {
		logCtx.Error("Tried re-identifying with same seg_aid and different c_uid.")
	}

	// provided and fetched c_uid are same.
	return user, http.StatusOK
}

func getUserByAMPUserId(projectId uint64, ampUserId string) (*User, int) {
	logCtx := log.WithField("project_id", projectId).WithField(
		"amp_user_id", ampUserId)

	var users []User

	db := C.GetServices().Db
	err := db.Limit(1).Where("project_id = ? AND amp_user_id = ?",
		projectId, ampUserId).Find(&users).Error
	if err != nil {
		logCtx.Error("Failed to get user by amp_user_id")
		return nil, http.StatusInternalServerError
	}

	if len(users) == 0 {
		return nil, http.StatusNotFound
	}

	return &users[0], http.StatusFound
}

func CreateOrGetAMPUser(projectId uint64, ampUserId string, timestamp int64) (*User, int) {
	if projectId == 0 || ampUserId == "" {
		return nil, http.StatusBadRequest
	}

	logCtx := log.WithField("project_id",
		projectId).WithField("amp_user_id", ampUserId)

	user, errCode := getUserByAMPUserId(projectId, ampUserId)
	if errCode == http.StatusInternalServerError {
		return nil, errCode
	}

	if errCode == http.StatusFound {
		return user, errCode
	}

	user, err := createUserWithError(&User{ProjectId: projectId,
		AMPUserId: ampUserId, JoinTimestamp: timestamp})
	if err != nil {
		// Get and return error is duplicate error.
		if U.IsPostgresUniqueIndexViolationError(uniqueIndexProjectIdAmpUserId, err) {
			user, errCode := getUserByAMPUserId(projectId, ampUserId)
			if errCode != http.StatusFound {
				return nil, errCode
			}

			return user, http.StatusFound
		}

		logCtx.WithError(err).Error(
			"Failed to create user by amp user id on CreateOrGetAMPUser")
		return nil, http.StatusInternalServerError
	}

	return user, http.StatusCreated
}

func GetUsersCachedCacheKey(projectId uint64, dateKey string) (*cacheRedis.Key, error) {
	prefix := "US:LIST"
	return cacheRedis.NewKey(projectId, prefix, dateKey)
}

func GetUserPropertiesCategoryByProjectCacheKey(projectId uint64, property string, category string, dateKey string) (*cacheRedis.Key, error) {
	prefix := "US:PC"
	return cacheRedis.NewKey(projectId, prefix, fmt.Sprintf("%s:%s:%s", dateKey, category, property))
<<<<<<< HEAD
}

func GetValuesByUserPropertyCacheKey(projectId uint64, property_name string, value string, dateKey string) (*cacheRedis.Key, error) {
	prefix := "US:PV"
	return cacheRedis.NewKey(projectId, fmt.Sprintf("%s:%s", prefix, property_name), fmt.Sprintf("%s:%s", dateKey, value))
}

func GetUserPropertiesCategoryByProjectCountCacheKey(projectId uint64, dateKey string) (*cacheRedis.Key, error) {
	prefix := "C:US:PC"
	return cacheRedis.NewKey(projectId, prefix, dateKey)
}

func GetValuesByUserPropertyCountCacheKey(projectId uint64, dateKey string) (*cacheRedis.Key, error) {
	prefix := "C:US:PV"
	return cacheRedis.NewKey(projectId, prefix, dateKey)
=======
}

func GetValuesByUserPropertyCacheKey(projectId uint64, property_name string, value string, dateKey string) (*cacheRedis.Key, error) {
	prefix := "US:PV"
	return cacheRedis.NewKey(projectId, fmt.Sprintf("%s:%s", prefix, property_name), fmt.Sprintf("%s:%s", dateKey, value))
>>>>>>> 07565d4b
}

//GetRecentUserPropertyKeysWithLimits This method gets all the recent 'limit' property keys from DB for a given project
func GetRecentUserPropertyKeysWithLimits(projectID uint64, usersLimit int, propertyLimit int) ([]U.Property, error) {
	properties := make([]U.Property, 0)
	db := C.GetServices().Db

	startTime := U.UnixTimeBeforeAWeek()
	endTime := U.TimeNowUnix()
	logCtx := log.WithField("project_id", projectID)
	queryStr := " WITH recent_users AS (SELECT DISTINCT(user_properties_id) AS user_properties_id FROM events " +
		"WHERE project_id = ? AND timestamp > ? AND timestamp < ? LIMIT ?) " +
		"SELECT json_object_keys(user_properties.properties::json) AS key, COUNT(*) AS count, MAX(updated_timestamp) as last_seen FROM recent_users " +
		"LEFT OUTER JOIN user_properties ON recent_users.user_properties_id = user_properties.id  " +
		"WHERE user_properties.project_id = ? AND user_properties.properties != 'null' GROUP BY key ORDER BY count DESC LIMIT ?;"

	rows, err := db.Raw(queryStr, projectID, startTime, endTime, usersLimit, projectID, propertyLimit).Rows()

	if err != nil {
		logCtx.WithError(err).Error("Failed to get recent user property keys.")
		return nil, err
	}
	defer rows.Close()

	for rows.Next() {
		var property U.Property
		if err := db.ScanRows(rows, &property); err != nil {
			logCtx.WithError(err).Error("Failed scanning rows on GetRecentUserPropertyKeysWithLimits")
			return nil, err
		}
		properties = append(properties, property)
	}

	return properties, nil
}

//GetRecentUserPropertyValuesWithLimits This method gets all the recent 'limit' property values from DB for a given project/property
func GetRecentUserPropertyValuesWithLimits(projectID uint64, propertyKey string, usersLimit, valuesLimit int) ([]U.PropertyValue, error) {

	// limit on values returned.
	values := make([]U.PropertyValue, 0, 0)
	startTime := U.UnixTimeBeforeAWeek()
	endTime := U.TimeNowUnix()
	db := C.GetServices().Db
	queryStmnt := "WITH recent_users AS (SELECT DISTINCT(user_properties_id) AS user_properties_id FROM events " +
		"WHERE project_id = ? AND timestamp > ? AND timestamp < ? LIMIT ?) " +
		"SELECT user_properties.properties->? AS value, COUNT(*) AS count, MAX(updated_timestamp) AS last_seen, MAX(jsonb_typeof(user_properties.properties->?)) AS value_type FROM recent_users " +
		"LEFT JOIN user_properties ON recent_users.user_properties_id = user_properties.id WHERE user_properties.project_id = ? " +
		"AND user_properties.properties != 'null' AND user_properties.properties->? IS NOT NULL GROUP BY value limit ?;"

	queryParams := make([]interface{}, 0, 0)
	queryParams = append(queryParams, projectID, startTime, endTime, usersLimit, propertyKey, propertyKey, projectID, propertyKey, valuesLimit)

	logCtx := log.WithFields(log.Fields{"project_id": projectID, "property_key": propertyKey, "values_limit": valuesLimit})

	rows, err := db.Raw(queryStmnt, queryParams...).Rows()
	if err != nil {
		logCtx.WithError(err).Error("Failed to get property values.")
		return nil, err
	}
	defer rows.Close()

	for rows.Next() {
		var value U.PropertyValue
		if err := db.ScanRows(rows, &value); err != nil {
			logCtx.WithError(err).Error("Failed scanning rows on GetRecentUserPropertyValuesWithLimits")
			return nil, err
		}
		value.Value = U.TrimQuotes(value.Value)
		values = append(values, value)
	}

	err = rows.Err()
	if err != nil {
		logCtx.WithError(err).Error("Failed scanning rows on get property values.")
		return nil, err
	}

	return values, nil
}

//GetUserPropertiesByProject This method iterates over n days and gets user properties from cache for a given project
// Picks all past 24 hrs seen properties and sorts the remaining by count and returns top 'limit'
func GetUserPropertiesByProject(projectID uint64, limit int, lastNDays int) (map[string][]string, error) {
	currentDate := time.Now().UTC()
	properties := make(map[string][]string)
	if projectID == 0 {
		return properties, errors.New("invalid project on GetUserPropertiesByProject")
	}
	userProperties := make([]U.CachePropertyWithTimestamp, 0)
	for i := 0; i < lastNDays; i++ {
		currentDateOnlyFormat := currentDate.AddDate(0, 0, -i).Format(U.DATETIME_FORMAT_YYYYMMDD)
		userProperty, err := getUserPropertiesByProjectFromCache(projectID, currentDateOnlyFormat)
		if err != nil {
			return nil, err
		}
		userProperties = append(userProperties, userProperty)
	}

	userPropertiesAggregated := U.AggregatePropertyAcrossDate(userProperties)
	userPropertiesSorted := U.SortByTimestampAndCount(userPropertiesAggregated)

	if limit > 0 {
		sliceLength := len(userPropertiesSorted)
		if sliceLength > limit {
			userPropertiesSorted = userPropertiesSorted[0:limit]
		}
	}

	for _, v := range userPropertiesSorted {
		if properties[v.Category] == nil {
			properties[v.Category] = make([]string, 0)
		}
		properties[v.Category] = append(properties[v.Category], v.Name)
	}

	return properties, nil
}

func getUserPropertiesByProjectFromCache(projectID uint64, dateKey string) (U.CachePropertyWithTimestamp, error) {
	logCtx := log.WithFields(log.Fields{
		"project_id": projectID,
	})
	dateKeyInTime, _ := time.Parse(U.DATETIME_FORMAT_YYYYMMDD, dateKey)
	if projectID == 0 {
		return U.CachePropertyWithTimestamp{}, errors.New("invalid project on GetUserPropertiesByProjectFromCache")
	}
	PropertiesKey, err := GetUserPropertiesCategoryByProjectCacheKey(projectID, "*", "*", dateKey)
<<<<<<< HEAD
	if err != nil {
		return U.CachePropertyWithTimestamp{}, err
	}

	PropertiesKeyString, err := PropertiesKey.Key()
	if err != nil {
		return U.CachePropertyWithTimestamp{}, err
	}
	begin := U.TimeNow()
	PropertyKeys, err := cacheRedis.ScanPersistent(PropertiesKeyString, 1000, 2500)
	end := U.TimeNow()
	logCtx.WithField("timeTaken", end.Sub(begin).Milliseconds()).Info("UP:Scan")

	if err != nil {
		return U.CachePropertyWithTimestamp{}, err
	}
	if len(PropertyKeys) <= 0 {
		return U.CachePropertyWithTimestamp{}, err
	}
=======
	if err != nil {
		return U.CachePropertyWithTimestamp{}, err
	}

	PropertiesKeyString, err := PropertiesKey.Key()
	if err != nil {
		return U.CachePropertyWithTimestamp{}, err
	}
	begin := U.TimeNow()
	PropertyKeys, err := cacheRedis.ScanPersistent(PropertiesKeyString, 1000, 2500)
	end := U.TimeNow()
	logCtx.WithField("timeTaken", end.Sub(begin).Milliseconds()).Info("UP:Scan")

	if err != nil {
		return U.CachePropertyWithTimestamp{}, err
	}
	if len(PropertyKeys) <= 0 {
		return U.CachePropertyWithTimestamp{}, err
	}
>>>>>>> 07565d4b
	// Check if this needs batching
	begin = U.TimeNow()
	properties, err := cacheRedis.MGetPersistent(PropertyKeys...)
	end = U.TimeNow()
	logCtx.WithField("timeTaken", end.Sub(begin).Milliseconds()).Info("UP:Mget")
	if err != nil {
		return U.CachePropertyWithTimestamp{}, err
	}
	eventProperties := make(map[string]U.PropertyWithTimestamp)
	propertyCategory := make(map[string]map[string]int64)
	for index, propertiesCount := range properties {
		cat, pr := extractCategoryProperty(PropertyKeys[index].Suffix)
		if propertyCategory[pr] == nil {
			propertyCategory[pr] = make(map[string]int64)
		}
		catCount, _ := strconv.Atoi(propertiesCount)
		propertyCategory[pr][cat] = int64(catCount)
	}
	for pr, catCount := range propertyCategory {
		cwc := make(map[string]int64)
		totalCount := int64(0)
		for cat, catCount := range catCount {
			cwc[cat] = catCount
			totalCount += catCount
		}
		prWithTs := U.PropertyWithTimestamp{CategorywiseCount: cwc,
			CountTime: U.CountTimestampTuple{Count: totalCount, LastSeenTimestamp: dateKeyInTime.Unix()}}
		eventProperties[pr] = prWithTs
	}
	cacheProperties := U.CachePropertyWithTimestamp{
		Property: eventProperties}
	return cacheProperties, nil
}

//GetPropertyValuesByUserProperty This method iterates over n days and gets user property values from cache for a given project/property
// Picks all past 24 hrs seen values and sorts the remaining by count and returns top 'limit'
func GetPropertyValuesByUserProperty(projectID uint64, propertyName string, limit int, lastNDays int) ([]string, error) {
	currentDate := time.Now().UTC()
	if projectID == 0 {
		return []string{}, errors.New("invalid project on GetPropertyValuesByUserProperty")
	}

	if propertyName == "" {
		return []string{}, errors.New("invalid property_name on GetPropertyValuesByUserProperty")
	}
	values := make([]U.CachePropertyValueWithTimestamp, 0)
	for i := 0; i < lastNDays; i++ {
		currentDateOnlyFormat := currentDate.AddDate(0, 0, -i).Format(U.DATETIME_FORMAT_YYYYMMDD)
		value, err := getPropertyValuesByUserPropertyFromCache(projectID, propertyName, currentDateOnlyFormat)
		if err != nil {
			return []string{}, err
		}
		values = append(values, value)
	}

	valueStrings := make([]string, 0)
	valuesAggregated := U.AggregatePropertyValuesAcrossDate(values)
	valuesSorted := U.SortByTimestampAndCount(valuesAggregated)

	for _, v := range valuesSorted {
		valueStrings = append(valueStrings, v.Name)
	}
	if limit > 0 {
		sliceLength := len(valueStrings)
		if sliceLength > limit {
			return valueStrings[0:limit], nil
		}
	}
	return valueStrings, nil
}

func getPropertyValuesByUserPropertyFromCache(projectID uint64, propertyName string, dateKey string) (U.CachePropertyValueWithTimestamp, error) {

	logCtx := log.WithFields(log.Fields{
		"project_id": projectID,
	})
	if projectID == 0 {
		return U.CachePropertyValueWithTimestamp{}, errors.New("invalid project on GetPropertyValuesByUserPropertyFromCache")
	}

	if propertyName == "" {
		return U.CachePropertyValueWithTimestamp{}, errors.New("invalid property_name on GetPropertyValuesByUserPropertyFromCache")
<<<<<<< HEAD
	}

	propertyValuesKey, err := GetValuesByUserPropertyCacheKey(projectID, propertyName, "*", dateKey)
	if err != nil {
		return U.CachePropertyValueWithTimestamp{}, err
	}

	propertyValuesKeyString, err := propertyValuesKey.Key()
	if err != nil {
		return U.CachePropertyValueWithTimestamp{}, err
	}
	begin := U.TimeNow()
	propertyValuesKeys, err := cacheRedis.ScanPersistent(propertyValuesKeyString, 1000, 2500)
	end := U.TimeNow()
	logCtx.WithField("timeTaken", end.Sub(begin).Milliseconds()).Info("UPV:Scan")
	if err != nil {
		return U.CachePropertyValueWithTimestamp{}, err
	}
	if len(propertyValuesKeys) <= 0 {
		return U.CachePropertyValueWithTimestamp{}, err
	}
=======
	}

	propertyValuesKey, err := GetValuesByUserPropertyCacheKey(projectID, propertyName, "*", dateKey)
	if err != nil {
		return U.CachePropertyValueWithTimestamp{}, err
	}

	propertyValuesKeyString, err := propertyValuesKey.Key()
	if err != nil {
		return U.CachePropertyValueWithTimestamp{}, err
	}
	begin := U.TimeNow()
	propertyValuesKeys, err := cacheRedis.ScanPersistent(propertyValuesKeyString, 1000, 2500)
	end := U.TimeNow()
	logCtx.WithField("timeTaken", end.Sub(begin).Milliseconds()).Info("UPV:Scan")
	if err != nil {
		return U.CachePropertyValueWithTimestamp{}, err
	}
	if len(propertyValuesKeys) <= 0 {
		return U.CachePropertyValueWithTimestamp{}, err
	}
>>>>>>> 07565d4b
	// Check if this needs batching
	begin = U.TimeNow()
	values, err := cacheRedis.MGetPersistent(propertyValuesKeys...)
	end = U.TimeNow()
<<<<<<< HEAD
	logCtx.WithField("timeTaken", end.Sub(begin).Milliseconds()).Info("UPV:Mget")
=======
	logCtx.WithField("timeTaken", end.Sub(begin).Milliseconds()).Info("UPV.Mget")
>>>>>>> 07565d4b
	if err != nil {
		return U.CachePropertyValueWithTimestamp{}, err
	}
	propertyValues := make(map[string]U.CountTimestampTuple)
	for index, valuesCount := range values {
		key, value := extractKeyDateCountFromCacheKey(valuesCount, propertyValuesKeys[index].Suffix)
		propertyValues[key] = value
	}
	cachePropertyValues := U.CachePropertyValueWithTimestamp{
		PropertyValue: propertyValues}
	return cachePropertyValues, nil
}

func GetUserPropertiesAsMap(projectId uint64, id string) (*map[string]interface{}, int) {
	logCtx := log.WithField("project_id", projectId).WithField("id", id)

	user, errCode := GetUser(projectId, id)
	if errCode != http.StatusFound {
		logCtx.WithField("err_code", errCode).Error(
			"Getting user failed on get user properties as map.")
		return nil, errCode
	}

	existingUserProperties, err := U.DecodePostgresJsonb(&user.Properties)
	if err != nil {
		logCtx.WithError(err).Error(
			"Unmarshaling user properties failed on get user properties as map.")
		return nil, http.StatusInternalServerError
	}

	return existingUserProperties, http.StatusFound
}

// GetDistinctCustomerUserIDSForProject Returns all distinct customer_user_id for Project.
func GetDistinctCustomerUserIDSForProject(projectID uint64) ([]string, int) {
	logCtx := log.WithFields(log.Fields{"ProjectID": projectID})
	db := C.GetServices().Db

	var customerUserIDS []string
	rows, err := db.Model(&User{}).Where("project_id = ? AND customer_user_id IS NOT NULL", projectID).Select("distinct customer_user_id").Rows()
	if err != nil {
		logCtx.WithError(err).Error("Failed to get customer user ids")
		return customerUserIDS, http.StatusInternalServerError
	}

	for rows.Next() {
		var customerUserID string
		err = rows.Scan(&customerUserID)
		if err != nil {
			logCtx.WithError(err).Error("Failed to scan customer user id")
			return customerUserIDS, http.StatusInternalServerError
		}
		customerUserIDS = append(customerUserIDS, customerUserID)
	}
	return customerUserIDS, http.StatusFound
}

func getRecentUserPropertyKeysCacheKey(projectId uint64) (*cacheRedis.Key, error) {
	prefix := "recent_properties"
	suffix := "user_properites:keys"
	return cacheRedis.NewKey(projectId, prefix, suffix)
}<|MERGE_RESOLUTION|>--- conflicted
+++ resolved
@@ -519,7 +519,7 @@
 func GetUserPropertiesCategoryByProjectCacheKey(projectId uint64, property string, category string, dateKey string) (*cacheRedis.Key, error) {
 	prefix := "US:PC"
 	return cacheRedis.NewKey(projectId, prefix, fmt.Sprintf("%s:%s:%s", dateKey, category, property))
-<<<<<<< HEAD
+
 }
 
 func GetValuesByUserPropertyCacheKey(projectId uint64, property_name string, value string, dateKey string) (*cacheRedis.Key, error) {
@@ -535,13 +535,6 @@
 func GetValuesByUserPropertyCountCacheKey(projectId uint64, dateKey string) (*cacheRedis.Key, error) {
 	prefix := "C:US:PV"
 	return cacheRedis.NewKey(projectId, prefix, dateKey)
-=======
-}
-
-func GetValuesByUserPropertyCacheKey(projectId uint64, property_name string, value string, dateKey string) (*cacheRedis.Key, error) {
-	prefix := "US:PV"
-	return cacheRedis.NewKey(projectId, fmt.Sprintf("%s:%s", prefix, property_name), fmt.Sprintf("%s:%s", dateKey, value))
->>>>>>> 07565d4b
 }
 
 //GetRecentUserPropertyKeysWithLimits This method gets all the recent 'limit' property keys from DB for a given project
@@ -670,7 +663,6 @@
 		return U.CachePropertyWithTimestamp{}, errors.New("invalid project on GetUserPropertiesByProjectFromCache")
 	}
 	PropertiesKey, err := GetUserPropertiesCategoryByProjectCacheKey(projectID, "*", "*", dateKey)
-<<<<<<< HEAD
 	if err != nil {
 		return U.CachePropertyWithTimestamp{}, err
 	}
@@ -690,27 +682,6 @@
 	if len(PropertyKeys) <= 0 {
 		return U.CachePropertyWithTimestamp{}, err
 	}
-=======
-	if err != nil {
-		return U.CachePropertyWithTimestamp{}, err
-	}
-
-	PropertiesKeyString, err := PropertiesKey.Key()
-	if err != nil {
-		return U.CachePropertyWithTimestamp{}, err
-	}
-	begin := U.TimeNow()
-	PropertyKeys, err := cacheRedis.ScanPersistent(PropertiesKeyString, 1000, 2500)
-	end := U.TimeNow()
-	logCtx.WithField("timeTaken", end.Sub(begin).Milliseconds()).Info("UP:Scan")
-
-	if err != nil {
-		return U.CachePropertyWithTimestamp{}, err
-	}
-	if len(PropertyKeys) <= 0 {
-		return U.CachePropertyWithTimestamp{}, err
-	}
->>>>>>> 07565d4b
 	// Check if this needs batching
 	begin = U.TimeNow()
 	properties, err := cacheRedis.MGetPersistent(PropertyKeys...)
@@ -793,7 +764,6 @@
 
 	if propertyName == "" {
 		return U.CachePropertyValueWithTimestamp{}, errors.New("invalid property_name on GetPropertyValuesByUserPropertyFromCache")
-<<<<<<< HEAD
 	}
 
 	propertyValuesKey, err := GetValuesByUserPropertyCacheKey(projectID, propertyName, "*", dateKey)
@@ -815,38 +785,11 @@
 	if len(propertyValuesKeys) <= 0 {
 		return U.CachePropertyValueWithTimestamp{}, err
 	}
-=======
-	}
-
-	propertyValuesKey, err := GetValuesByUserPropertyCacheKey(projectID, propertyName, "*", dateKey)
-	if err != nil {
-		return U.CachePropertyValueWithTimestamp{}, err
-	}
-
-	propertyValuesKeyString, err := propertyValuesKey.Key()
-	if err != nil {
-		return U.CachePropertyValueWithTimestamp{}, err
-	}
-	begin := U.TimeNow()
-	propertyValuesKeys, err := cacheRedis.ScanPersistent(propertyValuesKeyString, 1000, 2500)
-	end := U.TimeNow()
-	logCtx.WithField("timeTaken", end.Sub(begin).Milliseconds()).Info("UPV:Scan")
-	if err != nil {
-		return U.CachePropertyValueWithTimestamp{}, err
-	}
-	if len(propertyValuesKeys) <= 0 {
-		return U.CachePropertyValueWithTimestamp{}, err
-	}
->>>>>>> 07565d4b
 	// Check if this needs batching
 	begin = U.TimeNow()
 	values, err := cacheRedis.MGetPersistent(propertyValuesKeys...)
 	end = U.TimeNow()
-<<<<<<< HEAD
 	logCtx.WithField("timeTaken", end.Sub(begin).Milliseconds()).Info("UPV:Mget")
-=======
-	logCtx.WithField("timeTaken", end.Sub(begin).Milliseconds()).Info("UPV.Mget")
->>>>>>> 07565d4b
 	if err != nil {
 		return U.CachePropertyValueWithTimestamp{}, err
 	}
