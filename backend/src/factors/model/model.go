--- conflicted
+++ resolved
@@ -807,10 +807,7 @@
 
 	// leadsquaredmarker
 	CreateLeadSquaredMarker(marker model.LeadsquaredMarker) int
-<<<<<<< HEAD
-	GetLeadSquaredMarker(ProjectID int64, Delta int64, Document string, Tag string) (int, int, bool)
-=======
-	GetLeadSquaredMarker(ProjectID int64, Delta int64, Document string, Tag string) (int, int)
+    GetLeadSquaredMarker(ProjectID int64, Delta int64, Document string, Tag string) (int, int, bool)
 
 	//ExplainV2
 	GetAllExplainV2EntityByProject(projectID int64) ([]model.ExplainV2EntityInfo, int)
@@ -820,5 +817,4 @@
 	DeleteExplainV2Entity(projectID int64, id string) (int, string)
 	GetExplainV2ProjectCountWithStatus(projectID int64, status []string) (int, int, string)
 	UpdateExplainV2EntityStatus(projectID int64, id string, status string, model_id uint64) (int, string)
->>>>>>> d708738e
 }