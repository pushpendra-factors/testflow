--- conflicted
+++ resolved
@@ -88,23 +88,15 @@
 			if spend > 0 {
 				row1[keyIndex+10+nextConPosition], _ = U.FloatRoundOffWithPrecision(row1[keyIndex+8+nextConPosition].(float64)/spend, U.DefaultPrecision) // Conversion - CPC.
 			} else {
-<<<<<<< HEAD
-				row1[keyIndex+9+nextConPosition] = float64(0) // Conversion - CPC.
-=======
 
 				row1[keyIndex+10+nextConPosition] = float64(0) // Conversion - CPC.
->>>>>>> d9743c55
 			}
 
 			if spend > 0 {
 				row1[keyIndex+13+nextConPosition], _ = U.FloatRoundOffWithPrecision(row1[keyIndex+11+nextConPosition].(float64)/spend, U.DefaultPrecision) // Compare Conversion - CPC.
 			} else {
-<<<<<<< HEAD
-				row1[keyIndex+11+nextConPosition] = float64(0) // Compare Conversion - CPC.
-=======
 
 				row1[keyIndex+13+nextConPosition] = float64(0) // Compare Conversion - CPC.
->>>>>>> d9743c55
 			}
 
 		} else {
@@ -112,23 +104,15 @@
 			if row1[keyIndex+8+nextConPosition].(float64) > 0 {
 				row1[keyIndex+10+nextConPosition], _ = U.FloatRoundOffWithPrecision(spend/row1[keyIndex+8+nextConPosition].(float64), U.DefaultPrecision) // Conversion - CPC.
 			} else {
-<<<<<<< HEAD
-				row1[keyIndex+9+nextConPosition] = float64(0) // Conversion - CPC.
-=======
 
 				row1[keyIndex+10+nextConPosition] = float64(0) // Conversion - CPC.
->>>>>>> d9743c55
 			}
 
 			if row1[keyIndex+11+nextConPosition].(float64) > 0 {
 				row1[keyIndex+13+nextConPosition], _ = U.FloatRoundOffWithPrecision(spend/row1[keyIndex+11+nextConPosition].(float64), U.DefaultPrecision) // Compare Conversion - CPC.
 			} else {
-<<<<<<< HEAD
-				row1[keyIndex+11+nextConPosition] = float64(0) // Compare Conversion - CPC.
-=======
 
 				row1[keyIndex+13+nextConPosition] = float64(0) // Compare Conversion - CPC.
->>>>>>> d9743c55
 			}
 		}
 	}
