--- conflicted
+++ resolved
@@ -130,13 +130,8 @@
 	return cacheResult, http.StatusFound
 }
 
-<<<<<<< HEAD
 // GetFactorsDeanonAPICountRedisKey returns the redis key when given projectID and timeZone
-func GetFactorsDeanonAPICountRedisKey(projectID int64, date uint64) (*cacheRedis.Key, error) {
-=======
-// GetSixSignalAPICountCacheRedisKey returns the redis key when given projectID and timeZone
-func GetSixSignalAPICountCacheRedisKey(projectID int64, date uint64) (*cache.Key, error) {
->>>>>>> 6eb25999
+func GetFactorsDeanonAPICountRedisKey(projectID int64, date uint64) (*cache.Key, error) {
 	prefix := "ip:enrichment:sixsignal"
 	suffix := fmt.Sprintf("%d", date)
 	return cache.NewKey(projectID, prefix, suffix) //Sample Key: "ip:enrichment:sixsignal:pid:399:20221130"
@@ -173,7 +168,6 @@
 
 }
 
-<<<<<<< HEAD
 // GetFactorsDeanonAPICountResult returns the count of number of times 6Signal API has been called when projectID and timeZone is given
 func GetFactorsDeanonAPICountResult(projectID int64, date uint64) (int, error) {
 	cacheResult := 0
@@ -204,11 +198,7 @@
 }
 
 // GetFactorsDeanonAPITotalHitCountRedisKey returns the redis key when given projectID and timeZone
-func GetFactorsDeanonAPITotalHitCountRedisKey(projectID int64, date uint64) (*cacheRedis.Key, error) {
-=======
-// GetSixSignalAPITotalHitCountCacheRedisKey returns the redis key when given projectID and timeZone
-func GetSixSignalAPITotalHitCountCacheRedisKey(projectID int64, date uint64) (*cache.Key, error) {
->>>>>>> 6eb25999
+func GetFactorsDeanonAPITotalHitCountRedisKey(projectID int64, date uint64) (*cache.Key, error) {
 	prefix := "ip:enrichment:total:sixsignal"
 	suffix := fmt.Sprintf("%d", date)
 	return cache.NewKey(projectID, prefix, suffix) //Sample Key: "ip:enrichment:total:sixsignal:pid:399:20221130"
@@ -273,40 +263,7 @@
 	}
 }
 
-<<<<<<< HEAD
-func GetFactorsDeanonMonthlyUniqueEnrichmentKey(projectId int64, monthYear string) (*cacheRedis.Key, error) {
-=======
-// GetSixSignalAPICountCacheResult returns the count of number of times 6Signal API has been called when projectID and timeZone is given
-func GetSixSignalAPICountCacheResult(projectID int64, date uint64) (int, error) {
-	cacheResult := 0
-	logCtx := log.WithFields(log.Fields{
-		"project_id": projectID,
-	})
-	cacheKey, err := GetSixSignalAPICountCacheRedisKey(projectID, date)
-	if err != nil {
-		logCtx.WithError(err).Error("Error getting cache key")
-		return cacheResult, err
-	}
-
-	result, err := cacheRedis.GetPersistent(cacheKey)
-	if err == redis.ErrNil {
-		return cacheResult, nil
-	} else if err != nil {
-		logCtx.WithError(err).Error("Error getting key from redis")
-		return cacheResult, err
-	}
-
-	err = json.Unmarshal([]byte(result), &cacheResult)
-	if err != nil {
-		logCtx.Warn("Error decoding redis result %v", result)
-		return cacheResult, err
-	}
-	return cacheResult, nil
-
-}
-
-func GetSixSignalMonthlyUniqueEnrichmentKey(projectId int64, monthYear string) (*cache.Key, error) {
->>>>>>> 6eb25999
+func GetFactorsDeanonMonthlyUniqueEnrichmentKey(projectId int64, monthYear string) (*cache.Key, error) {
 	prefix := "unique:enrichment:monthly:sixsignal"
 	suffix := monthYear
 	return cache.NewKey(projectId, prefix, suffix) //Sample Key: "unique:enrichment:monthly:sixsignal:pid:399:May2023"
