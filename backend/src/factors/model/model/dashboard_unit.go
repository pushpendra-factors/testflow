--- conflicted
+++ resolved
@@ -314,71 +314,6 @@
 	return statusFailed, statusPassed, statusNotComputed
 }
 
-<<<<<<< HEAD
-func GetFailedUnitsByProject(cacheReports []CachingUnitReport) map[int64][]FailedDashboardUnitReport {
-
-	var units []CachingUnitReport
-	U.DeepCopy(&cacheReports, &units)
-
-	sort.Slice(units, func(i, j int) bool {
-		return units[i].TimeTaken > units[j].TimeTaken
-	})
-
-	projectFailedUnits := make(map[int64][]FailedDashboardUnitReport)
-	for _, unit := range cacheReports {
-		if unit.Status == CachingUnitStatusFailed {
-			failedUnit := FailedDashboardUnitReport{
-				DashboardID: unit.DashboardID,
-				UnitID:      unit.UnitID,
-				QueryClass:  unit.QueryClass,
-				QueryRange:  unit.QueryRange,
-				From:        U.GetDateOnlyFormatFromTimestampAndTimezone(unit.From, U.TimeZoneString(unit.TimeTakenStr)),
-				To:          U.GetDateOnlyFormatFromTimestampAndTimezone(unit.To, U.TimeZoneString(unit.TimeTakenStr)),
-			}
-			if value, exists := projectFailedUnits[unit.ProjectId]; exists {
-				projectFailedUnits[unit.ProjectId] = append(value, failedUnit)
-			} else {
-				failedUnits := []FailedDashboardUnitReport{failedUnit}
-				projectFailedUnits[unit.ProjectId] = failedUnits
-			}
-		}
-	}
-	return projectFailedUnits
-}
-
-func GetTimedOutUnitsByProject(cacheReports []CachingUnitReport) map[int64][]FailedDashboardUnitReport {
-
-	var units []CachingUnitReport
-	U.DeepCopy(&cacheReports, &units)
-
-	sort.Slice(units, func(i, j int) bool {
-		return units[i].TimeTaken > units[j].TimeTaken
-	})
-
-	projectTimedOutUnits := make(map[int64][]FailedDashboardUnitReport)
-	for _, unit := range cacheReports {
-		if unit.Status == CachingUnitStatusTimeout {
-			timedOutUnit := FailedDashboardUnitReport{
-				DashboardID: unit.DashboardID,
-				UnitID:      unit.UnitID,
-				QueryClass:  unit.QueryClass,
-				QueryRange:  unit.QueryRange,
-				From:        U.GetDateOnlyFormatFromTimestampAndTimezone(unit.From, U.TimeZoneString(unit.TimeTakenStr)),
-				To:          U.GetDateOnlyFormatFromTimestampAndTimezone(unit.To, U.TimeZoneString(unit.TimeTakenStr)),
-			}
-			if value, exists := projectTimedOutUnits[unit.ProjectId]; exists {
-				projectTimedOutUnits[unit.ProjectId] = append(value, timedOutUnit)
-			} else {
-				failedUnits := []FailedDashboardUnitReport{timedOutUnit}
-				projectTimedOutUnits[unit.ProjectId] = failedUnits
-			}
-		}
-	}
-	return projectTimedOutUnits
-}
-
-=======
->>>>>>> 37b574f3
 func GetNSlowestProjects(cacheReports []CachingUnitReport, n int) []CachingProjectReport {
 
 	var units []CachingUnitReport
