--- conflicted
+++ resolved
@@ -4,14 +4,11 @@
 	U "factors/util"
 	"fmt"
 	"sort"
-<<<<<<< HEAD
-=======
 	"strconv"
 	"strings"
 	"time"
 
 	log "github.com/sirupsen/logrus"
->>>>>>> 7a957ed7
 )
 
 func ValidateKPIQuery(kpiQuery KPIQuery) bool {
@@ -190,13 +187,9 @@
 
 		log.WithField("result", result).Warn("kark1")
 		tmpResult.Headers = getTransformedHeaders(result.Headers, hasGroupByTimestamp, hasAnyGroupBy, displayCategory)
-<<<<<<< HEAD
-		tmpResult.Rows = GetTransformedRows(result.Rows, hasGroupByTimestamp, hasAnyGroupBy, len(result.Headers))
-=======
 		log.WithField("tmpResult.Headers", tmpResult.Headers).Warn("kark2")
 		tmpResult.Rows = GetTransformedRows(result.Rows, hasGroupByTimestamp, hasAnyGroupBy, len(result.Headers))
 		log.WithField("tmpResult.Rows", tmpResult.Rows).Warn("kark3")
->>>>>>> 7a957ed7
 		resultantResults = append(resultantResults, tmpResult)
 	}
 	return resultantResults
@@ -269,16 +262,6 @@
 		}
 	}
 
-<<<<<<< HEAD
-	keys := make([]string, 0)
-	for k, _ := range resultAsMap {
-		keys = append(keys, k)
-	}
-	sort.Strings(keys)
-
-	for _, key := range keys {
-		finalResultRows = append(finalResultRows, resultAsMap[key])
-=======
 	sortedKeys := getSortedKeys(resultKeys)
 	for _, sortedKey := range sortedKeys {
 		row := make([]interface{}, 0)
@@ -295,15 +278,12 @@
 		value := resultKeys[sortedKey]
 		row = append(row, value)
 		finalResultRows = append(finalResultRows, row)
->>>>>>> 7a957ed7
 	}
 	finalResult.Headers = results[0].Headers
 	finalResult.Rows = finalResultRows
 	return finalResult
 }
 
-<<<<<<< HEAD
-=======
 func getAllKeysFromResults(results []*QueryResult) map[string]interface{} {
 	resultKeys := make(map[string]interface{}, 0)
 	var key string
@@ -333,7 +313,6 @@
 	return keys
 }
 
->>>>>>> 7a957ed7
 func getValueFromValuesAndOperator(value1 interface{}, value2 interface{}, operator string) float64 {
 	var result float64
 	value1InFloat := U.SafeConvertToFloat64(value1)
