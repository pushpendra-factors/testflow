package model

import (
	"database/sql"
	"errors"
	cacheRedis "factors/cache/redis"
	C "factors/config"
	U "factors/util"
	"fmt"
	"sort"
	"strings"
	"time"

	log "github.com/sirupsen/logrus"
)

type AttributionQuery struct {
	AnalyzeType            string                     `json:"analyze_type"`
	KPI                    KPIQueryGroup              `json:"kpi_query_group"`
	CampaignMetrics        []string                   `json:"cm"`
	ConversionEvent        QueryEventWithProperties   `json:"ce"`
	ConversionEventCompare QueryEventWithProperties   `json:"ce_c"`
	LinkedEvents           []QueryEventWithProperties `json:"lfe"`
	AttributionKey         string                     `json:"attribution_key"`
	// Dimensions related to key
	AttributionKeyDimension  []string `json:"attribution_key_dimensions"`
	AttributionContentGroups []string `json:"attribution_content_groups"`
	// Custom dimensions related to key
	AttributionKeyCustomDimension []string               `json:"attribution_key_custom_dimensions"`
	AttributionKeyFilter          []AttributionKeyFilter `json:"attribution_key_f"`
	AttributionMethodology        string                 `json:"attribution_methodology"`
	AttributionMethodologyCompare string                 `json:"attribution_methodology_c"`
	LookbackDays                  int                    `json:"lbw"`
	From                          int64                  `json:"from"`
	To                            int64                  `json:"to"`
	QueryType                     string                 `json:"query_type"`
	// Tactic or Offer or TacticOffer
	TacticOfferType string `json:"tactic_offer_type"`
	Timezone        string `json:"time_zone"`
}

type KPIInfo struct {
	KpiID               string    `json:"kpi_id"`
	KpiGroupID          string    `json:"kpi_group_id"`
	KpiUserIds          []string  `json:"kpi_users"`
	KpiCoalUserIds      []string  `json:"kpi_coal_users"`
	KpiHeaderNames      []string  `json:"kpi_header_names"`  //  headers (in case of multiple KPIs) (revenue, pipleine, dealWon etc)
	KpiAggFunctionTypes []string  `json:"kpi_agg_fun_types"` //  Agg function type (in case of multiple KPIs) (sum, unique, sum etc)
	KpiValues           []float64 `json:"kpi_value"`         // list of values (revenue, pipeline, dealWon etc)
	TimeString          string    `json:"time_string"`
	Timestamp           int64     `json:"timestamp"` // unix time
}

const (
	AttributionMethodFirstTouch          = "First_Touch"
	AttributionMethodFirstTouchNonDirect = "First_Touch_ND"
	AttributionMethodLastTouch           = "Last_Touch"
	AttributionMethodLastTouchNonDirect  = "Last_Touch_ND"
	AttributionMethodLinear              = "Linear"
	AttributionMethodUShaped             = "U_Shaped"
	AttributionMethodTimeDecay           = "Time_Decay"
	AttributionMethodInfluence           = "Influence"
	AttributionMethodWShaped             = "W_Shaped"

	AttributionKeyCampaign    = "Campaign"
	AttributionKeySource      = "Source"
	AttributionKeyAdgroup     = "AdGroup"
	AttributionKeyKeyword     = "Keyword"
	AttributionKeyChannel     = "ChannelGroup"
	AttributionKeyLandingPage = "LandingPage"

	ReportCampaign = "Campaign"
	ReportAdGroup  = "AdGroup"
	ReportKeyword  = "Keyword"

	AttributionQueryTypeConversionBased = "ConversionBased"
	AttributionQueryTypeEngagementBased = "EngagementBased"

	SortASC  = "ASC"
	SortDESC = "DESC"

	AttributionErrorIntegrationNotFound = "no ad-words customer account id found for attribution query"

	AdwordsCampaignID   = "campaign_id"
	AdwordsCampaignName = "campaign_name"

	AdwordsAdgroupID   = "ad_group_id"
	AdwordsAdgroupName = "ad_group_name"

	AdwordsKeywordID        = "id"
	AdwordsKeywordName      = "criteria"
	AdwordsKeywordMatchType = "keyword_match_type"

	BingadsCampaignID   = "campaign_id"
	BingadsCampaignName = "campaign_name"

	BingadsAdgroupID   = "ad_group_id"
	BingadsAdgroupName = "ad_group_name"

	BingadsKeywordID   = "keyword_id"
	BingadsKeywordName = "keyword_name"

	FacebookCampaignID   = "campaign_id"
	FacebookCampaignName = "campaign_name"

	FacebookAdgroupID   = "adset_id"
	FacebookAdgroupName = "adset_name"

	LinkedinCampaignID   = "campaign_group_id"
	LinkedinCampaignName = "campaign_group_name"

	LinkedinAdgroupID   = "campaign_id"
	LinkedinAdgroupName = "campaign_name"

	CustomadsCampaignID   = "campaign_id"
	CustomadsCampaignName = "campaign_name"

	CustomadsAdgroupID   = "ad_group_id"
	CustomadsAdgroupName = "ad_group_name"

	CustomadsKeywordID   = "keyword_id"
	CustomadsKeywordName = "keyword_name"

	KeyDelimiter = ":-:"

	ChannelAdwords    = "adwords"
	ChannelBingads    = "bingads"
	ChannelFacebook   = "facebook"
	ChannelLinkedin   = "linkedin"
	ChannelGoogleAds  = "google_ads"
	ChannelBingAds    = "bingads"
	ChannelCustomAds  = "custom_ads"
	SessionChannelOTP = "OfflineTouchPoint"

	FieldChannelName      = "channel_name"
	FieldCampaignName     = "campaign_name"
	FieldAdgroupName      = "adgroup_name"
	FieldKeywordMatchType = "keyword_match_type"
	FieldKeyword          = "keyword"
	FieldSource           = "source"
	FieldChannelGroup     = "channel_group"
	FieldLandingPageUrl   = "landing_page_url"

	EventTypeGoalEvent         = 0
	EventTypeLinkedFunnelEvent = 1

	MarketingEventTypeTactic      = "Tactic"
	MarketingEventTypeOffer       = "Offer"
	MarketingEventTypeTacticOffer = "TacticOffer"

	AnalyzeTypeUsers           = "users"
	AnalyzeTypeSFOpportunities = "salesforce_opportunities"
	AnalyzeTypeHSDeals         = "hubspot_deals"

	HSDealIDProperty        = "$hubspot_deal_hs_object_id"
	SFOpportunityIDProperty = "$salesforce_opportunity_id"
)

var AddedKeysForCampaign = []string{"ChannelName"}
var AddedKeysForAdgroup = []string{"ChannelName", "Campaign"}
var AddedKeysForKeyword = []string{"ChannelName", "Campaign", "AdGroup", "MatchType"}
var AttributionFixedHeaders = []string{"Impressions", "Clicks", "Spend", "CTR(%)", "Average CPC", "CPM", "ClickConversionRate(%)"}
var AttributionFixedHeadersPostPostConversion = []string{"Cost Per Conversion", "Compare - Users", "Compare - Users (Influence)", "Compare Cost Per Conversion"}
var KeyDimensionToHeaderMap = map[string]string{
	FieldChannelName:      "ChannelName",
	FieldCampaignName:     "Campaign",
	FieldAdgroupName:      "AdGroup",
	FieldKeywordMatchType: "MatchType",
	FieldKeyword:          "Keyword",
	FieldSource:           "Source",
	FieldChannelGroup:     "ChannelGroup",
	FieldLandingPageUrl:   "LandingPage",
}
var AttributionFixedHeadersLandingPage = []string{}
var AttributionFixedHeadersPostPostConversionLanding = []string{"Compare - Users", "Compare-Users (Influence)"}

// ToDo change here as well.
func (query *AttributionQuery) TransformDateTypeFilters() error {
	err := query.ConversionEvent.TransformDateTypeFilters(query.GetTimeZone())
	if err != nil {
		return err
	}
	err = query.ConversionEventCompare.TransformDateTypeFilters(query.GetTimeZone())
	if err != nil {
		return err
	}
	for _, ewp := range query.LinkedEvents {
		err := ewp.TransformDateTypeFilters(query.GetTimeZone())
		if err != nil {
			return err
		}
	}
	return nil
}

// There can be..
func (query *AttributionQuery) ConvertAllDatesFromTimezone1ToTimezone2(currentTimezone, nextTimezone string) error {
	err := query.ConversionEvent.ConvertAllDatesFromTimezone1ToTimzone2(currentTimezone, nextTimezone)
	if err != nil {
		return err
	}
	err = query.ConversionEventCompare.ConvertAllDatesFromTimezone1ToTimzone2(currentTimezone, nextTimezone)
	if err != nil {
		return err
	}

	for _, ewp := range query.LinkedEvents {
		err = ewp.ConvertAllDatesFromTimezone1ToTimzone2(currentTimezone, nextTimezone)
		if err != nil {
			return err
		}
	}
	return nil
}

func (query *AttributionQuery) GetTimeZone() U.TimeZoneString {
	return U.TimeZoneString(query.Timezone)
}

type AttributionQueryUnit struct {
	Class string                  `json:"cl"`
	Query *AttributionQuery       `json:"query"`
	Meta  *map[string]interface{} `json:"meta"`
}

type AttributionKeyFilter struct {
	AttributionKey string `json:"attribution_key"`
	// Type: categorical or numerical
	Type      string `json:"ty"`
	Property  string `json:"pr"`
	Operator  string `json:"op"`
	Value     string `json:"va"`
	LogicalOp string `json:"lop"`
}

func (q *AttributionQueryUnit) GetClass() string {
	return q.Class
}

func (q *AttributionQueryUnit) GetQueryDateRange() (from, to int64) {
	return q.Query.From, q.Query.To
}

func (q *AttributionQueryUnit) SetTimeZone(timezoneString U.TimeZoneString) {
	q.Query.Timezone = string(timezoneString)
}

func (q *AttributionQueryUnit) GetTimeZone() U.TimeZoneString {
	return q.Query.GetTimeZone()
}

func (q *AttributionQueryUnit) SetQueryDateRange(from, to int64) {
	q.Query.From, q.Query.To = from, to
}

func (q *AttributionQueryUnit) GetQueryCacheHashString() (string, error) {
	queryMap, err := U.EncodeStructTypeToMap(q)
	if err != nil {
		return "", err
	}
	delete(queryMap, "meta")
	delete(queryMap["query"].(map[string]interface{}), "from")
	delete(queryMap["query"].(map[string]interface{}), "to")

	queryHash, err := U.GenerateHashStringForStruct(queryMap)
	if err != nil {
		return "", err
	}
	return queryHash, nil
}

func (q *AttributionQueryUnit) GetQueryCacheRedisKey(projectID int64) (*cacheRedis.Key, error) {
	hashString, err := q.GetQueryCacheHashString()
	if err != nil {
		return nil, err
	}
	suffix := getQueryCacheRedisKeySuffix(hashString, q.Query.From, q.Query.To, U.TimeZoneString(q.Query.Timezone))
	return cacheRedis.NewKey(projectID, QueryCacheRedisKeyPrefix, suffix)
}

func GetStringKeyFromCacheRedisKey(Key *cacheRedis.Key) string {

	return fmt.Sprintf("pid:%d:puid:%s:%s:%s", Key.ProjectID, Key.ProjectUID, Key.Prefix, Key.Suffix)
}

func (q *AttributionQueryUnit) GetQueryCacheExpiry() float64 {
	return getQueryCacheResultExpiry(q.Query.From, q.Query.To, q.Query.Timezone)
}

func (query *AttributionQueryUnit) TransformDateTypeFilters() error {
	return query.Query.TransformDateTypeFilters()
}

func (query *AttributionQueryUnit) ConvertAllDatesFromTimezone1ToTimezone2(currentTimezone, nextTimezone string) error {
	query.Query.ConvertAllDatesFromTimezone1ToTimezone2(currentTimezone, nextTimezone)
	return nil
}

func (query *AttributionQueryUnit) CheckIfNameIsPresent(nameOfQuery string) bool {
	return false
}

// TODO Check
func (query *AttributionQueryUnit) SetDefaultGroupByTimestamp() {
}

func (query *AttributionQueryUnit) GetGroupByTimestamps() []string {
	return []string{}
}

type MarketingReports struct {
	AdwordsGCLIDData       map[string]MarketingData
	AdwordsCampaignIDData  map[string]MarketingData
	AdwordsCampaignKeyData map[string]MarketingData

	AdwordsAdgroupIDData  map[string]MarketingData
	AdwordsAdgroupKeyData map[string]MarketingData

	AdwordsKeywordIDData  map[string]MarketingData
	AdwordsKeywordKeyData map[string]MarketingData

	BingAdsCampaignIDData  map[string]MarketingData
	BingAdsCampaignKeyData map[string]MarketingData

	BingAdsAdgroupIDData  map[string]MarketingData
	BingAdsAdgroupKeyData map[string]MarketingData

	BingAdsKeywordIDData  map[string]MarketingData
	BingAdsKeywordKeyData map[string]MarketingData

	FacebookCampaignIDData  map[string]MarketingData
	FacebookCampaignKeyData map[string]MarketingData

	FacebookAdgroupIDData  map[string]MarketingData
	FacebookAdgroupKeyData map[string]MarketingData

	LinkedinCampaignIDData  map[string]MarketingData
	LinkedinCampaignKeyData map[string]MarketingData

	LinkedinAdgroupIDData  map[string]MarketingData
	LinkedinAdgroupKeyData map[string]MarketingData

	CustomAdsCampaignIDData  map[string]MarketingData
	CustomAdsCampaignKeyData map[string]MarketingData

	CustomAdsAdgroupIDData  map[string]MarketingData
	CustomAdsAdgroupKeyData map[string]MarketingData

	CustomAdsKeywordIDData  map[string]MarketingData
	CustomAdsKeywordKeyData map[string]MarketingData

	// id = campaignID + KeyDelimiter + campaignName
	AdwordsCampaignDimensions map[string]MarketingData
	// id = campaignID + KeyDelimiter + campaignName + KeyDelimiter + adgroupID + KeyDelimiter + adgroupName
	AdwordsAdgroupDimensions map[string]MarketingData

	// id = campaignID + KeyDelimiter + campaignName
	BingadsCampaignDimensions map[string]MarketingData
	// id = campaignID + KeyDelimiter + campaignName + KeyDelimiter + adgroupID + KeyDelimiter + adgroupName
	BingadsAdgroupDimensions map[string]MarketingData

	// id = campaignID + KeyDelimiter + campaignName
	FacebookCampaignDimensions map[string]MarketingData
	// id = campaignID + KeyDelimiter + campaignName  + KeyDelimiter + adgroupID + KeyDelimiter + adgroupName
	FacebookAdgroupDimensions map[string]MarketingData

	// id = campaignID + KeyDelimiter + campaignName
	LinkedinCampaignDimensions map[string]MarketingData
	// id = campaignID + KeyDelimiter + campaignName  + KeyDelimiter + adgroupID + KeyDelimiter + adgroupName
	LinkedinAdgroupDimensions map[string]MarketingData

	// id = campaignID + KeyDelimiter + campaignName
	CustomAdsCampaignDimensions map[string]MarketingData
	// id = campaignID + KeyDelimiter + campaignName + KeyDelimiter + adgroupID + KeyDelimiter + adgroupName
	CustomAdsAdgroupDimensions map[string]MarketingData
}

type MarketingData struct {
	// Key is CampaignName + AdgroupName + KeywordName + MatchType (i.e. ExtraValue)
	Key string
	// CampaignID, AdgroupID etc
	ID string
	// CampaignName, AdgroupName etc
	Name string
	// For Adwords Keyword Perf report, it is keyword_match_type, for others it is $none
	Channel               string
	CampaignID            string
	CampaignName          string
	AdgroupID             string
	AdgroupName           string
	KeywordMatchType      string
	KeywordID             string
	KeywordName           string
	AdID                  string
	AdName                string
	Slot                  string
	Source                string
	ChannelGroup          string
	LandingPageUrl        string
	TypeName              string
	Impressions           int64
	Clicks                int64
	Spend                 float64
	CustomDimensions      map[string]interface{}
	ContentGroupValuesMap map[string]string
}

type UserSessionData struct {
	MinTimestamp      int64
	MaxTimestamp      int64
	TimeStamps        []int64
	WithinQueryPeriod bool
	MarketingInfo     MarketingData
}

type ContentGroupNameValue struct {
	name  string
	value string
}

type AttributionData struct {
	AddedKeys                            []string
	Name                                 string
	Channel                              string
	CustomDimensions                     map[string]interface{}
	Impressions                          int64
	Clicks                               int64
	Spend                                float64
	CTR                                  float64
	AvgCPC                               float64
	CPM                                  float64
	ClickConversionRate                  float64
	ConvAggFunctionType                  []string
	ConversionEventCount                 []float64
	ConversionEventCountInfluence        []float64
	CostPerConversion                    []float64
	ConversionEventCompareCount          []float64
	ConversionEventCompareCountInfluence []float64
	CostPerConversionCompareCount        []float64
	LinkedEventsCount                    []float64
	LinkedEventsCountInfluence           []float64
	LinkedCostPerEvents                  []float64
	MarketingInfo                        MarketingData
}

type UserInfo struct {
	CoalUserID string
	Timestamp  int64
}

type UserIDPropID struct {
	UserID    string
	Timestamp int64
}

type UserEventInfo struct {
	CoalUserID string
	EventName  string
	Timestamp  int64
	EventType  int
}

const (
	AdwordsClickReportType = 4
	SecsInADay             = int64(86400)
	LookbackCapInDays      = 180
	UserBatchSize          = 5000
	QueryRangeLimit        = 93
	LookBackWindowLimit    = 93
)

// LookbackAdjustedFrom Returns the effective From timestamp considering lookback days
func LookbackAdjustedFrom(from int64, lookbackDays int) int64 {
	lookbackDaysTimestamp := int64(lookbackDays) * SecsInADay
	if LookbackCapInDays < lookbackDays {
		lookbackDaysTimestamp = int64(LookbackCapInDays) * SecsInADay
	}
	validFrom := from - lookbackDaysTimestamp
	return validFrom
}

// LookbackAdjustedTo Returns the effective To timestamp considering lookback days
func LookbackAdjustedTo(to int64, lookbackDays int) int64 {
	lookbackDaysTimestamp := int64(lookbackDays) * SecsInADay
	if LookbackCapInDays < lookbackDays {
		lookbackDaysTimestamp = int64(LookbackCapInDays) * SecsInADay
	}
	validTo := to + lookbackDaysTimestamp
	return validTo
}

// BuildEventNamesPlaceholder Returns the concatenated list of conversion event + funnel events names
func BuildEventNamesPlaceholder(query *AttributionQuery) []string {
	enames := make([]string, 0)
	enames = append(enames, query.ConversionEvent.Name)
	// add name of compare event if given
	if query.ConversionEventCompare.Name != "" {
		enames = append(enames, query.ConversionEventCompare.Name)
	}
	for _, linkedEvent := range query.LinkedEvents {
		enames = append(enames, linkedEvent.Name)
	}
	return enames
}

// UpdateSessionsMapWithCoalesceID Clones a new map replacing userId by coalUserId.
func UpdateSessionsMapWithCoalesceID(attributedSessionsByUserID map[string]map[string]UserSessionData,
	usersInfo map[string]UserInfo, sessionMap *map[string]map[string]UserSessionData) {

	for userID, attributionIdMap := range attributedSessionsByUserID {
		if _, exists := usersInfo[userID]; !exists {
			log.WithFields(log.Fields{"Method": "UpdateSessionsMapWithCoalesceID", "UserID": userID}).Info("userID not found")
			continue
		}
		userInfo := usersInfo[userID]
		for attributionID, newUserSession := range attributionIdMap {
			if _, ok := (*sessionMap)[userInfo.CoalUserID]; ok {
				if existingUserSession, ok := (*sessionMap)[userInfo.CoalUserID][attributionID]; ok {
					// Update the existing attribution first and last touch.
					existingUserSession.MinTimestamp = U.Min(existingUserSession.MinTimestamp, newUserSession.MinTimestamp)
					existingUserSession.MaxTimestamp = U.Max(existingUserSession.MaxTimestamp, newUserSession.MaxTimestamp)
					// Merging timestamp of same customer having 2 userIds.
					existingUserSession.TimeStamps = append(existingUserSession.TimeStamps, newUserSession.TimeStamps...)
					existingUserSession.WithinQueryPeriod = existingUserSession.WithinQueryPeriod || newUserSession.WithinQueryPeriod
					(*sessionMap)[userInfo.CoalUserID][attributionID] = existingUserSession
					continue
				}
				(*sessionMap)[userInfo.CoalUserID][attributionID] = newUserSession
				continue
			}
			(*sessionMap)[userInfo.CoalUserID] = make(map[string]UserSessionData)
			(*sessionMap)[userInfo.CoalUserID][attributionID] = newUserSession
		}
	}
}

// AddDefaultAnalyzeType adds default Analyze Type as 'users'
func AddDefaultAnalyzeType(query *AttributionQuery) {

	// Default is set as AnalyzeTypeUsers
	if (*query).AnalyzeType == "" {
		(*query).AnalyzeType = AnalyzeTypeUsers
	}
}

// AddDefaultMarketingEventTypeTacticOffer adds default tactic or offer for older queries
func AddDefaultMarketingEventTypeTacticOffer(query *AttributionQuery) {

	// Default is set as Tactic
	if (*query).TacticOfferType == "" {
		(*query).TacticOfferType = MarketingEventTypeTactic
	}
}

// AddDefaultKeyDimensionsToAttributionQuery adds default custom Dimensions for supporting existing old/saved queries
func AddDefaultKeyDimensionsToAttributionQuery(query *AttributionQuery) {

	if (query.AttributionKeyDimension == nil || len(query.AttributionKeyDimension) == 0) &&
		(query.AttributionKeyCustomDimension == nil || len(query.AttributionKeyCustomDimension) == 0) &&
		(query.AttributionContentGroups == nil || len(query.AttributionContentGroups) == 0) {

		switch query.AttributionKey {
		case AttributionKeyCampaign:
			(*query).AttributionKeyDimension = append((*query).AttributionKeyDimension, FieldCampaignName)
		case AttributionKeyAdgroup:
			(*query).AttributionKeyDimension = append((*query).AttributionKeyDimension, FieldCampaignName, FieldAdgroupName)
		case AttributionKeyKeyword:
			(*query).AttributionKeyDimension = append((*query).AttributionKeyDimension, FieldCampaignName, FieldAdgroupName, FieldKeywordMatchType, FieldKeyword)
		case AttributionKeySource:
			(*query).AttributionKeyDimension = append((*query).AttributionKeyDimension, FieldSource)
		case AttributionKeyChannel:
			(*query).AttributionKeyDimension = append((*query).AttributionKeyDimension, FieldChannelGroup)
		case AttributionKeyLandingPage:
			(*query).AttributionKeyDimension = append((*query).AttributionKeyDimension, FieldLandingPageUrl)

		}
	}
}

// EnrichUsingMarketingID Enriched Name using ID for Campaign and Adgroup attribution queries
func EnrichUsingMarketingID(attributionKey string, sessionUTMMarketingValue MarketingData, reports *MarketingReports) (string, MarketingData) {

	// Select the best value for attributionKey
	switch attributionKey {
	case AttributionKeyCampaign:

		ID := sessionUTMMarketingValue.CampaignID
		report := reports.AdwordsCampaignIDData
		if v, ok := report[ID]; ok {
			sessionUTMMarketingValue.CampaignName = v.CampaignName
			sessionUTMMarketingValue.Name = v.CampaignName
			sessionUTMMarketingValue.Channel = ChannelAdwords
			return v.CampaignName, sessionUTMMarketingValue
		}

		report = reports.BingAdsCampaignIDData
		if v, ok := report[ID]; ok {
			sessionUTMMarketingValue.CampaignName = v.CampaignName
			sessionUTMMarketingValue.Name = v.CampaignName
			sessionUTMMarketingValue.Channel = ChannelBingads
			return v.CampaignName, sessionUTMMarketingValue
		}

		report = reports.FacebookCampaignIDData
		if v, ok := report[ID]; ok {
			sessionUTMMarketingValue.CampaignName = v.CampaignName
			sessionUTMMarketingValue.Name = v.CampaignName
			sessionUTMMarketingValue.Channel = ChannelFacebook
			return v.CampaignName, sessionUTMMarketingValue
		}

		report = reports.LinkedinCampaignIDData
		if v, ok := report[ID]; ok {
			sessionUTMMarketingValue.CampaignName = v.CampaignName
			sessionUTMMarketingValue.Name = v.CampaignName
			sessionUTMMarketingValue.Channel = ChannelLinkedin
			return v.CampaignName, sessionUTMMarketingValue
		}

		report = reports.CustomAdsCampaignIDData
		if v, ok := report[ID]; ok {
			sessionUTMMarketingValue.CampaignName = v.CampaignName
			sessionUTMMarketingValue.Name = v.CampaignName
			sessionUTMMarketingValue.Channel = v.Channel
			return v.CampaignName, sessionUTMMarketingValue
		}

	case AttributionKeyAdgroup:
		ID := sessionUTMMarketingValue.AdgroupID
		report := reports.AdwordsAdgroupIDData
		if v, ok := report[ID]; ok {
			sessionUTMMarketingValue.AdgroupName = v.AdgroupName
			sessionUTMMarketingValue.Name = v.AdgroupName
			sessionUTMMarketingValue.Channel = ChannelAdwords
			sessionUTMMarketingValue.CampaignID = v.CampaignID
			sessionUTMMarketingValue.CampaignName = v.CampaignName
			return v.AdgroupName, sessionUTMMarketingValue
		}

		report = reports.BingAdsAdgroupIDData
		if v, ok := report[ID]; ok {
			sessionUTMMarketingValue.AdgroupName = v.AdgroupName
			sessionUTMMarketingValue.Name = v.AdgroupName
			sessionUTMMarketingValue.Channel = ChannelBingads
			sessionUTMMarketingValue.CampaignID = v.CampaignID
			sessionUTMMarketingValue.CampaignName = v.CampaignName
			return v.AdgroupName, sessionUTMMarketingValue
		}

		report = reports.FacebookAdgroupIDData
		if v, ok := report[ID]; ok {
			sessionUTMMarketingValue.AdgroupName = v.AdgroupName
			sessionUTMMarketingValue.Name = v.AdgroupName
			sessionUTMMarketingValue.Channel = ChannelFacebook
			sessionUTMMarketingValue.CampaignID = v.CampaignID
			sessionUTMMarketingValue.CampaignName = v.CampaignName
			return v.AdgroupName, sessionUTMMarketingValue
		}

		report = reports.LinkedinAdgroupIDData
		if v, ok := report[ID]; ok {
			sessionUTMMarketingValue.AdgroupName = v.AdgroupName
			sessionUTMMarketingValue.Name = v.AdgroupName
			sessionUTMMarketingValue.Channel = ChannelLinkedin
			sessionUTMMarketingValue.CampaignID = v.CampaignID
			sessionUTMMarketingValue.CampaignName = v.CampaignName
			return v.AdgroupName, sessionUTMMarketingValue
		}

		report = reports.CustomAdsAdgroupIDData
		if v, ok := report[ID]; ok {
			sessionUTMMarketingValue.AdgroupName = v.AdgroupName
			sessionUTMMarketingValue.Name = v.AdgroupName
			sessionUTMMarketingValue.Channel = v.Channel
			sessionUTMMarketingValue.CampaignID = v.CampaignID
			sessionUTMMarketingValue.CampaignName = v.CampaignName
			return v.AdgroupName, sessionUTMMarketingValue
		}
	default:
		// No enrichment for other types using ID
		return PropertyValueNone, sessionUTMMarketingValue
	}
	return PropertyValueNone, sessionUTMMarketingValue
}

// EnrichUsingGCLID Returns the matching value for GCLID, if not found returns $none
func EnrichUsingGCLID(gclIDBasedCampaign *map[string]MarketingData, gclID string,
	attributionKey string, sessionUTMMarketingValue MarketingData) (string, MarketingData) {

	if v, ok := (*gclIDBasedCampaign)[gclID]; ok {

		enrichMarketData(&v, &sessionUTMMarketingValue)

		// Select the best value for attributionKey
		switch attributionKey {
		case AttributionKeyCampaign:
			if U.IsNonEmptyKey(v.CampaignName) {
				return v.CampaignName, sessionUTMMarketingValue
			}
			return v.CampaignID, sessionUTMMarketingValue
		case AttributionKeyAdgroup:
			if U.IsNonEmptyKey(v.AdgroupName) {
				return v.AdgroupName, sessionUTMMarketingValue
			}
			return v.AdgroupID, sessionUTMMarketingValue
		case AttributionKeyKeyword:
			if U.IsNonEmptyKey(v.KeywordName) {
				return v.KeywordName, sessionUTMMarketingValue
			}
			return v.KeywordID, sessionUTMMarketingValue
		default:
			// No enrichment for Source via GCLID
			return PropertyValueNone, sessionUTMMarketingValue
		}
	}
	return PropertyValueNone, sessionUTMMarketingValue
}

func enrichMarketData(v *MarketingData, sessionUTMMarketingValue *MarketingData) {

	if U.IsNonEmptyKey(v.CampaignID) {
		sessionUTMMarketingValue.CampaignID = v.CampaignID
	}
	if U.IsNonEmptyKey(v.CampaignName) {
		sessionUTMMarketingValue.CampaignName = v.CampaignName
	}
	if U.IsNonEmptyKey(v.AdgroupID) {
		sessionUTMMarketingValue.AdgroupID = v.AdgroupID
	}
	if U.IsNonEmptyKey(v.AdgroupName) {
		sessionUTMMarketingValue.AdgroupName = v.AdgroupName
	}
	if U.IsNonEmptyKey(v.KeywordMatchType) {
		sessionUTMMarketingValue.KeywordMatchType = v.KeywordMatchType
	}
	if U.IsNonEmptyKey(v.KeywordID) {
		sessionUTMMarketingValue.KeywordID = v.KeywordID
	}
	if U.IsNonEmptyKey(v.KeywordName) {
		sessionUTMMarketingValue.KeywordName = v.KeywordName
	}
	if U.IsNonEmptyKey(v.AdID) {
		sessionUTMMarketingValue.AdID = v.AdID
	}
	if U.IsNonEmptyKey(v.AdName) {
		sessionUTMMarketingValue.AdName = v.AdName
	}
	if U.IsNonEmptyKey(v.Slot) {
		sessionUTMMarketingValue.Slot = v.Slot
	}
	if U.IsNonEmptyKey(v.Source) {
		sessionUTMMarketingValue.Source = v.Source
	}
	if U.IsNonEmptyKey(v.ChannelGroup) {
		sessionUTMMarketingValue.ChannelGroup = v.ChannelGroup
	}
}

// IsASearchSlotKeyword Returns true if it is not a search click using slot's v
func IsASearchSlotKeyword(gclIDBasedCampaign *map[string]MarketingData, gclID string) bool {
	if value, ok := (*gclIDBasedCampaign)[gclID]; ok {
		if strings.Contains(strings.ToLower(value.Slot), "search") {
			return true
		}
	}
	return false
}

func IsIntegrationNotFoundError(err error) bool {
	return err.Error() == AttributionErrorIntegrationNotFound
}

// GetQuerySessionProperty Maps the {attribution key} to the session properties field
func GetQuerySessionProperty(attributionKey string) (string, error) {
	if attributionKey == AttributionKeyCampaign {
		return U.EP_CAMPAIGN, nil
	} else if attributionKey == AttributionKeySource {
		return U.EP_SOURCE, nil
	} else if attributionKey == AttributionKeyChannel {
		return U.EP_CHANNEL, nil
	} else if attributionKey == AttributionKeyAdgroup {
		return U.EP_ADGROUP, nil
	} else if attributionKey == AttributionKeyKeyword {
		return U.EP_KEYWORD, nil
	} else if attributionKey == AttributionKeyLandingPage {
		return U.UP_INITIAL_PAGE_URL, nil
	}
	return "", errors.New("invalid query properties")
}

// GetAttributionKeyForOffline Maps the {attribution key} to the offline touch points
func GetAttributionKeyForOffline(attributionKey string) (string, error) {
	if attributionKey == AttributionKeyCampaign {
		return U.EP_CAMPAIGN, nil
	} else if attributionKey == AttributionKeySource {
		return U.EP_SOURCE, nil
	} else if attributionKey == AttributionKeyChannel {
		return U.EP_CHANNEL, nil
	}
	return "", errors.New("invalid query properties for offline touch point")
}

// AddHeadersByAttributionKey Adds common column names and linked events as header to the result rows.
func AddHeadersByAttributionKey(result *QueryResult, query *AttributionQuery, goalEvents []string, goalEventAggFuncTypes []string) {

	attributionKey := query.AttributionKey
	if attributionKey == AttributionKeyLandingPage {
		// add up the attribution key
		result.Headers = append(result.Headers, attributionKey)

		// add up content groups
		for _, contentGroupName := range query.AttributionContentGroups {
			result.Headers = append(result.Headers, contentGroupName)
		}

		// add up fixed metrics
		result.Headers = append(result.Headers, AttributionFixedHeadersLandingPage...)
		conversionEventUsers := fmt.Sprintf("%s - Users", query.ConversionEvent.Name)
		result.Headers = append(result.Headers, conversionEventUsers)
		conversionEventUsersInfluence := fmt.Sprintf("%s - Users (Influence)", query.ConversionEvent.Name)
		result.Headers = append(result.Headers, conversionEventUsersInfluence)
		result.Headers = append(result.Headers, AttributionFixedHeadersPostPostConversionLanding...)
		if len(query.LinkedEvents) > 0 {
			for _, event := range query.LinkedEvents {
				result.Headers = append(result.Headers, fmt.Sprintf("%s - Users", event.Name))
				result.Headers = append(result.Headers, fmt.Sprintf("%s- Users (Influence)", event.Name))
			}
		}

	} else if query.AnalyzeType == AnalyzeTypeUsers {

		// Add up for Added Keys {Campaign, Adgroup, Keyword}
		switch attributionKey {
		case AttributionKeyCampaign:
			result.Headers = append(result.Headers, AddedKeysForCampaign...)
		case AttributionKeyAdgroup:
			result.Headers = append(result.Headers, AddedKeysForAdgroup...)
		case AttributionKeyKeyword:
			result.Headers = append(result.Headers, AddedKeysForKeyword...)
		default:
		}

		// add up the attribution key
		result.Headers = append(result.Headers, attributionKey)

		// add up custom dimensions
		for _, key := range query.AttributionKeyCustomDimension {
			result.Headers = append(result.Headers, key)
		}

		// add up fixed metrics
		result.Headers = append(result.Headers, AttributionFixedHeaders...)
		conversionEventUsers := fmt.Sprintf("%s - Users", query.ConversionEvent.Name)
		result.Headers = append(result.Headers, conversionEventUsers)
		conversionEventUsersInfluence := fmt.Sprintf("%s-Users (Influence)", query.ConversionEvent.Name)
		result.Headers = append(result.Headers, conversionEventUsersInfluence)
		result.Headers = append(result.Headers, AttributionFixedHeadersPostPostConversion...)
		if len(query.LinkedEvents) > 0 {
			for _, event := range query.LinkedEvents {
				result.Headers = append(result.Headers, fmt.Sprintf("%s - Users", event.Name))
				result.Headers = append(result.Headers, fmt.Sprintf("%s- Users (Influence)", event.Name))
				result.Headers = append(result.Headers, fmt.Sprintf("%s - CPC", event.Name))
			}
		}

		// add up key
		result.Headers = append(result.Headers, "key")
	} else if query.AnalyzeType == AnalyzeTypeHSDeals || query.AnalyzeType == AnalyzeTypeSFOpportunities {

		// Add up for Added Keys {Campaign, Adgroup, Keyword}
		switch attributionKey {
		case AttributionKeyCampaign:
			result.Headers = append(result.Headers, AddedKeysForCampaign...)
		case AttributionKeyAdgroup:
			result.Headers = append(result.Headers, AddedKeysForAdgroup...)
		case AttributionKeyKeyword:
			result.Headers = append(result.Headers, AddedKeysForKeyword...)
		default:
		}

		// add up the attribution key
		result.Headers = append(result.Headers, attributionKey)

		// add up custom dimensions
		for _, key := range query.AttributionKeyCustomDimension {
			result.Headers = append(result.Headers, key)
		}

		// add up fixed metrics
		result.Headers = append(result.Headers, AttributionFixedHeaders...)

		for idx, goal := range goalEvents {

			if strings.ToLower(goalEventAggFuncTypes[idx]) == "sum" {
				conversion := fmt.Sprintf("%s - Conversion Value", goal)
				conversionInfluence := fmt.Sprintf("%s - Conversion Value (Influence) ", goal)
				cpc := fmt.Sprintf("%s - Return on Cost", goal)
				result.Headers = append(result.Headers, conversion, conversionInfluence, cpc)

				conversionC := fmt.Sprintf("%s - Conversion Value(compare)", goal)
				conversionC_influence := fmt.Sprintf("%s - Conversion Value Influence(compare)", goal)
				cpcC := fmt.Sprintf("%s - Return on Cost(compare)", goal)
				result.Headers = append(result.Headers, conversionC, conversionC_influence, cpcC)
			} else {
				conversion := fmt.Sprintf("%s - Conversion", goal)
				conversionInfluence := fmt.Sprintf("%s - Conversion Value (Influence) ", goal)
				cpc := fmt.Sprintf("%s - Cost Per Conversion", goal)
				result.Headers = append(result.Headers, conversion, conversionInfluence, cpc)

				conversionC := fmt.Sprintf("%s - Conversion(compare)", goal)
				conversionC_influence := fmt.Sprintf("%s - Conversion Influence(compare)", goal)
				cpcC := fmt.Sprintf("%s - Cost Per Conversion(compare)", goal)
				result.Headers = append(result.Headers, conversionC, conversionC_influence, cpcC)
			}
		}

		if len(query.LinkedEvents) > 0 {
			for _, event := range query.LinkedEvents {
				result.Headers = append(result.Headers, fmt.Sprintf("%s - Users", event.Name))
				result.Headers = append(result.Headers, fmt.Sprintf("%s- Users (Influence)", event.Name))
				result.Headers = append(result.Headers, fmt.Sprintf("%s - CPC", event.Name))
			}
		}

		// add up key
		result.Headers = append(result.Headers, "key")
	}
}

func getLinkedEventColumnAsInterfaceListv1(spend float64, data []float64, dataInfluence []float64, linkedEventCount int) []interface{} {

	var list []interface{}
	// If empty linked events, add 0s
	if len(data) == 0 {
		for i := 0; i < linkedEventCount; i++ {
			list = append(list, 0.0, 0.0, 0.0)
		}
	} else {
		for i := 0; i < len(data) && i < len(dataInfluence); i++ {
			cpc := 0.0
			if data[i] > 0.0 {
				cpc, _ = U.FloatRoundOffWithPrecision(spend/data[i], U.DefaultPrecision)
			}
			list = append(list, data[i], dataInfluence[i], cpc)
		}
	}
	// Each LE should have 3 values, one for conversion, 2nd for conversion Influence and 3rd for conversion cost
	for len(list) < 3*linkedEventCount {
		list = append(list, 0.0)
	}
	return list
}

// @Deprecated getLinkedEventColumnAsInterfaceList return interface list having linked event count and CPC
func getLinkedEventColumnAsInterfaceList(convertedUsers float64, spend float64, data []float64, linkedEventCount int) []interface{} {

	var list []interface{}
	// If empty linked events, add 0s
	if len(data) == 0 {
		for i := 0; i < linkedEventCount; i++ {
			list = append(list, 0.0, 0.0, 0.0)
		}
	} else {
		for _, val := range data {
			cpc := 0.0
			if val > 0.0 {
				cpc, _ = U.FloatRoundOffWithPrecision(spend/val, U.DefaultPrecision)
			}
			list = append(list, val, cpc)
		}
	}
	// Each LE should have 2 values, one for conversion, 2nd for conversion cost
	for len(list) < 2*linkedEventCount {
		list = append(list, 0.0)
	}
	return list
}
func getLinkedEventColumnAsInterfaceListLandingPagev1(data []float64, dataInfluence []float64, linkedEventCount int) []interface{} {

	var list []interface{}
	// If empty linked events, add 0s
	if len(data) == 0 {
		for i := 0; i < linkedEventCount; i++ {
			// Each LE should have 2 values, one for conversion and other for conversion Influence
			list = append(list, 0.0, 0.0)
		}
	} else {
		for i := 0; i < len(data) && i < len(dataInfluence); i++ {
			list = append(list, data[i], dataInfluence[i])
		}
	}
	return list
}

// @Deprecated getLinkedEventColumnAsInterfaceListLandingPage return interface list having linked event count and CPC
func getLinkedEventColumnAsInterfaceListLandingPage(convertedUsers float64, data []float64, linkedEventCount int) []interface{} {

	var list []interface{}
	// If empty linked events, add 0s
	if len(data) == 0 {
		for i := 0; i < linkedEventCount; i++ {
			// Each LE should have 2 values, one for conversion and other for conversion Influence
			list = append(list, 0.0, 0.0)
		}
	} else {
		for _, val := range data {
			list = append(list, val)
		}
	}
	return list
}

func GetKeyIndexOrAddedKeySize(attributionKey string) int {

	addedKeysSize := 0
	// Add up for Added Keys {Campaign, Adgroup, Keyword}
	switch attributionKey {
	case AttributionKeyCampaign:
		addedKeysSize = 1
	case AttributionKeyAdgroup:
		addedKeysSize = 2
	case AttributionKeyKeyword:
		addedKeysSize = 4
	default:
	}
	return addedKeysSize
}

func GetNoneKeyForAttributionType(attributionKey string) string {

	key := ""
	for i := 0; i < GetKeyIndexOrAddedKeySize(attributionKey); i++ {
		key = key + PropertyValueNone + KeyDelimiter
	}
	key = key + PropertyValueNone
	return key

}

func GetConversionIndex(headers []string) int {
	for index, val := range headers {
		// matches the first conversion
		if strings.Contains(val, "- Users") {
			return index
		}
	}
	return -1
}

func GetConversionIndexKPI(headers []string) int {
	for index, val := range headers {
		// matches the first conversion
		if strings.Contains(val, "ClickConversionRate") {
			return index + 1
		}
	}
	return -1
}

func GetLastKeyValueIndex(headers []string) int {
	for index, val := range headers {
		if val == "Impressions" {
			return index - 1
		}
	}
	return -1
}

func GetLastKeyValueIndexLandingPage(headers []string) int {
	return 0
}

func GetImpressionsIndex(headers []string) int {
	for index, val := range headers {
		if val == "Impressions" {
			return index
		}
	}
	return -1
}

func GetCompareConversionUserCountIndex(headers []string) int {
	for index, val := range headers {
		if val == "Compare - Users" {
			return index
		}
	}
	return -1
}

func GetSpendIndex(headers []string) int {
	for index, val := range headers {
		if val == "Spend" {
			return index + 1
		}
	}
	return -1
}

// GetRowsByMaps Returns result in from of metrics. For empty attribution id, the values are accumulated into "$none".
func GetRowsByMaps(attributionKey string, dimensions []string, attributionData *map[string]*AttributionData,
	linkedEvents []QueryEventWithProperties, isCompare bool) [][]interface{} {

	// Name, impression, clicks, spend
	defaultMatchingRow := []interface{}{int64(0), int64(0), float64(0),
		// (CTR, AvgCPC, CPM, ClickConversionRate)
		float64(0), float64(0), float64(0), float64(0)}

	doneAddingDefault := false // doing it one time
	noOfGoalEvents := 0

	if *attributionData != nil {
		for _, data := range *attributionData {
			for idx := 0; idx < len(data.ConversionEventCount); idx++ {

				noOfGoalEvents++
				// one for each - ConversionEventCount, ConversionEventCountInfluence, CostPerConversion, ConversionEventCompareCount, ConversionEvenCompareCountInfluence, CostPerConversionCompareCount
				defaultMatchingRow = append(defaultMatchingRow, float64(0), float64(0), float64(0), float64(0), float64(0), float64(0))
				doneAddingDefault = true
			}
			if doneAddingDefault {
				break
			}
		}
	}
	if !doneAddingDefault {
		defaultMatchingRow = append(defaultMatchingRow, float64(0), float64(0), float64(0), float64(0), float64(0), float64(0))
	}

	var customDims []interface{}
	for i := 0; i < len(dimensions); i++ {
		customDims = append(customDims, "none")
	}

	addedKeysSize := GetKeyIndexOrAddedKeySize(attributionKey)
	nonMatchingRow := []interface{}{"none"}
	// Add up for Added Keys {Campaign, Adgroup, Keyword}
	switch attributionKey {
	case AttributionKeyCampaign:
		nonMatchingRow = append(nonMatchingRow, "none") // channel
		nonMatchingRow = append(nonMatchingRow, customDims...)
		nonMatchingRow = append(nonMatchingRow, defaultMatchingRow...)
	case AttributionKeyAdgroup:
		nonMatchingRow = append(nonMatchingRow, "none", "none") // channel, camp
		nonMatchingRow = append(nonMatchingRow, customDims...)
		nonMatchingRow = append(nonMatchingRow, defaultMatchingRow...)
	case AttributionKeyKeyword:
		nonMatchingRow = append(nonMatchingRow, "none", "none", "none", "none") // channel, camp, adgroup, match_type
		nonMatchingRow = append(nonMatchingRow, customDims...)
		nonMatchingRow = append(nonMatchingRow, defaultMatchingRow...)
	default:
		nonMatchingRow = append(nonMatchingRow, defaultMatchingRow...)
	}

	// Add up for linkedEvents for conversion, conversion Influence, CPC
	for i := 0; i < len(linkedEvents); i++ {
		nonMatchingRow = append(nonMatchingRow, float64(0), float64(0), float64(0))
	}
	// Add up for key
	nonMatchingRow = append(nonMatchingRow, "none")

	rows := make([][]interface{}, 0)
	for key, data := range *attributionData {
		attributionIdName := ""
		switch attributionKey {
		case AttributionKeyCampaign:
			attributionIdName = data.MarketingInfo.Name
		case AttributionKeyAdgroup:
			attributionIdName = data.MarketingInfo.AdgroupName
		case AttributionKeyKeyword:
			attributionIdName = data.MarketingInfo.KeywordName
		case AttributionKeySource:
			attributionIdName = data.MarketingInfo.Source
		case AttributionKeyChannel:
			attributionIdName = data.MarketingInfo.ChannelGroup
		case AttributionKeyLandingPage:
			attributionIdName = data.MarketingInfo.LandingPageUrl
		default:
		}
		if attributionIdName == "" {
			attributionIdName = PropertyValueNone
		}
		if attributionIdName != "" {

			var row []interface{}

			// Add up keys
			for i := 0; i < addedKeysSize; i++ {
				if data.AddedKeys != nil && data.AddedKeys[i] != "" {
					row = append(row, data.AddedKeys[i])
				} else {
					row = append(row, PropertyValueNone)
				}
			}

			// Add up Name
			row = append(row, attributionIdName)

			// Add up custom dimensions
			for i := 0; i < len(dimensions); i++ {
				if v, exists := data.CustomDimensions[dimensions[i]]; exists {
					row = append(row, v)
				} else {
					row = append(row, PropertyValueNone)
				}
			}
			// Append fixed Metrics
			row = append(row, data.Impressions, data.Clicks, data.Spend, data.CTR, data.AvgCPC,
				data.CPM, data.ClickConversionRate)

			var cpc []float64

			var cpcCompare []float64

			for len(data.ConversionEventCount) < noOfGoalEvents {
				data.ConversionEventCount = append(data.ConversionEventCount, float64(0))
			}
			for len(data.ConversionEventCountInfluence) < noOfGoalEvents {
				data.ConversionEventCountInfluence = append(data.ConversionEventCountInfluence, float64(0))
			}

			for len(data.ConversionEventCompareCount) < noOfGoalEvents {
				data.ConversionEventCompareCount = append(data.ConversionEventCompareCount, float64(0))
			}
			for len(data.ConversionEventCompareCountInfluence) < noOfGoalEvents {
				data.ConversionEventCompareCountInfluence = append(data.ConversionEventCompareCountInfluence, float64(0))
			}

			for idx := 0; idx < len(data.ConversionEventCount); idx++ {

				functionType := data.ConvAggFunctionType[idx]

				row = append(row, float64(data.ConversionEventCount[idx]))

				row = append(row, float64(data.ConversionEventCountInfluence[idx]))

				cpc = append(cpc, float64(0))

				if strings.ToLower(functionType) == "sum" {
					if data.Spend > 0.0 {
						cpc[idx], _ = U.FloatRoundOffWithPrecision(data.ConversionEventCount[idx]/data.Spend, U.DefaultPrecision)
					}
				} else {
					if data.ConversionEventCount[idx] > 0.0 {
						cpc[idx], _ = U.FloatRoundOffWithPrecision(data.Spend/data.ConversionEventCount[idx], U.DefaultPrecision)
					}
				}

				if isCompare {
					cpcCompare = append(cpcCompare, float64(0))

					if strings.ToLower(functionType) == "sum" {
						if data.Spend > 0.0 {
							cpcCompare[idx], _ = U.FloatRoundOffWithPrecision(data.ConversionEventCompareCount[idx]/data.Spend, U.DefaultPrecision)
						}
					} else {
						if data.ConversionEventCompareCount[idx] > 0.0 {
							cpcCompare[idx], _ = U.FloatRoundOffWithPrecision(data.Spend/data.ConversionEventCompareCount[idx], U.DefaultPrecision)
						}
					}

					row = append(row, cpc[idx])
					row = append(row, float64(data.ConversionEventCompareCount[idx]))
					row = append(row, float64(data.ConversionEventCompareCountInfluence[idx]))
					row = append(row, cpcCompare[idx])
				} else {
					row = append(row, cpc[idx], float64(0), float64(0), float64(0))
				}

			}
			// for linked event considering the data.ConversionEventCount[0] only
			row = append(row, getLinkedEventColumnAsInterfaceListv1(data.Spend, data.LinkedEventsCount, data.LinkedEventsCountInfluence, len(linkedEvents))...)
			// Add up key
			row = append(row, key)
			rows = append(rows, row)
		}
	}
	if len(rows) == 0 {
		// In case of empty result, send a row of zeros
		rows = append(rows, nonMatchingRow)
	}
	return rows
}

// GetRowsByMapsLandingPage Returns result in from of metrics. For empty attribution id, the values are accumulated into "$none".
func GetRowsByMapsLandingPage(contentGroupNamesList []string, attributionData *map[string]*AttributionData,
	linkedEvents []QueryEventWithProperties, isCompare bool) [][]interface{} {

	var defaultMatchingRow []interface{}

	//ConversionEventCount, ConversionEventCountInfluence,ConversionEventCompareCount,ConversionEventCompareCountInfluence
	defaultMatchingRow = append(defaultMatchingRow, float64(0), float64(0), float64(0), float64(0))

	var contentGroups []interface{}
	for i := 0; i < len(contentGroupNamesList); i++ {
		contentGroups = append(contentGroups, "none")
	}

	nonMatchingRow := []interface{}{"none"}
	nonMatchingRow = append(nonMatchingRow, contentGroups...)
	nonMatchingRow = append(nonMatchingRow, defaultMatchingRow...)

	// Add up for linkedEvents for conversion and conversion rate
	for i := 0; i < len(linkedEvents); i++ {
		nonMatchingRow = append(nonMatchingRow, float64(0), float64(0))
	}
	rows := make([][]interface{}, 0)
	for _, data := range *attributionData {
		attributionIdName := data.MarketingInfo.LandingPageUrl
		if attributionIdName == "" {
			attributionIdName = PropertyValueNone
		}
		if attributionIdName != "" {

			var row []interface{}
			// Add up Name
			row = append(row, attributionIdName)

			// Add up content Groups
			for i := 0; i < len(contentGroups); i++ {
				if v, exists := data.MarketingInfo.ContentGroupValuesMap[contentGroupNamesList[i]]; exists {
					row = append(row, v)
				} else {
					row = append(row, PropertyValueNone)
				}
			}
			// Append fixed Metrics & ConversionEventCount[0] as only one goal event exists for landing page
			row = append(row, data.ConversionEventCount[0], data.ConversionEventCountInfluence[0])

			if isCompare {

				row = append(row, data.ConversionEventCompareCount[0])
				row = append(row, data.ConversionEventCompareCountInfluence[0])
			} else {
				row = append(row, float64(0), float64(0))
			}
			row = append(row, getLinkedEventColumnAsInterfaceListLandingPagev1(data.LinkedEventsCount, data.LinkedEventsCountInfluence, len(linkedEvents))...)
			rows = append(rows, row)
		}
	}
	if len(rows) == 0 {
		// In case of empty result, send a row of zeros
		rows = append(rows, nonMatchingRow)
	}
	return rows
}

func ProcessQueryLandingPageUrl(query *AttributionQuery, attributionData *map[string]*AttributionData, logCtx log.Entry, isCompare bool) *QueryResult {
	logFields := log.Fields{"Method": "ProcessQueryLandingPageUrl"}
	logCtx = *logCtx.WithFields(logFields)
	dataRows := GetRowsByMapsLandingPage(query.AttributionContentGroups, attributionData, query.LinkedEvents, isCompare)
	logCtx.Info("Done GetRowsByMapsLandingPage")
	result := &QueryResult{}
	AddHeadersByAttributionKey(result, query, nil, nil)

	result.Rows = dataRows

	// Update result based on Key Dimensions
	err := GetUpdatedRowsByDimensions(result, query, logCtx)
	if err != nil {
		return nil
	}
	result.Rows = MergeDataRowsHavingSameKey(result.Rows, GetLastKeyValueIndexLandingPage(result.Headers), query.AttributionKey, query.AnalyzeType, nil, logCtx)
	// sort the rows by conversionEvent
	conversionIndex := GetConversionIndex(result.Headers)
	sort.Slice(result.Rows, func(i, j int) bool {
		if len(result.Rows[i]) < conversionIndex || len(result.Rows[j]) < conversionIndex {
			//logCtx.WithFields(log.Fields{"row1": result.Rows[i], "row2": result.Rows[j]}).Info("final results are rows len mismatch. Ignoring row and continuing.")
			return true
		}
		v1, ok1 := result.Rows[i][conversionIndex].(float64)
		v2, ok2 := result.Rows[j][conversionIndex].(float64)
		if !ok1 || !ok2 {
			//logCtx.WithFields(log.Fields{"row1": result.Rows[i], "row2": result.Rows[j]}).Info("final results cast mismatch. Ignoring row and continuing.")
			return true
		}
		return v1 > v2
	})
	logCtx.Info("MergeDataRowsHavingSameKey")

	result.Rows = AddGrandTotalRowLandingPage(result.Headers, result.Rows, GetLastKeyValueIndexLandingPage(result.Headers), query.AttributionMethodology)
	logCtx.Info("Done AddGrandTotal")
	return result

}

func ProcessQuery(query *AttributionQuery, attributionData *map[string]*AttributionData, marketingReports *MarketingReports, isCompare bool, projectId int64, logCtx log.Entry) *QueryResult {
	logFields := log.Fields{"Method": "ProcessQuery"}
	logCtx = *logCtx.WithFields(logFields)
	// Add additional metrics values
	ComputeAdditionalMetrics(attributionData)
	logCtx.Info("Done ComputeAdditionalMetrics")
	// Add custom dimensions
	AddCustomDimensions(attributionData, query, marketingReports)

	logCtx.Info("Done AddCustomDimensions")
	// Attribution data to rows
	dataRows := GetRowsByMaps(query.AttributionKey, query.AttributionKeyCustomDimension, attributionData, query.LinkedEvents, isCompare)

	logCtx.Info("Done GetRowsByMaps")
	result := &QueryResult{}
	AddHeadersByAttributionKey(result, query, nil, nil)
	result.Rows = dataRows
	logCtx.WithFields(log.Fields{"Headers": result.Headers}).Info("logs to check headers")
	// get the headers for KPI
	var goalEventAggFuncTypes []string
	for _, value := range *attributionData {
		goalEventAggFuncTypes = value.ConvAggFunctionType
		break
	}
	// Update result based on Key Dimensions
	err := GetUpdatedRowsByDimensions(result, query, logCtx)
	if err != nil {
		return nil
	}

	result.Rows = MergeDataRowsHavingSameKey(result.Rows, GetLastKeyValueIndex(result.Headers), query.AttributionKey, query.AnalyzeType, goalEventAggFuncTypes, logCtx)

	// Additional filtering based on AttributionKey.
	result.Rows = FilterRows(result.Rows, query.AttributionKey, GetLastKeyValueIndex(result.Headers))
	logCtx.Info("Done GetRowsByMaps GetUpdatedRowsByDimensions MergeDataRowsHavingSameKey FilterRows")

	// sort the rows by conversionEvent
	conversionIndex := GetConversionIndex(result.Headers)
	sort.Slice(result.Rows, func(i, j int) bool {
		if len(result.Rows[i]) < conversionIndex || len(result.Rows[j]) < conversionIndex {
			logCtx.WithFields(log.Fields{"row1": result.Rows[i], "row2": result.Rows[j]}).Info("final results are rows len mismatch. Ignoring row and continuing.")
			return true
		}
		v1, ok1 := result.Rows[i][conversionIndex].(float64)
		v2, ok2 := result.Rows[j][conversionIndex].(float64)
		if !ok1 || !ok2 {
			logCtx.WithFields(log.Fields{"row1": result.Rows[i], "row2": result.Rows[j]}).Info("final results cast mismatch. Ignoring row and continuing.")
			return true
		}
		return v1 > v2
	})

	result.Rows = AddGrandTotalRow(result.Headers, result.Rows, GetLastKeyValueIndex(result.Headers), query.AnalyzeType, goalEventAggFuncTypes, query.AttributionMethodology)
	logCtx.Info("Done AddGrandTotal")
	return result
}

func ProcessQueryKPI(query *AttributionQuery, attributionData *map[string]*AttributionData,
	marketingReports *MarketingReports, isCompare bool, kpiData map[string]KPIInfo) *QueryResult {
	logCtx := log.WithFields(log.Fields{"Method": "ProcessQueryKPI", "KPIAttribution": "Debug", "attributionData": attributionData})
	logCtx.Info("KPI Attribution data")

	// Add additional metrics values
	ComputeAdditionalMetrics(attributionData)

	// Add custom dimensions
	AddCustomDimensions(attributionData, query, marketingReports)

	logCtx.Info("Done AddTheAddedKeysAndMetrics AddPerformanceData ApplyFilter ComputeAdditionalMetrics AddCustomDimensions")
	// for KPI queries, use the kpiData.KpiAggFunctionTypes as ConvAggFunctionType
	var convAggFunctionType []string
	for _, val := range kpiData {
		if len(val.KpiAggFunctionTypes) > 0 {
			convAggFunctionType = val.KpiAggFunctionTypes
			break
		}
	}
	for key, _ := range *attributionData {
		(*attributionData)[key].ConvAggFunctionType = convAggFunctionType
	}

	// Attribution data to rows
	dataRows := GetRowsByMaps(query.AttributionKey, query.AttributionKeyCustomDimension, attributionData, query.LinkedEvents, isCompare)
	result := &QueryResult{}

	// get the headers for KPI
	var goalEvents []string
	var goalEventAggFuncTypes []string
	for _, value := range kpiData {
		goalEvents = value.KpiHeaderNames
		goalEventAggFuncTypes = value.KpiAggFunctionTypes
		break
	}

	AddHeadersByAttributionKey(result, query, goalEvents, goalEventAggFuncTypes)
	result.Rows = dataRows

	// Update result based on Key Dimensions
	err := GetUpdatedRowsByDimensions(result, query, *logCtx)
	if err != nil {
		return nil
	}

	result.Rows = MergeDataRowsHavingSameKeyKPI(result.Rows, GetLastKeyValueIndex(result.Headers), query.AttributionKey, query.AnalyzeType, goalEventAggFuncTypes, *logCtx)

	// Additional filtering based on AttributionKey.
	result.Rows = FilterRows(result.Rows, query.AttributionKey, GetLastKeyValueIndex(result.Headers))

	logCtx.WithFields(log.Fields{"KPIAttribution": "Debug", "Result": result}).Info("KPI Attribution result")

	// sort the rows by conversionEvent
	conversionIndex := GetConversionIndexKPI(result.Headers)
	sort.Slice(result.Rows, func(i, j int) bool {
		if len(result.Rows[i]) < conversionIndex || len(result.Rows[j]) < conversionIndex {
			logCtx.WithFields(log.Fields{"row1": result.Rows[i], "row2": result.Rows[j]}).Info("final results are rows len mismatch. Ignoring row and continuing.")
			return true
		}
		if len(result.Rows[i]) > conversionIndex && len(result.Rows[j]) > conversionIndex {
			v1, ok1 := result.Rows[i][conversionIndex].(float64)
			v2, ok2 := result.Rows[j][conversionIndex].(float64)
			if !ok1 || !ok2 {
				logCtx.WithFields(log.Fields{"row1": result.Rows[i], "row2": result.Rows[j]}).Info("final results cast mismatch. Ignoring row and continuing.")
				return true
			}
			return v1 > v2

		} else {
			logCtx.WithFields(log.Fields{"KPIAttribution": "Debug", "RowI": result.Rows[i], "RowJ": result.Rows[j]}).Info("Bad row in Sorting")
		}
		return true
	})
	logCtx.WithFields(log.Fields{"KPIAttribution": "Debug", "Result": result}).Info("KPI Attribution result Sorting")

	result.Rows = AddGrandTotalRowKPI(result.Headers, result.Rows, GetLastKeyValueIndex(result.Headers), query.AnalyzeType, goalEventAggFuncTypes, query.AttributionMethodology)
	logCtx.WithFields(log.Fields{"KPIAttribution": "Debug", "Result": result}).Info("KPI Attribution result AddGrandTotalRow")

	return result
}

// GetUpdatedRowsByDimensions updated the granular result with reduced dimensions
func GetUpdatedRowsByDimensions(result *QueryResult, query *AttributionQuery, logCtx log.Entry) error {

	validHeadersDimensions := make(map[string]int)
	for _, val := range query.AttributionKeyDimension {
		if _, exists := KeyDimensionToHeaderMap[val]; !exists {
			return errors.New("couldn't find the header value for given dimensions value")
		}
		validHeadersDimensions[KeyDimensionToHeaderMap[val]] = 1
	}

	addedKeysSize := GetKeyIndexOrAddedKeySize(query.AttributionKey)
	// Build new header
	var newHeaders []string
	for j, field := range result.Headers {
		// filter out the Added Key Dimensions if reduced
		if j <= addedKeysSize && validHeadersDimensions[field] == 0 {
			continue
		}
		newHeaders = append(newHeaders, field)
	}

	// Build new row
	newRows := make([][]interface{}, 0)
	for _, data := range result.Rows {
		var row []interface{}
		if len(result.Headers) > len(data) {
			logCtx.WithFields(log.Fields{"data_row": data,
				"header": result.Headers}).Info("length of data_row is less than header length")
			for i := len(data); i < len(result.Headers); i++ {
				data = append(data, float64(0))
			}
		}
		for j, field := range result.Headers {
			// filter out the Added Key Dimensions if reduced
			if j <= addedKeysSize && validHeadersDimensions[field] == 0 {
				continue
			}
			row = append(row, data[j])
		}
		newRows = append(newRows, row)
	}

	result.Headers = newHeaders
	result.Rows = newRows
	return nil
}

//MergeTwoDataRows adds values of two data rows
func MergeTwoDataRows(row1 []interface{}, row2 []interface{}, keyIndex int, attributionKey string, analyzeType string, conversionFunTypes []string) []interface{} {

	if attributionKey == AttributionKeyLandingPage {

		row1[keyIndex+1] = row1[keyIndex+1].(float64) + row2[keyIndex+1].(float64) // Conversion.
		row1[keyIndex+2] = row1[keyIndex+2].(float64) + row2[keyIndex+2].(float64) // Conversion Influence
		row1[keyIndex+3] = row1[keyIndex+3].(float64) + row2[keyIndex+3].(float64) // Compare conversion
		row1[keyIndex+4] = row1[keyIndex+4].(float64) + row2[keyIndex+4].(float64) // Compare conversion-Influence

		// Remaining linked funnel events & CPCs
		for i := keyIndex + 5; i < len(row1)-1; i += 2 {
			row1[i] = row1[i].(float64) + row2[i].(float64)
			row1[i+1] = row1[i+1].(float64) + row2[i+1].(float64)
		}

		return row1
	} else if analyzeType == AnalyzeTypeHSDeals || analyzeType == AnalyzeTypeSFOpportunities {

		row1[keyIndex+1] = row1[keyIndex+1].(int64) + row2[keyIndex+1].(int64)     // Impressions.
		row1[keyIndex+2] = row1[keyIndex+2].(int64) + row2[keyIndex+2].(int64)     // Clicks.
		row1[keyIndex+3] = row1[keyIndex+3].(float64) + row2[keyIndex+3].(float64) // Spend.

		for idx, _ := range conversionFunTypes {
			nextConPosition := idx * 6
			row1[keyIndex+8+nextConPosition] = row1[keyIndex+8+nextConPosition].(float64) + row2[keyIndex+8+nextConPosition].(float64)    // Conversion.
			row1[keyIndex+9+nextConPosition] = row1[keyIndex+9+nextConPosition].(float64) + row2[keyIndex+9+nextConPosition].(float64)    // Conversion Influence
			row1[keyIndex+11+nextConPosition] = row1[keyIndex+11+nextConPosition].(float64) + row2[keyIndex+11+nextConPosition].(float64) // Compare Conversion.
			row1[keyIndex+12+nextConPosition] = row1[keyIndex+12+nextConPosition].(float64) + row2[keyIndex+12+nextConPosition].(float64) // Compare Conversion Influence
		}
		impressions := (row1[keyIndex+1]).(int64)
		clicks := (row1[keyIndex+2]).(int64)
		spend := row1[keyIndex+3].(float64)

		if float64(impressions) > 0 {
			row1[keyIndex+4], _ = U.FloatRoundOffWithPrecision(100*float64(clicks)/float64(impressions), U.DefaultPrecision) // CTR.
			row1[keyIndex+6], _ = U.FloatRoundOffWithPrecision(1000*float64(spend)/float64(impressions), U.DefaultPrecision) // CPM.
		} else {
			row1[keyIndex+4] = float64(0) // CTR.
			row1[keyIndex+6] = float64(0) // CPM.
		}
		if float64(clicks) > 0 {
			row1[keyIndex+5], _ = U.FloatRoundOffWithPrecision(float64(spend)/float64(clicks), U.DefaultPrecision)                          // AvgCPC.
			row1[keyIndex+7], _ = U.FloatRoundOffWithPrecision(100*float64(row1[keyIndex+8].(float64))/float64(clicks), U.DefaultPrecision) // ClickConversionRate.
		} else {
			row1[keyIndex+5] = float64(0) // AvgCPC.
			row1[keyIndex+7] = float64(0) // ClickConversionRate.
		}

		for idx, funcType := range conversionFunTypes {
			nextConPosition := idx * 6
			// Normal conversion [8, 9,10] = [Conversion,Conversion Influence, CPC]
			// Compare conversion [11, 12,13]  = [Conversion,Conversion Influence, CPC, Rate+nextConPosition]
			if strings.ToLower(funcType) == "sum" {

				if spend > 0 {
					row1[keyIndex+10+nextConPosition], _ = U.FloatRoundOffWithPrecision(row1[keyIndex+8+nextConPosition].(float64)/spend, U.DefaultPrecision) // Conversion - CPC.
				} else {
					row1[keyIndex+10+nextConPosition] = float64(0) // Conversion - CPC.
				}

				if spend > 0 {
					row1[keyIndex+13+nextConPosition], _ = U.FloatRoundOffWithPrecision(row1[keyIndex+11+nextConPosition].(float64)/spend, U.DefaultPrecision) // Compare Conversion - CPC.
				} else {
					row1[keyIndex+13+nextConPosition] = float64(0) // Compare Conversion - CPC.
				}

			} else {

				if row1[keyIndex+8+nextConPosition].(float64) > 0 {
					row1[keyIndex+10+nextConPosition], _ = U.FloatRoundOffWithPrecision(spend/row1[keyIndex+8+nextConPosition].(float64), U.DefaultPrecision) // Conversion - CPC.
				} else {
					row1[keyIndex+10+nextConPosition] = float64(0) // Conversion - CPC.
				}

				if row1[keyIndex+11+nextConPosition].(float64) > 0 {
					row1[keyIndex+13+nextConPosition], _ = U.FloatRoundOffWithPrecision(spend/row1[keyIndex+11+nextConPosition].(float64), U.DefaultPrecision) // Compare Conversion - CPC.
				} else {
					row1[keyIndex+13+nextConPosition] = float64(0) // Compare Conversion - CPC.
				}
			}
		}
		return row1

	} else {

		row1[keyIndex+1] = row1[keyIndex+1].(int64) + row2[keyIndex+1].(int64)     // Impressions.
		row1[keyIndex+2] = row1[keyIndex+2].(int64) + row2[keyIndex+2].(int64)     // Clicks.
		row1[keyIndex+3] = row1[keyIndex+3].(float64) + row2[keyIndex+3].(float64) // Spend.

		row1[keyIndex+8] = row1[keyIndex+8].(float64) + row2[keyIndex+8].(float64)    // Conversion.
		row1[keyIndex+9] = row1[keyIndex+9].(float64) + row2[keyIndex+9].(float64)    // Conversion Influence
		row1[keyIndex+11] = row1[keyIndex+11].(float64) + row2[keyIndex+11].(float64) // Compare Conversion.
		row1[keyIndex+12] = row1[keyIndex+12].(float64) + row2[keyIndex+12].(float64) // Compare Conversion Influence

		impressions := (row1[keyIndex+1]).(int64)
		clicks := (row1[keyIndex+2]).(int64)
		spend := row1[keyIndex+3].(float64)
		if float64(impressions) > 0 {
			row1[keyIndex+4], _ = U.FloatRoundOffWithPrecision(100*float64(clicks)/float64(impressions), U.DefaultPrecision) // CTR.
			row1[keyIndex+6], _ = U.FloatRoundOffWithPrecision(1000*float64(spend)/float64(impressions), U.DefaultPrecision) // CPM.
		} else {
			row1[keyIndex+4] = float64(0) // CTR.
			row1[keyIndex+6] = float64(0) // CPM.
		}
		if float64(clicks) > 0 {
			row1[keyIndex+5], _ = U.FloatRoundOffWithPrecision(float64(spend)/float64(clicks), U.DefaultPrecision)                          // AvgCPC.
			row1[keyIndex+7], _ = U.FloatRoundOffWithPrecision(100*float64(row1[keyIndex+8].(float64))/float64(clicks), U.DefaultPrecision) // ClickConversionRate.
		} else {
			row1[keyIndex+5] = float64(0) // AvgCPC.
			row1[keyIndex+7] = float64(0) // ClickConversionRate.
		}
		// Normal conversion [8, 9,10] = [Conversion,Conversion Influence, CPC]
		if row1[keyIndex+8].(float64) > 0 {
			row1[keyIndex+10], _ = U.FloatRoundOffWithPrecision(spend/row1[keyIndex+8].(float64), U.DefaultPrecision) // Conversion - CPC.
		} else {
			row1[keyIndex+10] = float64(0) // Conversion - CPC.
		}

		// Compare conversion [11,12,13] = [Conversion,Conversion Influence, CPC]
		if row1[keyIndex+11].(float64) > 0 {
			row1[keyIndex+13], _ = U.FloatRoundOffWithPrecision(spend/row1[keyIndex+11].(float64), U.DefaultPrecision) // Compare Conversion - CPC.
		} else {
			row1[keyIndex+13] = float64(0) // Compare Conversion - CPC.
		}

		// Remaining linked funnel events & CPCs
		for i := keyIndex + 14; i < len(row1)-1; i += 3 {
			// Conversion
			row1[i] = row1[i].(float64) + row2[i].(float64)
			// Influence
			row1[i+1] = row1[i+1].(float64) + row2[i+1].(float64)

			if row1[i].(float64) > 0 && i < len(row1) {
				row1[i+2], _ = U.FloatRoundOffWithPrecision(spend/row1[i].(float64), U.DefaultPrecision) // Funnel - Conversion - CPC. spend/conversion
			} else {
				row1[i+2] = float64(0) // Funnel - Conversion - CPC.
			}
		}
		return row1
	}
}

// SanitizeResult removes unwanted headers which are marked by (remove).
// Ex. For KPIs like Revenue/Pipeline, User conversion rate is not needed.
func SanitizeResult(result *QueryResult) {

	// Populating the valid index
	var validIdx []int
	for idx, colName := range result.Headers {
		if !strings.Contains(colName, "(remove)") && !strings.Contains(colName, "Influence") {
			validIdx = append(validIdx, idx)
		}
	}

	// Building new headers
	var resultHeader []string
	for _, val := range validIdx {
		resultHeader = append(resultHeader, result.Headers[val])
	}

	// Building new rows
	resultRows := make([][]interface{}, 0)
	for _, row := range result.Rows {

		for len(row) < len(result.Headers) {
			row = append(row, float64(0))
		}
		resultRow := make([]interface{}, 0)
		for _, val := range validIdx {

			resultRow = append(resultRow, row[val])
		}
		resultRows = append(resultRows, resultRow)
	}

	result.Headers = resultHeader
	result.Rows = resultRows
}

// MergeDataRowsHavingSameKey merges rows having same key by adding each column value
func MergeDataRowsHavingSameKey(rows [][]interface{}, keyIndex int, attributionKey string, analyzeType string, conversionFunTypes []string, logCtx log.Entry) [][]interface{} {

	rowKeyMap := make(map[string][]interface{})
	maxRowSize := 0
	for _, row := range rows {
		maxRowSize = U.MaxInt(len(row), maxRowSize)
		if len(row) == 0 || len(row) != maxRowSize {
			continue
		}
		// creating a key for using added keys and index
		key := ""
		for j := 0; j <= keyIndex; j++ {
			val, ok := row[j].(string)
			// Ignore row if key is not proper
			if !ok {
				logCtx.Info("empty key value error. Ignoring row and continuing.")
				continue
			}
			key = key + val
		}
		if _, exists := rowKeyMap[key]; exists {
			rowKeyMap[key] = MergeTwoDataRows(rowKeyMap[key], row, keyIndex, attributionKey, analyzeType, conversionFunTypes)
		} else {
			rowKeyMap[key] = row
		}
	}
	resultRows := make([][]interface{}, 0)
	for _, mapRow := range rowKeyMap {
		resultRows = append(resultRows, mapRow)
	}
	return resultRows
}

// AddGrandTotalRow adds a row with grand total in report
func AddGrandTotalRow(headers []string, rows [][]interface{}, keyIndex int, analyzeType string, conversionFunTypes []string, method string) [][]interface{} {

	var grandTotalRow []interface{}

	for j := 0; j <= keyIndex; j++ {
		grandTotalRow = append(grandTotalRow, "Grand Total")
	}
	// Name, impression, clicks, spend
	defaultMatchingRow := []interface{}{int64(0), int64(0), float64(0),
		// (CTR, AvgCPC, CPM, ClickConversionRate)
		float64(0), float64(0), float64(0), float64(0),
		// ConversionEventCount, ConversionEventCountInfluence,CostPerConversion, ConversionEventCompareCount, ConversionEventCompareCountInfluence,CostPerConversionCompareCount
		float64(0), float64(0), float64(0), float64(0), float64(0), float64(0)}

	grandTotalRow = append(grandTotalRow, defaultMatchingRow...)
	// Remaining linked funnel events & CPCs
	for i := keyIndex + 14; i < len(headers)-1; i++ {
		grandTotalRow = append(grandTotalRow, float64(0))
	}

	clicksCTR := int64(0)      //4
	impressionsCTR := int64(0) //4

	conversionsClickConversionRate := float64(0) //7
	clicksClickConversionRate := int64(0)        //7

	spendAvgCPC := float64(0) //5
	clickAvgCPC := int64(0)   //5

	spendCPM := float64(0)     //6
	impressionsCPM := int64(0) //6

	spendCPC := float64(0)
	conversionsCPC := float64(0)

	var spendFunnelConversionCPC []float64      //linked funnel events
	var conversionFunnelConversionCPC []float64 //linked funnel events
	for i := keyIndex + 14; i < len(headers)-1; i += 3 {

		spendFunnelConversionCPC = append(spendFunnelConversionCPC, float64(0))
		conversionFunnelConversionCPC = append(conversionFunnelConversionCPC, float64(0))
	}

	maxRowSize := 0
	for _, row := range rows {

		maxRowSize = U.MaxInt(len(row), maxRowSize)
		if len(row) == 0 || len(row) != maxRowSize {
			continue
		}

		grandTotalRow[keyIndex+1] = grandTotalRow[keyIndex+1].(int64) + row[keyIndex+1].(int64)                                                        // Impressions.
		grandTotalRow[keyIndex+2] = grandTotalRow[keyIndex+2].(int64) + row[keyIndex+2].(int64)                                                        // Clicks.
		grandTotalRow[keyIndex+3], _ = U.FloatRoundOffWithPrecision(grandTotalRow[keyIndex+3].(float64)+row[keyIndex+3].(float64), U.DefaultPrecision) // Spend.

		grandTotalRow[keyIndex+8] = grandTotalRow[keyIndex+8].(float64) + row[keyIndex+8].(float64)    // Conversion.
		grandTotalRow[keyIndex+9] = grandTotalRow[keyIndex+9].(float64) + row[keyIndex+9].(float64)    // Conversion Influence
		grandTotalRow[keyIndex+11] = grandTotalRow[keyIndex+11].(float64) + row[keyIndex+11].(float64) // Compare Conversion.
		grandTotalRow[keyIndex+12] = grandTotalRow[keyIndex+12].(float64) + row[keyIndex+12].(float64) // Compare Conversion Influence

		impressions := (row[keyIndex+1]).(int64)
		clicks := (row[keyIndex+2]).(int64)
		spend := row[keyIndex+3].(float64)

		if impressions > 0 {
			clicksCTR = clicksCTR + clicks
			impressionsCTR = impressionsCTR + impressions
			spendCPM = spendCPM + spend
			impressionsCPM = impressionsCPM + impressions
		}

		if clicks > 0 {
			spendAvgCPC = spendAvgCPC + spend
			clickAvgCPC = clickAvgCPC + clicks
			conversionsClickConversionRate = conversionsClickConversionRate + (row[keyIndex+8]).(float64)
			clicksClickConversionRate = clicksClickConversionRate + clicks
		}

		if spend > 0 {
			spendCPC, _ = U.FloatRoundOffWithPrecision(spendCPC+spend, U.DefaultPrecision)
			conversionsCPC, _ = U.FloatRoundOffWithPrecision(conversionsCPC+row[keyIndex+8].(float64), U.DefaultPrecision)
		}

		// Remaining linked funnel events & CPCs
		j := 0
		for i := keyIndex + 14; i < len(grandTotalRow)-1; i += 3 {
			grandTotalRow[i] = grandTotalRow[i].(float64) + row[i].(float64)       //LFE Conversion Count
			grandTotalRow[i+1] = grandTotalRow[i+1].(float64) + row[i+1].(float64) // LFE Conversion Influence
			if spend > 0 && i < len(grandTotalRow) && j < len(spendFunnelConversionCPC) && len(spendFunnelConversionCPC) > 0 && len(conversionFunnelConversionCPC) > 0 {
				spendFunnelConversionCPC[j], _ = U.FloatRoundOffWithPrecision(spendFunnelConversionCPC[j]+spend, U.DefaultPrecision)
				conversionFunnelConversionCPC[j], _ = U.FloatRoundOffWithPrecision(conversionFunnelConversionCPC[j]+row[i].(float64), U.DefaultPrecision)
			}
			j += 1
		}
		// If attribution method is influence then replacing the value of grand total row of conversion with conversion Influence
		if method == AttributionMethodInfluence {
			for i := keyIndex + 8; i < len(grandTotalRow)-1; i += 3 {
				grandTotalRow[i] = grandTotalRow[i+1]

			}
		}

	}

	// CTR(%)
	if float64(impressionsCTR) > 0 {
		grandTotalRow[keyIndex+4], _ = U.FloatRoundOffWithPrecision(float64(100*float64(clicksCTR)/float64(impressionsCTR)), U.DefaultPrecision)
	} else {
		grandTotalRow[keyIndex+4] = float64(0)
	}

	// clickAvgCPC
	if float64(clickAvgCPC) > 0 {
		grandTotalRow[keyIndex+5], _ = U.FloatRoundOffWithPrecision(float64(spendAvgCPC)/float64(clickAvgCPC), U.DefaultPrecision)
	} else {
		grandTotalRow[keyIndex+5] = float64(0)
	}

	// CPM
	if float64(impressionsCPM) > 0 {
		grandTotalRow[keyIndex+6], _ = U.FloatRoundOffWithPrecision(float64(1000*float64(spendCPM))/float64(impressionsCPM), U.DefaultPrecision)
	} else {
		grandTotalRow[keyIndex+6] = float64(0)
	}

	// clicksClickConversionRate
	if float64(clicksClickConversionRate) > 0 {
		grandTotalRow[keyIndex+7], _ = U.FloatRoundOffWithPrecision(100*float64(conversionsClickConversionRate)/float64(clicksClickConversionRate), U.DefaultPrecision)
	} else {
		grandTotalRow[keyIndex+7] = float64(0)
	}

	// Conversion - CPC.
	if conversionsCPC > 0 {
		grandTotalRow[keyIndex+10], _ = U.FloatRoundOffWithPrecision(spendCPC/conversionsCPC, U.DefaultPrecision)
	} else {
		grandTotalRow[keyIndex+10] = float64(0)
	}

	// Compare Conversion - CPC.
	if grandTotalRow[keyIndex+11].(float64) > 0 {
		grandTotalRow[keyIndex+13], _ = U.FloatRoundOffWithPrecision(grandTotalRow[keyIndex+3].(float64)/grandTotalRow[keyIndex+11].(float64), U.DefaultPrecision)
	} else {
		grandTotalRow[keyIndex+13] = float64(0)
	}

	// Remaining linked funnel events & CPCs
	k := 0
	for i := keyIndex + 14; i < len(grandTotalRow)-1; i += 3 {
		if i < len(grandTotalRow) && k < len(spendFunnelConversionCPC) && len(spendFunnelConversionCPC) > 0 && len(conversionFunnelConversionCPC) > 0 && conversionFunnelConversionCPC[k] > 0 {
			// Funnel - Conversion - CPC.
			grandTotalRow[i+2], _ = U.FloatRoundOffWithPrecision(spendFunnelConversionCPC[k]/conversionFunnelConversionCPC[k], U.DefaultPrecision)
		} else {
			// Funnel - Conversion - CPC.
			grandTotalRow[i+2] = float64(0)
		}
		k += 1
	}

	// concatenated key
	grandTotalRow = append(grandTotalRow, "Grand Total")

	rows = append([][]interface{}{grandTotalRow}, rows...)

	return rows

}

// AddGrandTotalRowKPI adds a row with grand total in report for KPI queries
func AddGrandTotalRowKPI(headers []string, rows [][]interface{}, keyIndex int, analyzeType string, conversionFunTypes []string, method string) [][]interface{} {

	var grandTotalRow []interface{}

	for j := 0; j <= keyIndex; j++ {
		grandTotalRow = append(grandTotalRow, "Grand Total")
	}
	// Name, impression, clicks, spend
	defaultMatchingRow := []interface{}{int64(0), int64(0), float64(0),
		// (CTR, AvgCPC, CPM, ClickConversionRate)
		float64(0), float64(0), float64(0), float64(0)}

	for idx := 0; idx < len(conversionFunTypes); idx++ {
		// one for each - ConversionEventCount, ConversionEventCountInfluence,CostPerConversion,  ConversionEventCompareCount, ConversionEventCompareCountInfluence, CostPerConversionCompareCount
		defaultMatchingRow = append(defaultMatchingRow, float64(0), float64(0), float64(0), float64(0), float64(0), float64(0))
	}

	grandTotalRow = append(grandTotalRow, defaultMatchingRow...)

	clicksCTR := int64(0)      //4
	impressionsCTR := int64(0) //4

	conversionsClickConversionRate := float64(0) //7
	clicksClickConversionRate := int64(0)        //7

	spendAvgCPC := float64(0) //5
	clickAvgCPC := int64(0)   //5

	spendCPM := float64(0)     //6
	impressionsCPM := int64(0) //6

	var spendCPC []float64       //9
	var conversionsCPC []float64 //9

	maxRowSize := 0
	for _, row := range rows {

		maxRowSize = U.MaxInt(len(row), maxRowSize)
		if len(row) == 0 || len(row) != maxRowSize {
			continue
		}

		grandTotalRow[keyIndex+1] = grandTotalRow[keyIndex+1].(int64) + row[keyIndex+1].(int64)                                                        // Impressions.
		grandTotalRow[keyIndex+2] = grandTotalRow[keyIndex+2].(int64) + row[keyIndex+2].(int64)                                                        // Clicks.
		grandTotalRow[keyIndex+3], _ = U.FloatRoundOffWithPrecision(grandTotalRow[keyIndex+3].(float64)+row[keyIndex+3].(float64), U.DefaultPrecision) // Spend.

		impressions := (row[keyIndex+1]).(int64)
		clicks := (row[keyIndex+2]).(int64)
		spend := row[keyIndex+3].(float64)

		if impressions > 0 {
			clicksCTR = clicksCTR + clicks
			impressionsCTR = impressionsCTR + impressions
			spendCPM = spendCPM + spend
			impressionsCPM = impressionsCPM + impressions
		}

		if clicks > 0 {
			spendAvgCPC = spendAvgCPC + spend
			clickAvgCPC = clickAvgCPC + clicks
			conversionsClickConversionRate = conversionsClickConversionRate + (row[keyIndex+8]).(float64)
			clicksClickConversionRate = clicksClickConversionRate + clicks
		}

		for idx, _ := range conversionFunTypes {
			nextConPosition := idx * 6
			grandTotalRow[keyIndex+8+nextConPosition] = grandTotalRow[keyIndex+8+nextConPosition].(float64) + row[keyIndex+8+nextConPosition].(float64)    // Conversion.
			grandTotalRow[keyIndex+9+nextConPosition] = grandTotalRow[keyIndex+9+nextConPosition].(float64) + row[keyIndex+9+nextConPosition].(float64)    //Conversion Influence
			grandTotalRow[keyIndex+11+nextConPosition] = grandTotalRow[keyIndex+11+nextConPosition].(float64) + row[keyIndex+11+nextConPosition].(float64) // Compare Conversion.
			grandTotalRow[keyIndex+12+nextConPosition] = grandTotalRow[keyIndex+12+nextConPosition].(float64) + row[keyIndex+12+nextConPosition].(float64) //Compare Conversion Influence.
			spendCPC = append(spendCPC, 0.0)
			conversionsCPC = append(conversionsCPC, 0.0)
			if spend > 0 {
				spendCPC[idx], _ = U.FloatRoundOffWithPrecision(spendCPC[idx]+spend, U.DefaultPrecision)
				conversionsCPC[idx], _ = U.FloatRoundOffWithPrecision(conversionsCPC[idx]+row[keyIndex+8+nextConPosition].(float64), U.DefaultPrecision)
			}
			if method == AttributionMethodInfluence {
				grandTotalRow[keyIndex+8+nextConPosition] = grandTotalRow[keyIndex+9+nextConPosition]
				grandTotalRow[keyIndex+11+nextConPosition] = grandTotalRow[keyIndex+12+nextConPosition]
			}
		}

	}

	if float64(impressionsCTR) > 0 {
		grandTotalRow[keyIndex+4], _ = U.FloatRoundOffWithPrecision(float64(100*float64(clicksCTR)/float64(impressionsCTR)), U.DefaultPrecision)
	} else {
		grandTotalRow[keyIndex+4] = float64(0)
	}

	if float64(clickAvgCPC) > 0 {
		grandTotalRow[keyIndex+5], _ = U.FloatRoundOffWithPrecision(float64(spendAvgCPC)/float64(clickAvgCPC), U.DefaultPrecision)
	} else {
		grandTotalRow[keyIndex+5] = float64(0)
	}

	if float64(impressionsCPM) > 0 {
		grandTotalRow[keyIndex+6], _ = U.FloatRoundOffWithPrecision(float64(1000*float64(spendCPM))/float64(impressionsCPM), U.DefaultPrecision)
	} else {
		grandTotalRow[keyIndex+6] = float64(0)
	}
	if float64(clicksClickConversionRate) > 0 {
		grandTotalRow[keyIndex+7], _ = U.FloatRoundOffWithPrecision(100*float64(conversionsClickConversionRate)/float64(clicksClickConversionRate), U.DefaultPrecision)
	} else {
		grandTotalRow[keyIndex+7] = float64(0)
	}

	for idx, funcType := range conversionFunTypes {
		nextConPosition := idx * 6
		// Normal conversion [8, 9,10] = [Conversion,Conversion Influence, CPC]
		// Compare conversion [11, 12,13]  = [Conversion, Conversion Influence,CPC]

		if strings.ToLower(funcType) == "sum" {

			if len(spendCPC) > 0 && spendCPC[idx] > 0 && len(conversionsCPC) > 0 {
				grandTotalRow[keyIndex+10+nextConPosition], _ = U.FloatRoundOffWithPrecision(conversionsCPC[idx]/spendCPC[idx], U.DefaultPrecision)
			} else {
				grandTotalRow[keyIndex+10+nextConPosition] = float64(0)
			}
			// Compare Conversion - CPC.
			if grandTotalRow[keyIndex+3].(float64) > 0 {
				grandTotalRow[keyIndex+13+nextConPosition], _ = U.FloatRoundOffWithPrecision(grandTotalRow[keyIndex+11+nextConPosition].(float64)/grandTotalRow[keyIndex+3].(float64), U.DefaultPrecision)
			} else {
				grandTotalRow[keyIndex+13+nextConPosition] = float64(0)
			}

		} else {

			if len(conversionsCPC) > 0 && conversionsCPC[idx] > 0 && len(spendCPC) > 0 {
				grandTotalRow[keyIndex+10+nextConPosition], _ = U.FloatRoundOffWithPrecision(spendCPC[idx]/conversionsCPC[idx], U.DefaultPrecision)
			} else {
				grandTotalRow[keyIndex+10+nextConPosition] = float64(0)
			}
			// Compare Conversion - CPC.
			if grandTotalRow[keyIndex+11+nextConPosition].(float64) > 0 {
				grandTotalRow[keyIndex+13+nextConPosition], _ = U.FloatRoundOffWithPrecision(grandTotalRow[keyIndex+3].(float64)/grandTotalRow[keyIndex+11+nextConPosition].(float64), U.DefaultPrecision)
			} else {
				grandTotalRow[keyIndex+13+nextConPosition] = float64(0)
			}
		}
	}

	rows = append([][]interface{}{grandTotalRow}, rows...)

	return rows

}

func AddGrandTotalRowLandingPage(headers []string, rows [][]interface{}, keyIndex int, method string) [][]interface{} {

	var grandTotalRow []interface{}

	for j := 0; j <= keyIndex; j++ {
		grandTotalRow = append(grandTotalRow, "Grand Total")
	}

	//ConversionEventCount, ConversionEventCountInfluence,ConversionEventCompareCount,ConversionEventCompareCountInfluence
	defaultMatchingRow := []interface{}{float64(0), float64(0), float64(0), float64(0)}

	grandTotalRow = append(grandTotalRow, defaultMatchingRow...)

	// Remaining linked funnel events
	for i := keyIndex + 5; i < len(headers); i++ {
		grandTotalRow = append(grandTotalRow, float64(0))
	}

	maxRowSize := 0
	for _, row := range rows {

		maxRowSize = U.MaxInt(len(row), maxRowSize)
		if len(row) == 0 || len(row) != maxRowSize {
			continue
		}
		grandTotalRow[keyIndex+1] = grandTotalRow[keyIndex+1].(float64) + row[keyIndex+1].(float64) // Conversion.
		grandTotalRow[keyIndex+2] = grandTotalRow[keyIndex+2].(float64) + row[keyIndex+2].(float64) // Conversion INFLUENCE
		grandTotalRow[keyIndex+3] = grandTotalRow[keyIndex+3].(float64) + row[keyIndex+3].(float64) // Compare Conversion.
		grandTotalRow[keyIndex+4] = grandTotalRow[keyIndex+4].(float64) + row[keyIndex+4].(float64) // Compare Conversion Influence

		// Remaining linked funnel events & Conversion rates
		for i := keyIndex + 5; i < len(grandTotalRow); i++ {
			grandTotalRow[i] = grandTotalRow[i].(float64) + row[i].(float64)
		}
	}
	if method == AttributionMethodInfluence {
		for i := keyIndex; i < len(grandTotalRow); i += 2 {
			grandTotalRow[i+1] = grandTotalRow[i+2]

		}
	}

	rows = append([][]interface{}{grandTotalRow}, rows...)

	return rows

}

// FilterRows filters rows based on attribution key. ex. $none exclusion for 'Keyword' type report.
func FilterRows(rows [][]interface{}, attributionKey string, keyIndex int) [][]interface{} {

	// Select the best value for attributionKey
	switch attributionKey {
	case AttributionKeyKeyword:
		filteredRows := make([][]interface{}, 0)
		for _, mapRow := range rows {
			if mapRow[keyIndex].(string) != PropertyValueNone {
				filteredRows = append(filteredRows, mapRow)
			}
		}
		return filteredRows
	default:
	}
	return rows
}

// AddUpConversionEventCount Groups all unique users by attributionId and adds it to attributionData
func AddUpConversionEventCount(usersIdAttributionIdMap map[string][]AttributionKeyWeight, sessionWT map[string][]float64) map[string]*AttributionData {

	attributionData := make(map[string]*AttributionData)

	for userID, attributionKeys := range usersIdAttributionIdMap {

		userIDWeightsForEachGoalEvent := sessionWT[userID] // Revenue, Pipeline, DealValue, etc

		for _, keyWeight := range attributionKeys { // camp1, camp2, camp3, etc

			if _, exists := attributionData[keyWeight.Key]; !exists {
				attributionData[keyWeight.Key] = &AttributionData{}
			}

			for idx := 0; idx < len(userIDWeightsForEachGoalEvent); idx++ {
				// filling additional data if ConversionEventCount is empty
				if len(attributionData[keyWeight.Key].ConversionEventCount) < idx+1 {
					attributionData[keyWeight.Key].ConversionEventCount = append(attributionData[keyWeight.Key].ConversionEventCount, float64(0))
				}

				if len(attributionData[keyWeight.Key].ConversionEventCountInfluence) < idx+1 {
					attributionData[keyWeight.Key].ConversionEventCountInfluence = append(attributionData[keyWeight.Key].ConversionEventCountInfluence, float64(0))
				}

				weightedValue := keyWeight.Weight * userIDWeightsForEachGoalEvent[idx]
				attributionData[keyWeight.Key].ConversionEventCount[idx] = float64(attributionData[keyWeight.Key].ConversionEventCount[idx] + weightedValue)
				attributionData[keyWeight.Key].ConversionEventCountInfluence[idx] = float64(attributionData[keyWeight.Key].ConversionEventCountInfluence[idx] + (weightedValue / float64(len(attributionKeys))))
			}
		}
	}
	// non-used sessionWT rows can be written back to '$none' userID
	return attributionData
}

// AddUpLinkedFunnelEventCount Attribute each user to the conversion event and linked event by attribution Id.
func AddUpLinkedFunnelEventCount(linkedEvents []QueryEventWithProperties,
	attributionData map[string]*AttributionData, linkedUserAttributionData map[string]map[string][]AttributionKeyWeight) {

	linkedEventToPositionMap := make(map[string]int)
	for position, linkedEvent := range linkedEvents {
		linkedEventToPositionMap[linkedEvent.Name] = position
	}
	// fill up all the linked events count with 0 value
	for _, attributionRow := range attributionData {
		if attributionRow != nil {
			for len(attributionRow.LinkedEventsCount) < len(linkedEvents) {
				attributionRow.LinkedEventsCount = append(attributionRow.LinkedEventsCount, 0.0)
			}
			for len(attributionRow.LinkedEventsCountInfluence) < len(linkedEvents) {
				attributionRow.LinkedEventsCountInfluence = append(attributionRow.LinkedEventsCountInfluence, 0.0)
			}
		}
	}
	// Update linked up events with event hit count.
	for linkedEventName, userIdAttributionIdMap := range linkedUserAttributionData {
		for _, attributionKeys := range userIdAttributionIdMap {
			for _, keyWeight := range attributionKeys {
				if attributionData[keyWeight.Key] != nil {
					attributionData[keyWeight.Key].LinkedEventsCount[linkedEventToPositionMap[linkedEventName]] += keyWeight.Weight
					attributionData[keyWeight.Key].LinkedEventsCountInfluence[linkedEventToPositionMap[linkedEventName]] += (keyWeight.Weight / float64(len(attributionKeys)))
				}
			}
		}
	}
}

func IsValidAttributionKeyValueAND(attributionKeyType string, keyValue string,
	filters []AttributionKeyFilter) bool {

	for _, filter := range filters {
		// supports AND and treats blank operator as AND
		if filter.LogicalOp == "OR" {
			continue
		}
		filterResult := applyOperator(attributionKeyType, keyValue, filter)
		// AND is false for any false.
		if !filterResult {
			return false
		}
	}
	return true
}

func IsValidAttributionKeyValueOR(attributionKeyType string, keyValue string,
	filters []AttributionKeyFilter) bool {

	for _, filter := range filters {
		if filter.LogicalOp != "OR" {
			continue
		}
		filterResult := applyOperator(attributionKeyType, keyValue, filter)
		// OR is true for any true
		if filterResult {
			return true
		}
	}
	return false
}

func applyOperator(attributionKeyType string, keyValue string,
	filter AttributionKeyFilter) bool {

	filterResult := true
	// Currently only supporting matching key filters
	if filter.AttributionKey == attributionKeyType {
		switch filter.Operator {
		case EqualsOpStr:
			if keyValue != filter.Value {
				filterResult = false
			}
		case NotEqualOpStr:
			if keyValue == filter.Value {
				filterResult = false
			}
		case ContainsOpStr:
			if !strings.Contains(keyValue, filter.Value) {
				filterResult = false
			}
		case NotContainsOpStr:
			if strings.Contains(keyValue, filter.Value) {
				filterResult = false
			}
		default:
			filterResult = false
		}
	}
	return filterResult
}

func DoesAdwordsReportExist(attributionKey string) bool {
	// only campaign, adgroup, keyword reports available
	if attributionKey == AttributionKeyCampaign || attributionKey == AttributionKeyAdgroup ||
		attributionKey == AttributionKeyKeyword {
		return true
	}
	return false
}
func DoesBingAdsReportExist(attributionKey string) bool {
	// only campaign, adgroup, keyword reports available
	if attributionKey == AttributionKeyCampaign || attributionKey == AttributionKeyAdgroup ||
		attributionKey == AttributionKeyKeyword {
		return true
	}
	return false
}
func DoesCustomAdsReportExist(attributionKey string) bool {
	// only campaign, adgroup, keyword reports available
	if attributionKey == AttributionKeyCampaign || attributionKey == AttributionKeyAdgroup ||
		attributionKey == AttributionKeyKeyword {
		return true
	}
	return false
}
func DoesFBReportExist(attributionKey string) bool {
	// only campaign, adgroup reports available
	if attributionKey == AttributionKeyCampaign || attributionKey == AttributionKeyAdgroup {
		return true
	}
	return false
}

func DoesLinkedinReportExist(attributionKey string) bool {
	// only campaign, adgroup reports available
	if attributionKey == AttributionKeyCampaign || attributionKey == AttributionKeyAdgroup {
		return true
	}
	return false
}

func AddTheAddedKeysAndMetrics(attributionData *map[string]*AttributionData, query *AttributionQuery, sessions map[string]map[string]UserSessionData, noOfConversionEvents int) {

	// Extract out key based info
	sessionKeyMarketingInfo := make(map[string]MarketingData)
	for _, value := range sessions {
		for k, v := range value {

			// Runs for each unique userID-Key pair
			sessionKeyMarketingInfo[k] = v.MarketingInfo
		}
	}

	// Creating an empty linked events row.
	emptyConversionEventRow := make([]float64, 0)
	emptyConversionEventRowInfluence := make([]float64, 0)
	for i := 0; i < noOfConversionEvents; i++ {
		emptyConversionEventRow = append(emptyConversionEventRow, float64(0))
		emptyConversionEventRowInfluence = append(emptyConversionEventRowInfluence, float64(0))
	}

	// Creating an empty linked events row.
	emptyLinkedEventRow := make([]float64, 0)
	emptyLinkedEventRowInfluence := make([]float64, 0)
	for i := 0; i < len(query.LinkedEvents); i++ {
		emptyLinkedEventRow = append(emptyLinkedEventRow, float64(0))
		emptyLinkedEventRowInfluence = append(emptyLinkedEventRowInfluence, float64(0))
	}
	for _, attributionIDMap := range sessions {
		for key, sessionTimestamp := range attributionIDMap {
			// Only count sessions that happened during attribution period.
			if sessionTimestamp.WithinQueryPeriod {

				// Create a row in AttributionData if no key is present for this session
				if _, ok := (*attributionData)[key]; !ok {
					(*attributionData)[key] = &AttributionData{}

					(*attributionData)[key].ConversionEventCount = emptyConversionEventRow
					(*attributionData)[key].ConversionEventCountInfluence = emptyConversionEventRowInfluence
					(*attributionData)[key].ConversionEventCompareCount = emptyConversionEventRow
					(*attributionData)[key].ConversionEventCompareCountInfluence = emptyConversionEventRowInfluence
					if len(query.LinkedEvents) > 0 {
						// Init the linked events with 0.0 value.
						tempRow := emptyLinkedEventRow
						tempRowInfluence := emptyConversionEventRowInfluence
						(*attributionData)[key].LinkedEventsCount = tempRow
						(*attributionData)[key].LinkedEventsCountInfluence = tempRowInfluence
					}
				}

				if _, exists := sessionKeyMarketingInfo[key]; exists {
					// Add the marketing info
					(*attributionData)[key].MarketingInfo = sessionKeyMarketingInfo[key]
					switch query.AttributionKey {
					case AttributionKeyCampaign:
						(*attributionData)[key].AddedKeys = append((*attributionData)[key].AddedKeys, sessionKeyMarketingInfo[key].Channel)
						(*attributionData)[key].Name = sessionKeyMarketingInfo[key].CampaignName
					case AttributionKeyAdgroup:
						(*attributionData)[key].AddedKeys = append((*attributionData)[key].AddedKeys, sessionKeyMarketingInfo[key].Channel, sessionKeyMarketingInfo[key].CampaignName)
						(*attributionData)[key].Name = sessionKeyMarketingInfo[key].AdgroupName
					case AttributionKeyKeyword:
						(*attributionData)[key].AddedKeys = append((*attributionData)[key].AddedKeys, sessionKeyMarketingInfo[key].Channel, sessionKeyMarketingInfo[key].CampaignName, sessionKeyMarketingInfo[key].AdgroupName, sessionKeyMarketingInfo[key].KeywordMatchType)
						(*attributionData)[key].Name = sessionKeyMarketingInfo[key].KeywordName
					case AttributionKeySource:
						(*attributionData)[key].Name = sessionKeyMarketingInfo[key].Source
					case AttributionKeyChannel:
						(*attributionData)[key].Name = sessionKeyMarketingInfo[key].ChannelGroup
					case AttributionKeyLandingPage:
						(*attributionData)[key].Name = sessionKeyMarketingInfo[key].LandingPageUrl
					}

				}
			}
		}
	}
}

func ApplyFilter(attributionData *map[string]*AttributionData, query *AttributionQuery) {
	// Filter out the key values from query (apply filter after performance enrichment)
	for key, value := range *attributionData {
		attributionId := value.Name
		if !IsValidAttributionKeyValueAND(query.AttributionKey,
			attributionId, query.AttributionKeyFilter) && !IsValidAttributionKeyValueOR(query.AttributionKey,
			attributionId, query.AttributionKeyFilter) {
			delete(*attributionData, key)
		}
	}
}

func AddPerformanceData(attributionData *map[string]*AttributionData, attributionKey string, marketingData *MarketingReports, noOfConversionEvents int) {

	AddAdwordsPerformanceReportInfo(attributionData, attributionKey, marketingData, noOfConversionEvents)
	AddFacebookPerformanceReportInfo(attributionData, attributionKey, marketingData, noOfConversionEvents)
	AddLinkedinPerformanceReportInfo(attributionData, attributionKey, marketingData, noOfConversionEvents)
	AddBingAdsPerformanceReportInfo(attributionData, attributionKey, marketingData, noOfConversionEvents)
	AddCustomAdsPerformanceReportInfo(attributionData, attributionKey, marketingData, noOfConversionEvents)
}

func AddAdwordsPerformanceReportInfo(attributionData *map[string]*AttributionData, attributionKey string, marketingData *MarketingReports, noOfConversionEvents int) {

	switch attributionKey {
	case AttributionKeyCampaign:
		addMetricsFromReport(attributionData, marketingData.AdwordsCampaignKeyData, attributionKey, ChannelAdwords, noOfConversionEvents)
	case AttributionKeyAdgroup:
		addMetricsFromReport(attributionData, marketingData.AdwordsAdgroupKeyData, attributionKey, ChannelAdwords, noOfConversionEvents)
	case AttributionKeyKeyword:
		addMetricsFromReport(attributionData, marketingData.AdwordsKeywordKeyData, attributionKey, ChannelAdwords, noOfConversionEvents)
	default:
		// no enrichment for any other type
		return
	}
}

func AddBingAdsPerformanceReportInfo(attributionData *map[string]*AttributionData, attributionKey string, marketingData *MarketingReports, noOfConversionEvents int) {

	switch attributionKey {
	case AttributionKeyCampaign:
		addMetricsFromReport(attributionData, marketingData.BingAdsCampaignKeyData, attributionKey, ChannelBingAds, noOfConversionEvents)
	case AttributionKeyAdgroup:
		addMetricsFromReport(attributionData, marketingData.BingAdsAdgroupKeyData, attributionKey, ChannelBingAds, noOfConversionEvents)
	case AttributionKeyKeyword:
		addMetricsFromReport(attributionData, marketingData.BingAdsKeywordKeyData, attributionKey, ChannelBingAds, noOfConversionEvents)
	default:
		return
	}
}

func AddCustomAdsPerformanceReportInfo(attributionData *map[string]*AttributionData, attributionKey string, marketingData *MarketingReports, noOfConversionEvents int) {

	switch attributionKey {
	case AttributionKeyCampaign:
		addMetricsFromReport(attributionData, marketingData.CustomAdsCampaignKeyData, attributionKey, ChannelCustomAds, noOfConversionEvents)
	case AttributionKeyAdgroup:
		addMetricsFromReport(attributionData, marketingData.CustomAdsAdgroupKeyData, attributionKey, ChannelCustomAds, noOfConversionEvents)
	case AttributionKeyKeyword:
		addMetricsFromReport(attributionData, marketingData.CustomAdsKeywordKeyData, attributionKey, ChannelCustomAds, noOfConversionEvents)
	default:
		return
	}
}

func AddFacebookPerformanceReportInfo(attributionData *map[string]*AttributionData, attributionKey string, marketingData *MarketingReports, noOfConversionEvents int) {

	switch attributionKey {
	case AttributionKeyCampaign:
		addMetricsFromReport(attributionData, marketingData.FacebookCampaignKeyData, attributionKey, ChannelFacebook, noOfConversionEvents)
	case AttributionKeyAdgroup:
		addMetricsFromReport(attributionData, marketingData.FacebookAdgroupKeyData, attributionKey, ChannelFacebook, noOfConversionEvents)
	case AttributionKeyKeyword:
		// No keyword report for fb.
		return
	default:
		// no enrichment for any other type
		return
	}
}

func AddLinkedinPerformanceReportInfo(attributionData *map[string]*AttributionData, attributionKey string, marketingData *MarketingReports, noOfConversionEvents int) {

	switch attributionKey {
	case AttributionKeyCampaign:
		addMetricsFromReport(attributionData, marketingData.LinkedinCampaignKeyData, attributionKey, ChannelLinkedin, noOfConversionEvents)
	case AttributionKeyAdgroup:
		addMetricsFromReport(attributionData, marketingData.LinkedinAdgroupKeyData, attributionKey, ChannelLinkedin, noOfConversionEvents)
	case AttributionKeyKeyword:
		// No keyword report for Linkedin.
		return
	default:
		// no enrichment for any other type
		return
	}
}

func addMetricsFromReport(attributionData *map[string]*AttributionData, reportKeyData map[string]MarketingData, attributionKey string, channel string, noOfConversionEvents int) {

	// Creating an empty linked events row.
	emptyConversionEventRow := make([]float64, 0)
	emptyConversionEventRowInfluence := make([]float64, 0)
	for i := 0; i < noOfConversionEvents; i++ {
		emptyConversionEventRow = append(emptyConversionEventRow, float64(0))
		emptyConversionEventRowInfluence = append(emptyConversionEventRowInfluence, float64(0))
	}

	for key, value := range reportKeyData {

		if value.Impressions == 0 && value.Clicks == 0 && value.Spend == 0 {
			// ignore ZERO valued keys
			continue
		}
		// Create a new record if not found
		if _, found := (*attributionData)[key]; !found {

			(*attributionData)[key] = &AttributionData{}
			(*attributionData)[key].MarketingInfo = reportKeyData[key]
			switch attributionKey {
			case AttributionKeyCampaign:
				(*attributionData)[key].AddedKeys = append((*attributionData)[key].AddedKeys, reportKeyData[key].Channel)
				(*attributionData)[key].Name = reportKeyData[key].CampaignName
			case AttributionKeyAdgroup:
				(*attributionData)[key].AddedKeys = append((*attributionData)[key].AddedKeys, reportKeyData[key].Channel, reportKeyData[key].CampaignName)
				(*attributionData)[key].Name = reportKeyData[key].AdgroupName
			case AttributionKeyKeyword:
				(*attributionData)[key].AddedKeys = append((*attributionData)[key].AddedKeys, reportKeyData[key].Channel, reportKeyData[key].CampaignName, reportKeyData[key].AdgroupName, reportKeyData[key].KeywordMatchType)
				(*attributionData)[key].Name = reportKeyData[key].KeywordName
			case AttributionKeySource:
				(*attributionData)[key].Name = reportKeyData[key].Source
			case AttributionKeyChannel:
				(*attributionData)[key].Name = reportKeyData[key].ChannelGroup
			case AttributionKeyLandingPage:
				(*attributionData)[key].Name = reportKeyData[key].LandingPageUrl
			}
			(*attributionData)[key].ConversionEventCount = emptyConversionEventRow
			(*attributionData)[key].ConversionEventCountInfluence = emptyConversionEventRowInfluence
			(*attributionData)[key].ConversionEventCompareCount = emptyConversionEventRow
			(*attributionData)[key].ConversionEventCompareCountInfluence = emptyConversionEventRowInfluence
		}

		if (*attributionData)[key].CustomDimensions == nil {
			(*attributionData)[key].CustomDimensions = make(map[string]interface{})
		}
		if channel == ChannelCustomAds {
			(*attributionData)[key].Channel = reportKeyData[key].Channel
		} else {
			(*attributionData)[key].Channel = channel
		}
		(*attributionData)[key].Impressions = value.Impressions
		(*attributionData)[key].Clicks = value.Clicks
		(*attributionData)[key].Spend = value.Spend

		// replacing the marketing info on key match
		(*attributionData)[key].MarketingInfo = value

	}
}

func GetKeyByAttributionData(value *AttributionData) interface{} {

	key := ""
	for i := 0; i < len(value.AddedKeys); i++ {
		key = key + value.AddedKeys[i] + KeyDelimiter
	}
	key = key + value.Name
	return key
}

func ComputeAdditionalMetrics(attributionData *map[string]*AttributionData) {

	for k, v := range *attributionData {
		(*attributionData)[k].CTR = 0
		(*attributionData)[k].CPM = 0
		(*attributionData)[k].AvgCPC = 0
		(*attributionData)[k].ClickConversionRate = 0
		if v.Impressions > 0 {
			(*attributionData)[k].CTR, _ = U.FloatRoundOffWithPrecision(100*float64(v.Clicks)/float64(v.Impressions), U.DefaultPrecision)
			(*attributionData)[k].CPM, _ = U.FloatRoundOffWithPrecision(1000*float64(v.Spend)/float64(v.Impressions), U.DefaultPrecision)
		}
		if v.Clicks > 0 {
			(*attributionData)[k].AvgCPC, _ = U.FloatRoundOffWithPrecision(float64(v.Spend)/float64(v.Clicks), U.DefaultPrecision)
			if (*attributionData)[k].ConversionEventCount == nil || len((*attributionData)[k].ConversionEventCount) == 0 {
				(*attributionData)[k].ConversionEventCount = append((*attributionData)[k].ConversionEventCount, float64(0))
			}
			(*attributionData)[k].ClickConversionRate, _ = U.FloatRoundOffWithPrecision(100*float64((*attributionData)[k].ConversionEventCount[0])/float64(v.Clicks), U.DefaultPrecision)
		}
	}
}

func GetMarketingDataKey(attributionKey string, data MarketingData) string {

	key := ""
	switch attributionKey {
	case AttributionKeyCampaign:
		// we know we get campaignIDReport here
		key = key + data.Channel + KeyDelimiter + U.IfThenElse(data.Name != "" && data.Name != PropertyValueNone, data.Name, data.CampaignName).(string)
	case AttributionKeyAdgroup:
		key = key + data.Channel + KeyDelimiter + data.CampaignName + KeyDelimiter + U.IfThenElse(data.Name != "" && data.Name != PropertyValueNone, data.Name, data.AdgroupName).(string)
	case AttributionKeyKeyword:
		// we know we get keywordIDReport here
		key = key + data.Channel + KeyDelimiter + data.CampaignName + KeyDelimiter + data.AdgroupName + KeyDelimiter + data.KeywordMatchType + KeyDelimiter + U.IfThenElse(data.Name != "" && data.Name != PropertyValueNone, data.Name, data.KeywordName).(string)
	case AttributionKeySource:
		key = key + U.IfThenElse(data.Name != "" && data.Name != PropertyValueNone, data.Name, data.Source).(string)
	case AttributionKeyChannel:
		key = key + U.IfThenElse(data.Name != "" && data.Name != PropertyValueNone, data.Name, data.ChannelGroup).(string)
	case AttributionKeyLandingPage:
		key = key + U.IfThenElse(data.Name != "" && data.Name != PropertyValueNone, data.Name, data.LandingPageUrl).(string)
	default:
		key = key + data.Name
	}
	return key
}

func GetKeyMapToData(attributionKey string, allRows []MarketingData, idMarketingDataMap map[string]MarketingData) map[string]MarketingData {

	keyToData := make(map[string]MarketingData)
	for i, v := range allRows {
		switch attributionKey {
		case AttributionKeyCampaign:
			v.CampaignName = idMarketingDataMap[v.ID].CampaignName
			v.Name = v.CampaignName
			allRows[i] = v
		case AttributionKeyAdgroup:
			v.AdgroupName = idMarketingDataMap[v.ID].AdgroupName
			v.Name = v.AdgroupName
			allRows[i] = v
		case AttributionKeyKeyword:
			v.KeywordName = idMarketingDataMap[v.ID].KeywordName
			v.Name = v.KeywordName
			allRows[i] = v
		}

		key := GetMarketingDataKey(attributionKey, v)
		if _, ok := keyToData[key]; ok {
			v = mergeMarketingData(keyToData[key], v)
		}
		keyToData[key] = v
		val := MarketingData{}
		U.DeepCopy(&v, &val)
		val.Key = key
		keyToData[key] = val
	}
	return keyToData
}

func ProcessOTPEventRows(rows *sql.Rows, query *AttributionQuery,
	logCtx log.Entry, queryID string) (map[string]map[string]UserSessionData, []string, error) {

	attributedSessionsByUserId := make(map[string]map[string]UserSessionData)
	userIdMap := make(map[string]bool)
	var userIdsWithSession []string

	startReadTime := time.Now()
	for rows.Next() {
		var userIDNull sql.NullString
		var campaignIDNull sql.NullString
		var campaignNameNull sql.NullString
		var sourceNameNull sql.NullString
		var channelGroupNull sql.NullString
		var typeNull sql.NullString
		var attributionIdNull sql.NullString
		var timestampNull sql.NullInt64

		if err := rows.Scan(&userIDNull, &campaignIDNull, &campaignNameNull, &sourceNameNull, &channelGroupNull, &typeNull, &attributionIdNull, &timestampNull); err != nil {
			logCtx.WithError(err).Error("SQL Parse failed. Ignoring row (OTP). Continuing")
			continue
		}

		var userID string
		var campaignID string
		var campaignName string
		var sourceName string
		var channelGroup string
		var typeName string
		var attributionKeyName string
		var timestamp int64

		userID = U.IfThenElse(userIDNull.Valid, userIDNull.String, PropertyValueNone).(string)
		campaignID = U.IfThenElse(campaignIDNull.Valid, campaignIDNull.String, PropertyValueNone).(string)
		campaignName = U.IfThenElse(campaignNameNull.Valid, campaignNameNull.String, PropertyValueNone).(string)
		sourceName = U.IfThenElse(sourceNameNull.Valid, sourceNameNull.String, PropertyValueNone).(string)
		channelGroup = U.IfThenElse(channelGroupNull.Valid, channelGroupNull.String, PropertyValueNone).(string)
		typeName = U.IfThenElse(typeNull.Valid, typeNull.String, PropertyValueNone).(string)
		attributionKeyName = U.IfThenElse(attributionIdNull.Valid, attributionIdNull.String, PropertyValueNone).(string)
		timestamp = U.IfThenElse(timestampNull.Valid, timestampNull.Int64, int64(0)).(int64)

		// apply filter at extracting session level itself
		if !IsValidAttributionKeyValueAND(query.AttributionKey,
			attributionKeyName, query.AttributionKeyFilter) && !IsValidAttributionKeyValueOR(query.AttributionKey,
			attributionKeyName, query.AttributionKeyFilter) {
			continue
		}

		// Exclude for non-matching tactic or offer type but include the none values
		if query.TacticOfferType != typeName && typeName != PropertyValueNone && query.TacticOfferType != MarketingEventTypeTacticOffer {
			continue
		}
		if _, ok := userIdMap[userID]; !ok {
			userIdsWithSession = append(userIdsWithSession, userID)
			userIdMap[userID] = true
		}
		marketingValues := MarketingData{Channel: SessionChannelOTP, CampaignID: campaignID, CampaignName: campaignName, AdgroupID: PropertyValueNone, AdgroupName: PropertyValueNone, KeywordName: PropertyValueNone, KeywordMatchType: PropertyValueNone,
			Source: sourceName, TypeName: typeName, ChannelGroup: channelGroup}

		// Name
		marketingValues.Name = attributionKeyName
		// Add the unique attributionKey key
		marketingValues.Key = GetMarketingDataKey(query.AttributionKey, marketingValues)
		uniqueAttributionKey := marketingValues.Key
		// add session info uniquely for user-attributionKeyName pair
		if _, ok := attributedSessionsByUserId[userID]; ok {

			if userSessionData, ok := attributedSessionsByUserId[userID][uniqueAttributionKey]; ok {
				userSessionData.MinTimestamp = U.Min(userSessionData.MinTimestamp, timestamp)
				userSessionData.MaxTimestamp = U.Max(userSessionData.MaxTimestamp, timestamp)
				userSessionData.TimeStamps = append(userSessionData.TimeStamps, timestamp)
				userSessionData.WithinQueryPeriod = userSessionData.WithinQueryPeriod || isSessionWithinQueryPeriod(query.QueryType, query.LookbackDays, query.From, query.To, timestamp)
				attributedSessionsByUserId[userID][uniqueAttributionKey] = userSessionData
			} else {
				userSessionDataNew := UserSessionData{MinTimestamp: timestamp,
					MaxTimestamp: timestamp, TimeStamps: []int64{timestamp},
					WithinQueryPeriod: isSessionWithinQueryPeriod(query.QueryType, query.LookbackDays, query.From, query.To, timestamp),
					MarketingInfo:     marketingValues}
				attributedSessionsByUserId[userID][uniqueAttributionKey] = userSessionDataNew
			}
		} else {
			attributedSessionsByUserId[userID] = make(map[string]UserSessionData)
			userSessionDataNew := UserSessionData{MinTimestamp: timestamp,
				MaxTimestamp: timestamp, TimeStamps: []int64{timestamp},
				WithinQueryPeriod: isSessionWithinQueryPeriod(query.QueryType, query.LookbackDays, query.From, query.To, timestamp),
				MarketingInfo:     marketingValues}
			attributedSessionsByUserId[userID][uniqueAttributionKey] = userSessionDataNew
		}
	}
	err := rows.Err()
	if err != nil {
		// Error from DB is captured eg: timeout error
		logCtx.WithFields(log.Fields{"err": err}).Error("Error in executing query in ProcessOTPEventRows")
		return nil, nil, err
	}
	U.LogReadTimeWithQueryRequestID(startReadTime, queryID, &log.Fields{"query": query})

	return attributedSessionsByUserId, userIdsWithSession, nil
}

func ProcessEventRows(rows *sql.Rows, query *AttributionQuery, reports *MarketingReports,
	contentGroupNamesList []string, attributedSessionsByUserId *map[string]map[string]UserSessionData,
	userIdsWithSession *[]string, logCtx log.Entry, queryID string) error {

	defer U.NotifyOnPanicWithError(C.GetConfig().Env, C.GetConfig().AppName)

	userIdMap := make(map[string]bool)
	type MissingCollection struct {
		AttributionKey string
		GCLID          string
		CampaignID     string
		AdgroupID      string
	}
	var missingIDs []MissingCollection
	count := 0
	countEnrichedGclid := 0
	countEnrichedMarketingId := 0

	startReadTime := time.Now()
	for rows.Next() {
		var userIDNull sql.NullString
		var campaignIDNull sql.NullString
		var campaignNameNull sql.NullString
		var adgroupIDNull sql.NullString
		var adgroupNameNull sql.NullString
		var keywordNameNull sql.NullString
		var keywordMatchTypeNull sql.NullString
		var sourceNameNull sql.NullString
		var channelGroupNull sql.NullString
		var attributionIdNull sql.NullString
		var gclIDNull sql.NullString
		var landingPageUrlNull sql.NullString
		var timestampNull sql.NullInt64
		contentGroupValuesListNull := make([]sql.NullString, len(contentGroupNamesList))

		var fields []interface{}
		fields = append(fields, &userIDNull, &campaignIDNull, &campaignNameNull,
			&adgroupIDNull, &adgroupNameNull, &keywordNameNull, &keywordMatchTypeNull, &sourceNameNull, &channelGroupNull,
			&attributionIdNull, &gclIDNull, &landingPageUrlNull)

		// contentGroupValuesListNull wil be empty for queries where property is not "Landing page url"
		for i := 0; i < len(contentGroupValuesListNull); i++ {
			fields = append(fields, &contentGroupValuesListNull[i])
		}

		fields = append(fields, &timestampNull)

		if err := rows.Scan(fields...); err != nil {
			logCtx.WithError(err).Error("SQL Parse failed. Ignoring row. Continuing")
			continue
		}

		var userID string
		var campaignID string
		var campaignName string
		var adgroupID string
		var adgroupName string
		var keywordName string
		var keywordMatchType string
		var sourceName string
		var channelGroup string
		var attributionKeyName string
		var gclID string
		var landingPageUrl string
		var timestamp int64
		contentGroupValuesMap := make(map[string]string)

		userID = U.IfThenElse(userIDNull.Valid, userIDNull.String, PropertyValueNone).(string)
		campaignID = U.IfThenElse(campaignIDNull.Valid, campaignIDNull.String, PropertyValueNone).(string)
		campaignName = U.IfThenElse(campaignNameNull.Valid, campaignNameNull.String, PropertyValueNone).(string)
		adgroupID = U.IfThenElse(adgroupIDNull.Valid, adgroupIDNull.String, PropertyValueNone).(string)
		adgroupName = U.IfThenElse(adgroupNameNull.Valid, adgroupNameNull.String, PropertyValueNone).(string)
		keywordName = U.IfThenElse(keywordNameNull.Valid, keywordNameNull.String, PropertyValueNone).(string)
		keywordMatchType = U.IfThenElse(keywordMatchTypeNull.Valid, keywordMatchTypeNull.String, PropertyValueNone).(string)
		sourceName = U.IfThenElse(sourceNameNull.Valid, sourceNameNull.String, PropertyValueNone).(string)
		channelGroup = U.IfThenElse(channelGroupNull.Valid, channelGroupNull.String, PropertyValueNone).(string)
		attributionKeyName = U.IfThenElse(attributionIdNull.Valid, attributionIdNull.String, PropertyValueNone).(string)
		gclID = U.IfThenElse(gclIDNull.Valid, gclIDNull.String, PropertyValueNone).(string)
		landingPageUrl = U.IfThenElse(landingPageUrlNull.Valid, landingPageUrlNull.String, PropertyValueNone).(string)
		timestamp = U.IfThenElse(timestampNull.Valid, timestampNull.Int64, int64(0)).(int64)
		for i, val := range contentGroupValuesListNull {
			contentGroupValuesMap[contentGroupNamesList[i]] = U.IfThenElse(val.Valid, val.String, PropertyValueNone).(string)
		}

		// apply filter at extracting session level itself
		if !IsValidAttributionKeyValueAND(query.AttributionKey,
			attributionKeyName, query.AttributionKeyFilter) && !IsValidAttributionKeyValueOR(query.AttributionKey,
			attributionKeyName, query.AttributionKeyFilter) {
			continue
		}
		if _, ok := userIdMap[userID]; !ok {
			*userIdsWithSession = append(*userIdsWithSession, userID)
			userIdMap[userID] = true
		}
		marketingValues := MarketingData{Channel: PropertyValueNone, CampaignID: campaignID, CampaignName: campaignName, AdgroupID: adgroupID,
			AdgroupName: adgroupName, KeywordName: keywordName, KeywordMatchType: keywordMatchType, Source: sourceName, ChannelGroup: channelGroup,
			LandingPageUrl: landingPageUrl, ContentGroupValuesMap: contentGroupValuesMap}
		// Override GCLID based campaign info if presents
		if gclID != PropertyValueNone && !(query.AttributionKey == AttributionKeyKeyword && !IsASearchSlotKeyword(&(*reports).AdwordsGCLIDData, gclID)) {
			countEnrichedGclid++
			var attributionIdBasedOnGclID string
			attributionIdBasedOnGclID, marketingValues = EnrichUsingGCLID(&(*reports).AdwordsGCLIDData, gclID, query.AttributionKey, marketingValues)
			marketingValues.Channel = ChannelAdwords
			// In cases where GCLID is present in events, but not in adwords report (as users tend to bookmark expired URLs),
			// fallback is attributionId
			if U.IsNonEmptyKey(attributionIdBasedOnGclID) {
				attributionKeyName = attributionIdBasedOnGclID
			} else {
				missingIDs = append(missingIDs, MissingCollection{AttributionKey: query.AttributionKey, GCLID: gclID})
			}
		}
		// Even after the data is enriched gclid, for latest name, enrich it using campaign/adgroup report
		if (query.AttributionKey == AttributionKeyCampaign && U.IsNonEmptyKey(campaignID)) ||
			(query.AttributionKey == AttributionKeyAdgroup && U.IsNonEmptyKey(adgroupID)) {
			// enrich for campaign/adgroup based session having campaign_id/adgroup_id
			countEnrichedMarketingId++
			var attributionIdBasedOnEnrichment string
			attributionIdBasedOnEnrichment, marketingValues = EnrichUsingMarketingID(query.AttributionKey, marketingValues, reports)
			if U.IsNonEmptyKey(attributionIdBasedOnEnrichment) {
				attributionKeyName = attributionIdBasedOnEnrichment
			} else {
				missingIDs = append(missingIDs, MissingCollection{AttributionKey: query.AttributionKey, CampaignID: campaignID, AdgroupID: adgroupID})
			}
		}

		if sourceName == "bing" {
			marketingValues.Channel = ChannelBingAds
		}
		// Name
		marketingValues.Name = attributionKeyName
		// Add the unique attributionKey key
		marketingValues.Key = GetMarketingDataKey(query.AttributionKey, marketingValues)
		uniqueAttributionKey := marketingValues.Key
		// add session info uniquely for user-attributionId pair
		if _, ok := (*attributedSessionsByUserId)[userID]; ok {

			if userSessionData, ok := (*attributedSessionsByUserId)[userID][uniqueAttributionKey]; ok {
				userSessionData.MinTimestamp = U.Min(userSessionData.MinTimestamp, timestamp)
				userSessionData.MaxTimestamp = U.Max(userSessionData.MaxTimestamp, timestamp)
				userSessionData.TimeStamps = append(userSessionData.TimeStamps, timestamp)
<<<<<<< HEAD
				userSessionData.WithinQueryPeriod = userSessionData.WithinQueryPeriod || timestamp >= query.From && timestamp <= query.To
				(*attributedSessionsByUserId)[userID][uniqueAttributionKey] = userSessionData
			} else {
				userSessionDataNew := UserSessionData{MinTimestamp: timestamp,
					MaxTimestamp: timestamp, TimeStamps: []int64{timestamp},
					WithinQueryPeriod: timestamp >= query.From && timestamp <= query.To, MarketingInfo: marketingValues}
				(*attributedSessionsByUserId)[userID][uniqueAttributionKey] = userSessionDataNew
=======
				userSessionData.WithinQueryPeriod = userSessionData.WithinQueryPeriod || isSessionWithinQueryPeriod(query.QueryType, query.LookbackDays, query.From, query.To, timestamp)
				attributedSessionsByUserId[userID][uniqueAttributionKey] = userSessionData
			} else {
				userSessionDataNew := UserSessionData{MinTimestamp: timestamp,
					MaxTimestamp: timestamp, TimeStamps: []int64{timestamp},
					WithinQueryPeriod: isSessionWithinQueryPeriod(query.QueryType, query.LookbackDays, query.From, query.To, timestamp),
					MarketingInfo:     marketingValues}
				attributedSessionsByUserId[userID][uniqueAttributionKey] = userSessionDataNew
>>>>>>> 29f4d4dc
			}
		} else {
			(*attributedSessionsByUserId)[userID] = make(map[string]UserSessionData)
			userSessionDataNew := UserSessionData{MinTimestamp: timestamp,
				MaxTimestamp: timestamp, TimeStamps: []int64{timestamp},
<<<<<<< HEAD
				WithinQueryPeriod: timestamp >= query.From && timestamp <= query.To, MarketingInfo: marketingValues}
			(*attributedSessionsByUserId)[userID][uniqueAttributionKey] = userSessionDataNew
=======
				WithinQueryPeriod: isSessionWithinQueryPeriod(query.QueryType, query.LookbackDays, query.From, query.To, timestamp),
				MarketingInfo:     marketingValues}
			attributedSessionsByUserId[userID][uniqueAttributionKey] = userSessionDataNew
>>>>>>> 29f4d4dc
		}
		count++
		if count%49999 == 0 {
			log.WithFields(log.Fields{"Method": "ProcessEventRows", "Count": count}).Info("Processing event rows")
		}
	}
	err := rows.Err()
	if err != nil {
		// Error from DB is captured eg: timeout error
		logCtx.WithFields(log.Fields{"err": err}).Error("Error in executing query in ProcessEventRows")
		return err
	}
	logCtx.WithFields(log.Fields{"AttributionKey": query.AttributionKey}).
		Info("no document was found in any of the reports for ID. Logging and continuing %+v",
			missingIDs[:U.MinInt(100, len(missingIDs))])
	U.LogReadTimeWithQueryRequestID(startReadTime, queryID, &log.Fields{})
	logCtx.WithFields(log.Fields{"SessionDataCount": count,
		"countEnrichedGclid":       countEnrichedGclid,
		"countEnrichedMarketingId": countEnrichedMarketingId}).Info("Attribution keyword razorpay debug")
	return nil
}

func ProcessRow(rows *sql.Rows, reportName string, logCtx *log.Entry,
	channel string, queryID string) (map[string]MarketingData, []MarketingData) {

	// ID is CampaignID, AdgroupID, KeywordID etc
	marketingDataIDMap := make(map[string]MarketingData)
	var allRows []MarketingData

	startReadTime := time.Now()
	for rows.Next() {
		var campaignIDNull sql.NullString
		var adgroupIDNull sql.NullString
		var keywordIDNull sql.NullString
		var adIDNull sql.NullString
		var keyIDNull sql.NullString
		var keyNameNull sql.NullString
		var extraValue1Null sql.NullString
		var impressionsNull sql.NullFloat64
		var clicksNull sql.NullFloat64
		var spendNull sql.NullFloat64
		var sourceNull sql.NullString
		if channel == CustomAdsIntegration {
			if err := rows.Scan(&campaignIDNull, &adgroupIDNull, &keywordIDNull, &adIDNull, &keyIDNull, &keyNameNull, &extraValue1Null,
				&impressionsNull, &clicksNull, &spendNull, &sourceNull); err != nil {
				logCtx.WithError(err).Error("SQL Parse failed. Ignoring row. Continuing")
				continue
			}
		} else {
			if err := rows.Scan(&campaignIDNull, &adgroupIDNull, &keywordIDNull, &adIDNull, &keyIDNull, &keyNameNull, &extraValue1Null,
				&impressionsNull, &clicksNull, &spendNull); err != nil {
				logCtx.WithError(err).Error("SQL Parse failed. Ignoring row. Continuing")
				continue
			}
		}
		if !keyNameNull.Valid || !keyIDNull.Valid {
			continue
		}
		ID, data := getMarketingDataFromValues(campaignIDNull, adgroupIDNull, keywordIDNull, adIDNull,
			keyIDNull, keyNameNull, extraValue1Null, impressionsNull, clicksNull, spendNull, reportName)
		if ID == "" {
			continue
		}
		if channel == CustomAdsIntegration {
			data.Channel = U.IfThenElse(sourceNull.String != "", sourceNull.String, PropertyValueNone).(string)
		} else {
			data.Channel = channel
		}
		allRows = append(allRows, data)
		if _, ok := marketingDataIDMap[ID]; ok {
			data = mergeMarketingData(marketingDataIDMap[ID], data)
		}
		marketingDataIDMap[ID] = data
	}
	err := rows.Err()
	if err != nil {
		// Error from DB is captured eg: timeout error
		logCtx.WithFields(log.Fields{"err": err}).Error("Error in executing query in ProcessRow")
		return nil, nil
	}
	U.LogReadTimeWithQueryRequestID(startReadTime, queryID, &log.Fields{})
	return marketingDataIDMap, allRows
}

func getMarketingDataFromValues(campaignIDNull sql.NullString, adgroupIDNull sql.NullString, keywordIDNull sql.NullString,
	adIDNull sql.NullString, IDNull sql.NullString, nameNull sql.NullString, extraValue1Null sql.NullString, impressionsNull sql.NullFloat64,
	clicksNull sql.NullFloat64, spendNull sql.NullFloat64, reportName string) (string, MarketingData) {

	campaignID := PropertyValueNone
	adgroupID := PropertyValueNone
	keywordID := PropertyValueNone
	adID := PropertyValueNone
	extraValue1 := PropertyValueNone
	var impressions float64
	var clicks float64
	var spend float64
	name := nameNull.String
	ID := IDNull.String
	impressions = 0
	clicks = 0
	spend = 0
	if impressionsNull.Valid {
		impressions = impressionsNull.Float64
	}
	if clicksNull.Valid {
		clicks = clicksNull.Float64
	}
	if spendNull.Valid {
		spend = spendNull.Float64
	}
	if impressions == 0 && clicks == 0 && spend == 0 {
		return "", MarketingData{}
	}
	if extraValue1Null.Valid {
		extraValue1 = U.IfThenElse(extraValue1Null.String != "", extraValue1Null.String, PropertyValueNone).(string)
	}
	if campaignIDNull.Valid {
		campaignID = U.IfThenElse(campaignIDNull.String != "", campaignIDNull.String, PropertyValueNone).(string)
	}
	if adgroupIDNull.Valid {
		adgroupID = U.IfThenElse(adgroupIDNull.String != "", adgroupIDNull.String, PropertyValueNone).(string)
	}
	if keywordIDNull.Valid {
		keywordID = U.IfThenElse(keywordIDNull.String != "", keywordIDNull.String, PropertyValueNone).(string)
	}
	if adIDNull.Valid {
		adID = U.IfThenElse(adIDNull.String != "", adIDNull.String, PropertyValueNone).(string)
	}

	// Only fill IDs. Key and Names would be set separately.
	data := MarketingData{
		Key:              "",
		ID:               ID,
		Name:             name,
		CampaignID:       campaignID,
		CampaignName:     PropertyValueNone,
		AdgroupID:        adgroupID,
		AdgroupName:      PropertyValueNone,
		KeywordMatchType: extraValue1,
		KeywordName:      PropertyValueNone,
		KeywordID:        keywordID,
		AdName:           PropertyValueNone,
		AdID:             adID,
		Slot:             PropertyValueNone,
		Impressions:      int64(impressions),
		Clicks:           int64(clicks),
		Spend:            spend}

	switch reportName {
	case ReportCampaign:
		data.CampaignName = name
	case ReportAdGroup:
		data.AdgroupName = name
	case ReportKeyword:
		data.KeywordName = name
	}
	return ID, data
}

// mergeMarketingData combines values in two MarketingData rows having same marketing id but different names
func mergeMarketingData(marketingDataOld MarketingData, marketingDataNew MarketingData) MarketingData {

	data := MarketingData{
		Key:              marketingDataNew.Key,
		ID:               marketingDataNew.ID,
		Name:             marketingDataNew.Name,
		CampaignID:       marketingDataNew.CampaignID,
		CampaignName:     marketingDataNew.CampaignName,
		AdgroupID:        marketingDataNew.AdgroupID,
		AdgroupName:      marketingDataNew.AdgroupName,
		KeywordMatchType: marketingDataNew.KeywordMatchType,
		KeywordName:      marketingDataNew.KeywordName,
		KeywordID:        marketingDataNew.KeywordID,
		AdName:           marketingDataNew.AdName,
		AdID:             marketingDataNew.AdID,
		Slot:             marketingDataNew.Slot,
		Impressions:      marketingDataOld.Impressions + marketingDataNew.Impressions,
		Clicks:           marketingDataOld.Clicks + marketingDataNew.Clicks,
		Spend:            marketingDataOld.Spend + marketingDataNew.Spend}
	return data
}

func AddCustomDimensions(attributionData *map[string]*AttributionData, query *AttributionQuery, reports *MarketingReports) {

	// Custom Dimensions are support only for Campaign and Adgroup currently
	if query.AttributionKey != AttributionKeyCampaign && query.AttributionKey != AttributionKeyAdgroup {
		return
	}

	// Return if extra Custom Dimensions not required
	if !isExtraDimensionRequired(query) {
		return
	}

	if query.AttributionKey == AttributionKeyCampaign {
		enrichDimensionsWithoutChannel(attributionData, query.AttributionKeyCustomDimension, reports.AdwordsCampaignDimensions, reports.FacebookCampaignDimensions, reports.LinkedinCampaignDimensions, reports.BingadsCampaignDimensions, reports.CustomAdsCampaignDimensions, query.AttributionKey)
	} else if query.AttributionKey == AttributionKeyAdgroup {
		enrichDimensionsWithoutChannel(attributionData, query.AttributionKeyCustomDimension, reports.AdwordsAdgroupDimensions, reports.FacebookAdgroupDimensions, reports.LinkedinAdgroupDimensions, reports.BingadsAdgroupDimensions, reports.CustomAdsAdgroupDimensions, query.AttributionKey)
	}
}

func enrichDimensionsWithName(attributionData *map[string]*AttributionData, dimensions []string, adwordsData, fbData, linkedinData, bingadsData, customAdsData map[string]MarketingData, attributionKey string) {

	for k, v := range *attributionData {

		for _, dim := range dimensions {

			if (*attributionData)[k].CustomDimensions == nil {
				(*attributionData)[k].CustomDimensions = make(map[string]interface{})
			}
			(*attributionData)[k].CustomDimensions[dim] = PropertyValueNone

			customDimKey := GetKeyForCustomDimensionsName(v.MarketingInfo.CampaignID, v.MarketingInfo.CampaignName, v.MarketingInfo.AdgroupID, v.MarketingInfo.AdgroupName, attributionKey)
			if customDimKey == "" {
				continue
			}
			foundInAdwords := "NotFound"
			if _, exists := adwordsData[customDimKey]; exists {
				foundInAdwords = "Found"
			}
			log.WithFields(log.Fields{"CustomDebug": "True1", "CustomDimKey": customDimKey, "Found": foundInAdwords, "AttributionDataKey": k, "AttributionDataValue": v, "Channel": (*attributionData)[k].Channel}).Info("Enrich Custom Dimension")

			switch (*attributionData)[k].Channel {
			case ChannelAdwords:
				if d, exists := adwordsData[customDimKey]; exists {
					if val, found := d.CustomDimensions[dim]; found {
						log.WithFields(log.Fields{"CustomDebug": "True2", "CustomDimKey": customDimKey, "data": adwordsData[customDimKey], "Val": val, "Found": foundInAdwords, "AttributionDataKey": k, "AttributionDataValue": v, "Channel": (*attributionData)[k].Channel}).Info("Enrich Adwords Custom Dimension")
						(*attributionData)[k].CustomDimensions[dim] = val
					}
				}
				break
			case ChannelFacebook:
				if d, exists := fbData[customDimKey]; exists {
					if val, found := d.CustomDimensions[dim]; found {
						(*attributionData)[k].CustomDimensions[dim] = val
					}
				}
				break
			case ChannelLinkedin:
				if d, exists := linkedinData[customDimKey]; exists {
					if val, found := d.CustomDimensions[dim]; found {
						(*attributionData)[k].CustomDimensions[dim] = val
					}
				}
				break
			case ChannelBingAds:
				if d, exists := bingadsData[customDimKey]; exists {
					if val, found := d.CustomDimensions[dim]; found {
						(*attributionData)[k].CustomDimensions[dim] = val
					}
				}
				break
			case ChannelCustomAds:
				if d, exists := customAdsData[customDimKey]; exists {
					if val, found := d.CustomDimensions[dim]; found {
						(*attributionData)[k].CustomDimensions[dim] = val
					}
				}
				break
			default:
				break
			}
		}
	}
}
func enrichDimensionsWithoutChannel(attributionData *map[string]*AttributionData, dimensions []string, adwordsData, fbData, linkedinData, bingadsData, customAdsData map[string]MarketingData, attributionKey string) {

	for _, dim := range dimensions {
		for k, v := range *attributionData {

			if (*attributionData)[k].CustomDimensions == nil {
				(*attributionData)[k].CustomDimensions = make(map[string]interface{})
			}
			(*attributionData)[k].CustomDimensions[dim] = PropertyValueNone

			customDimKey := GetKeyForCustomDimensionsName(v.MarketingInfo.CampaignID, v.MarketingInfo.CampaignName, v.MarketingInfo.AdgroupID, v.MarketingInfo.AdgroupName, attributionKey)
			if customDimKey == "" {
				continue
			}
			foundInAdwords := "NotFound"
			if _, exists := adwordsData[customDimKey]; exists {
				foundInAdwords = "Found"
			}
			log.WithFields(log.Fields{"CustomDebug": "True1", "CustomDimKey": customDimKey, "Found": foundInAdwords, "AttributionDataKey": k, "AttributionDataValue": v, "Channel": (*attributionData)[k].Channel}).Info("Enrich Custom Dimension")

			if d, exists := adwordsData[customDimKey]; exists {
				if val, found := d.CustomDimensions[dim]; found {
					log.WithFields(log.Fields{"CustomDebug": "True2", "CustomDimKey": customDimKey, "data": adwordsData[customDimKey], "Val": val, "Found": foundInAdwords, "AttributionDataKey": k, "AttributionDataValue": v, "Channel": (*attributionData)[k].Channel}).Info("Enrich Adwords Custom Dimension")
					(*attributionData)[k].CustomDimensions[dim] = val
					continue
				}
			}

			if d, exists := fbData[customDimKey]; exists {
				if val, found := d.CustomDimensions[dim]; found {
					(*attributionData)[k].CustomDimensions[dim] = val
					continue
				}
			}

			if d, exists := linkedinData[customDimKey]; exists {
				if val, found := d.CustomDimensions[dim]; found {
					(*attributionData)[k].CustomDimensions[dim] = val
					continue
				}
			}

			if d, exists := bingadsData[customDimKey]; exists {
				if val, found := d.CustomDimensions[dim]; found {
					(*attributionData)[k].CustomDimensions[dim] = val
					continue
				}
			}

			if d, exists := customAdsData[customDimKey]; exists {
				if val, found := d.CustomDimensions[dim]; found {
					(*attributionData)[k].CustomDimensions[dim] = val
					continue
				}
			}

		}
	}
}

func GetKeyForCustomDimensionsName(cID, cName, adgID, adgName, attributionKey string) string {

	key := ""
	if attributionKey == AttributionKeyCampaign {
		key = cName
	} else if attributionKey == AttributionKeyAdgroup {
		key = adgName
	}
	return key
}

func isExtraDimensionRequired(query *AttributionQuery) bool {
	defaultDimensionsMap := make(map[string]int)
	defaultDimensionsMap[FieldCampaignName] = 1
	defaultDimensionsMap[FieldAdgroupName] = 1
	extraDimensionsRequired := false
	for _, dim := range query.AttributionKeyCustomDimension {
		if defaultDimensionsMap[dim] == 0 {
			extraDimensionsRequired = true
			break
		}
	}
	return extraDimensionsRequired
}

func IfValidGetValElseNone(value sql.NullString) string {

	if value.Valid && value.String != "" {
		return value.String
	}
	return PropertyValueNone
}

// MergeUsersToBeAttributed merges users to be attributed for goal and linked event
func MergeUsersToBeAttributed(goalEventUsers *[]UserEventInfo, funnelEventUsers []UserEventInfo) {

	goalHitTime := make(map[string]int64)

	for _, userInfo := range *goalEventUsers {
		goalHitTime[userInfo.CoalUserID] = userInfo.Timestamp
	}

	for _, userInfo := range funnelEventUsers {
		if _, exists := goalHitTime[userInfo.CoalUserID]; exists && userInfo.Timestamp >= goalHitTime[userInfo.CoalUserID] {
			*goalEventUsers = append(*goalEventUsers, userInfo)
		}
	}
}

func GetContentGroupNamesToDummyNamesMap(contentGroupNamesList []string) map[string]string {
	contentGroupNamesToDummyNamesMap := make(map[string]string)
	for index, contentGroupName := range contentGroupNamesList {
		contentGroupNamesToDummyNamesMap[contentGroupName] = "contentGroup_" + fmt.Sprintf("%d", index)
	}
	return contentGroupNamesToDummyNamesMap
}
func isSessionWithinQueryPeriod(queryType string,
	lookBackWindow int, from int64, to int64, timestamp int64) bool {
	lookbackPeriod := int64(lookBackWindow) * SecsInADay
	switch queryType {

	case AttributionQueryTypeConversionBased:
		if timestamp >= from-lookbackPeriod && timestamp <= to {
			return true
		}
		return false

	case AttributionQueryTypeEngagementBased:
		if timestamp >= from && timestamp <= to {
			return true
		}
		return false
	}
	return false
}<|MERGE_RESOLUTION|>--- conflicted
+++ resolved
@@ -2900,37 +2900,21 @@
 				userSessionData.MinTimestamp = U.Min(userSessionData.MinTimestamp, timestamp)
 				userSessionData.MaxTimestamp = U.Max(userSessionData.MaxTimestamp, timestamp)
 				userSessionData.TimeStamps = append(userSessionData.TimeStamps, timestamp)
-<<<<<<< HEAD
-				userSessionData.WithinQueryPeriod = userSessionData.WithinQueryPeriod || timestamp >= query.From && timestamp <= query.To
+				userSessionData.WithinQueryPeriod = userSessionData.WithinQueryPeriod || isSessionWithinQueryPeriod(query.QueryType, query.LookbackDays, query.From, query.To, timestamp)
 				(*attributedSessionsByUserId)[userID][uniqueAttributionKey] = userSessionData
-			} else {
-				userSessionDataNew := UserSessionData{MinTimestamp: timestamp,
-					MaxTimestamp: timestamp, TimeStamps: []int64{timestamp},
-					WithinQueryPeriod: timestamp >= query.From && timestamp <= query.To, MarketingInfo: marketingValues}
-				(*attributedSessionsByUserId)[userID][uniqueAttributionKey] = userSessionDataNew
-=======
-				userSessionData.WithinQueryPeriod = userSessionData.WithinQueryPeriod || isSessionWithinQueryPeriod(query.QueryType, query.LookbackDays, query.From, query.To, timestamp)
-				attributedSessionsByUserId[userID][uniqueAttributionKey] = userSessionData
 			} else {
 				userSessionDataNew := UserSessionData{MinTimestamp: timestamp,
 					MaxTimestamp: timestamp, TimeStamps: []int64{timestamp},
 					WithinQueryPeriod: isSessionWithinQueryPeriod(query.QueryType, query.LookbackDays, query.From, query.To, timestamp),
 					MarketingInfo:     marketingValues}
-				attributedSessionsByUserId[userID][uniqueAttributionKey] = userSessionDataNew
->>>>>>> 29f4d4dc
+				(*attributedSessionsByUserId)[userID][uniqueAttributionKey] = userSessionDataNew
 			}
 		} else {
 			(*attributedSessionsByUserId)[userID] = make(map[string]UserSessionData)
 			userSessionDataNew := UserSessionData{MinTimestamp: timestamp,
 				MaxTimestamp: timestamp, TimeStamps: []int64{timestamp},
-<<<<<<< HEAD
-				WithinQueryPeriod: timestamp >= query.From && timestamp <= query.To, MarketingInfo: marketingValues}
+				WithinQueryPeriod: isSessionWithinQueryPeriod(query.QueryType, query.LookbackDays, query.From, query.To, timestamp), MarketingInfo: marketingValues}
 			(*attributedSessionsByUserId)[userID][uniqueAttributionKey] = userSessionDataNew
-=======
-				WithinQueryPeriod: isSessionWithinQueryPeriod(query.QueryType, query.LookbackDays, query.From, query.To, timestamp),
-				MarketingInfo:     marketingValues}
-			attributedSessionsByUserId[userID][uniqueAttributionKey] = userSessionDataNew
->>>>>>> 29f4d4dc
 		}
 		count++
 		if count%49999 == 0 {
