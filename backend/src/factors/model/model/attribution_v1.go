package model

import (
	"database/sql"
	"errors"
	cacheRedis "factors/cache/redis"
	C "factors/config"
	U "factors/util"
	"fmt"
	log "github.com/sirupsen/logrus"
	"sort"
	"strings"
	"time"
)

type AttributionQueryV1 struct {
	KPIQueries             []AttributionKPIQueries    `json:"kpi_queries"`
	CampaignMetrics        []string                   `json:"cm"`
	ConversionEvent        QueryEventWithProperties   `json:"ce"`
	ConversionEventCompare QueryEventWithProperties   `json:"ce_c"`
	LinkedEvents           []QueryEventWithProperties `json:"lfe"`
	AttributionKey         string                     `json:"attribution_key"`
	// Dimensions related to key
	AttributionKeyDimension  []string `json:"attribution_key_dimensions"`
	AttributionContentGroups []string `json:"attribution_content_groups"`
	// Custom dimensions related to key
	AttributionKeyCustomDimension []string               `json:"attribution_key_custom_dimensions"`
	AttributionKeyFilter          []AttributionKeyFilter `json:"attribution_key_f"`
	AttributionMethodology        string                 `json:"attribution_methodology"`
	AttributionMethodologyCompare string                 `json:"attribution_methodology_c"`
	LookbackDays                  int                    `json:"lbw"`
	From                          int64                  `json:"from"`
	To                            int64                  `json:"to"`
	QueryType                     string                 `json:"query_type"`
	// Tactic or Offer or TacticOffer
	TacticOfferType string `json:"tactic_offer_type"`
	Timezone        string `json:"time_zone"`
}

type AttributionKPIQueries struct {
	KPI         KPIQueryGroup `json:"kpi_query_group"`
	AnalyzeType string        `json:"analyze_type"`
	RunType     string        `json:"run_type"`
}

type AttributionQueryUnitV1 struct {
	Class string                  `json:"cl"`
	Query *AttributionQueryV1     `json:"query"`
	Meta  *map[string]interface{} `json:"meta"`
}

func (q *AttributionQueryUnitV1) GetClass() string {
	return q.Class
}

func (q *AttributionQueryUnitV1) GetQueryDateRange() (int64, int64) {
	return q.Query.From, q.Query.To
}

func (q *AttributionQueryUnitV1) SetQueryDateRange(from, to int64) {
	q.Query.From, q.Query.To = from, to
}

func (q *AttributionQueryUnitV1) GetTimeZone() U.TimeZoneString {
	return q.Query.GetTimeZone()
}

func (q *AttributionQueryUnitV1) SetTimeZone(timezoneString U.TimeZoneString) {
	q.Query.Timezone = string(timezoneString)
}

func (query *AttributionQueryUnitV1) ConvertAllDatesFromTimezone1ToTimezone2(currentTimezone, nextTimezone string) error {
	query.Query.ConvertAllDatesFromTimezone1ToTimezone2(currentTimezone, nextTimezone)
	return nil
}

func (q *AttributionQueryUnitV1) GetQueryCacheHashString() (string, error) {
	queryMap, err := U.EncodeStructTypeToMap(q)
	if err != nil {
		return "", err
	}
	delete(queryMap, "meta")
	delete(queryMap["query"].(map[string]interface{}), "from")
	delete(queryMap["query"].(map[string]interface{}), "to")

	queryHash, err := U.GenerateHashStringForStruct(queryMap)
	if err != nil {
		return "", err
	}
	return queryHash, nil
}

func (q *AttributionQueryUnitV1) GetQueryCacheRedisKey(projectID int64) (*cacheRedis.Key, error) {
	hashString, err := q.GetQueryCacheHashString()
	if err != nil {
		return nil, err
	}
	suffix := getQueryCacheRedisKeySuffix(hashString, q.Query.From, q.Query.To, U.TimeZoneString(q.Query.Timezone))
	return cacheRedis.NewKey(projectID, QueryCacheRedisKeyPrefix, suffix)
}

func (q *AttributionQueryUnitV1) GetQueryCacheExpiry(projectID int64) float64 {
	return getQueryCacheResultExpiry(projectID, q.Query.From, q.Query.To, q.Query.Timezone)
}

func (q *AttributionQueryUnitV1) CheckIfNameIsPresent(nameOfQuery string) bool {
	return false
}

func (q *AttributionQueryUnitV1) SetDefaultGroupByTimestamp() {
	if q.Query.KPIQueries[0].KPI.Class == "" {
		return
	}
	for groupIndex := range q.Query.KPIQueries {
		for index := range q.Query.KPIQueries[groupIndex].KPI.Queries {
			if q.Query.KPIQueries[groupIndex].KPI.Queries[index].GroupByTimestamp == GroupByTimestampHour {
				q.Query.KPIQueries[groupIndex].KPI.Queries[index].GroupByTimestamp = GroupByTimestampSecond
			}
		}
	}
}

func (q *AttributionQueryUnitV1) GetGroupByTimestamps() []string {
	return []string{}
}

func (query *AttributionQueryUnitV1) TransformDateTypeFilters() error {
	return query.Query.TransformDateTypeFilters()
}

func (query *AttributionQueryV1) TransformDateTypeFilters() error {
	err := query.ConversionEvent.TransformDateTypeFilters(query.GetTimeZone())
	if err != nil {
		return err
	}
	err = query.ConversionEventCompare.TransformDateTypeFilters(query.GetTimeZone())
	if err != nil {
		return err
	}
	for _, ewp := range query.LinkedEvents {
		err := ewp.TransformDateTypeFilters(query.GetTimeZone())
		if err != nil {
			return err
		}
	}
	return nil
}
func (query *AttributionQueryV1) GetTimeZone() U.TimeZoneString {
	return U.TimeZoneString(query.Timezone)
}

// AddHeadersByAttributionKeyV1 Adds common column names and linked events as header to the result rows.
func AddHeadersByAttributionKeyV1(result *QueryResult, query *AttributionQueryV1, goalEvents []string, goalEventAggFuncTypes []string) {

	attributionKey := query.AttributionKey
	if attributionKey == AttributionKeyLandingPage || attributionKey == AttributionKeyAllPageView {
		// add up the attribution key
		result.Headers = append(result.Headers, attributionKey)

		// add up content groups
		for _, contentGroupName := range query.AttributionContentGroups {
			result.Headers = append(result.Headers, contentGroupName)
		}

		// add up fixed metrics

		result.Headers = append(result.Headers, AttributionFixedHeadersLandingPage...)

		for _, goal := range goalEvents {

			conversion := fmt.Sprintf("%s - Conversion", goal)
			conversionInfluence := fmt.Sprintf("%s - Conversion Value (InfluenceRemove) ", goal)
			result.Headers = append(result.Headers, conversion, conversionInfluence)

			conversionC := fmt.Sprintf("%s - Conversion(compare)", goal)
			conversionC_influence := fmt.Sprintf("%s - Conversion InfluenceRemove(compare)", goal)
			result.Headers = append(result.Headers, conversionC, conversionC_influence)
		}

	} else {

		// Add up for Added Keys {Campaign, Adgroup, Keyword}
		switch attributionKey {
		case AttributionKeyCampaign:
			result.Headers = append(result.Headers, AddedKeysForCampaign...)
		case AttributionKeyAdgroup:
			result.Headers = append(result.Headers, AddedKeysForAdgroup...)
		case AttributionKeyKeyword:
			result.Headers = append(result.Headers, AddedKeysForKeyword...)
		default:
		}

		// add up the attribution key
		result.Headers = append(result.Headers, attributionKey)

		// add up custom dimensions
		for _, key := range query.AttributionKeyCustomDimension {
			result.Headers = append(result.Headers, key)
		}

		// add up fixed metrics
		result.Headers = append(result.Headers, AttributionFixedHeaders...)

		for idx, goal := range goalEvents {

			if strings.ToLower(goalEventAggFuncTypes[idx]) == "sum" {
				conversion := fmt.Sprintf("%s - Conversion Value", goal)
				conversionInfluence := fmt.Sprintf("%s - Conversion Value (InfluenceRemove) ", goal)
				cpc := fmt.Sprintf("%s - Return on Cost", goal)
				result.Headers = append(result.Headers, conversion, conversionInfluence, cpc)

				conversionC := fmt.Sprintf("%s - Conversion Value(compare)", goal)
				conversionC_influence := fmt.Sprintf("%s - Conversion Value InfluenceRemove(compare)", goal)
				cpcC := fmt.Sprintf("%s - Return on Cost(compare)", goal)
				result.Headers = append(result.Headers, conversionC, conversionC_influence, cpcC)
			} else {
				conversion := fmt.Sprintf("%s - Conversion", goal)
				conversionInfluence := fmt.Sprintf("%s - Conversion Value (InfluenceRemove) ", goal)
				cpc := fmt.Sprintf("%s - Cost Per Conversion", goal)
				result.Headers = append(result.Headers, conversion, conversionInfluence, cpc)

				conversionC := fmt.Sprintf("%s - Conversion(compare)", goal)
				conversionC_influence := fmt.Sprintf("%s - Conversion InfluenceRemove(compare)", goal)
				cpcC := fmt.Sprintf("%s - Cost Per Conversion(compare)", goal)
				result.Headers = append(result.Headers, conversionC, conversionC_influence, cpcC)
			}
		}

		// add up key
		result.Headers = append(result.Headers, "key")
	}
}

// MergeTwoDataRowsV1 adds values of two data rows
func MergeTwoDataRowsV1(row1 []interface{}, row2 []interface{}, keyIndex int, attributionKey string, conversionFunTypes []string) []interface{} {

	if attributionKey == AttributionKeyLandingPage {

		row1[keyIndex+1] = row1[keyIndex+1].(float64) + row2[keyIndex+1].(float64) // Conversion.
		row1[keyIndex+2] = row1[keyIndex+2].(float64) + row2[keyIndex+2].(float64) // Conversion Influence - values same as Linear Touch
		row1[keyIndex+3] = row1[keyIndex+3].(float64) + row2[keyIndex+3].(float64) // Compare conversion
		row1[keyIndex+4] = row1[keyIndex+4].(float64) + row2[keyIndex+4].(float64) // Compare conversion-Influence - values same as Linear Touch

		// Remaining linked funnel events & CPCs
		for i := keyIndex + 5; i < len(row1)-1; i += 2 {
			row1[i] = row1[i].(float64) + row2[i].(float64)
			row1[i+1] = row1[i+1].(float64) + row2[i+1].(float64)
		}

		return row1
	} else {

		row1[keyIndex+1] = row1[keyIndex+1].(int64) + row2[keyIndex+1].(int64)     // Impressions.
		row1[keyIndex+2] = row1[keyIndex+2].(int64) + row2[keyIndex+2].(int64)     // Clicks.
		row1[keyIndex+3] = row1[keyIndex+3].(float64) + row2[keyIndex+3].(float64) // Spend.

		for idx, _ := range conversionFunTypes {
			nextConPosition := idx * 6
			row1[keyIndex+8+nextConPosition] = row1[keyIndex+8+nextConPosition].(float64) + row2[keyIndex+8+nextConPosition].(float64)    // Conversion.
			row1[keyIndex+9+nextConPosition] = row1[keyIndex+9+nextConPosition].(float64) + row2[keyIndex+9+nextConPosition].(float64)    // Conversion Influence - values same as Linear Touch
			row1[keyIndex+11+nextConPosition] = row1[keyIndex+11+nextConPosition].(float64) + row2[keyIndex+11+nextConPosition].(float64) // Compare Conversion.
			row1[keyIndex+12+nextConPosition] = row1[keyIndex+12+nextConPosition].(float64) + row2[keyIndex+12+nextConPosition].(float64) // Compare Conversion Influence - values same as Linear Touch
		}
		impressions := (row1[keyIndex+1]).(int64)
		clicks := (row1[keyIndex+2]).(int64)
		spend := row1[keyIndex+3].(float64)

		if float64(impressions) > 0 {
			row1[keyIndex+4], _ = U.FloatRoundOffWithPrecision(100*float64(clicks)/float64(impressions), U.DefaultPrecision) // CTR.
			row1[keyIndex+6], _ = U.FloatRoundOffWithPrecision(1000*float64(spend)/float64(impressions), U.DefaultPrecision) // CPM.
		} else {
			row1[keyIndex+4] = float64(0) // CTR.
			row1[keyIndex+6] = float64(0) // CPM.
		}
		if float64(clicks) > 0 {
			row1[keyIndex+5], _ = U.FloatRoundOffWithPrecision(float64(spend)/float64(clicks), U.DefaultPrecision)                          // AvgCPC.
			row1[keyIndex+7], _ = U.FloatRoundOffWithPrecision(100*float64(row1[keyIndex+8].(float64))/float64(clicks), U.DefaultPrecision) // ClickConversionRate.
		} else {
			row1[keyIndex+5] = float64(0) // AvgCPC.
			row1[keyIndex+7] = float64(0) // ClickConversionRate.
		}

		for idx, funcType := range conversionFunTypes {
			nextConPosition := idx * 6
			// Normal conversion [8, 9,10] = [Conversion,Conversion Influence, CPC]
			// Compare conversion [11, 12,13]  = [Conversion,Conversion Influence, CPC, Rate+nextConPosition]
			if strings.ToLower(funcType) == "sum" {

				if spend > 0 {
					row1[keyIndex+10+nextConPosition], _ = U.FloatRoundOffWithPrecision(row1[keyIndex+8+nextConPosition].(float64)/spend, U.DefaultPrecision) // Conversion - CPC.
				} else {
					row1[keyIndex+10+nextConPosition] = float64(0) // Conversion - CPC.
				}

				if spend > 0 {
					row1[keyIndex+13+nextConPosition], _ = U.FloatRoundOffWithPrecision(row1[keyIndex+11+nextConPosition].(float64)/spend, U.DefaultPrecision) // Compare Conversion - CPC.
				} else {
					row1[keyIndex+13+nextConPosition] = float64(0) // Compare Conversion - CPC.
				}

			} else {

				if row1[keyIndex+8+nextConPosition].(float64) > 0 {
					row1[keyIndex+10+nextConPosition], _ = U.FloatRoundOffWithPrecision(spend/row1[keyIndex+8+nextConPosition].(float64), U.DefaultPrecision) // Conversion - CPC.
				} else {
					row1[keyIndex+10+nextConPosition] = float64(0) // Conversion - CPC.
				}

				if row1[keyIndex+11+nextConPosition].(float64) > 0 {
					row1[keyIndex+13+nextConPosition], _ = U.FloatRoundOffWithPrecision(spend/row1[keyIndex+11+nextConPosition].(float64), U.DefaultPrecision) // Compare Conversion - CPC.
				} else {
					row1[keyIndex+13+nextConPosition] = float64(0) // Compare Conversion - CPC.
				}
			}
		}
		return row1

	}
}

// EnrichRequestUsingAttributionConfigV1 adds some fields in attribution query using attribution config
func EnrichRequestUsingAttributionConfigV1(query *AttributionQueryV1, settings *ProjectSetting, logCtx *log.Entry) error {

	attributionConfig, err1 := decodeAttributionConfig(settings.AttributionConfig)
	if err1 != nil {
		return errors.New("failed to decode attribution config from project settings")
	}

	query.LookbackDays = attributionConfig.AttributionWindow
	if attributionConfig.QueryType == "" {
		query.QueryType = AttributionQueryTypeEngagementBased
	} else {
		query.QueryType = attributionConfig.QueryType
	}

	for index := range query.KPIQueries {
		switch query.KPIQueries[index].AnalyzeType {

		case AnalyzeTypeUsers:
			query.KPIQueries[index].RunType = RunTypeUser
			break
		case AnalyzeTypeUserKPI:
			query.KPIQueries[index].RunType = RunTypeUserKPI
			break
		case AnalyzeTypeHSDeals:
			if &attributionConfig != nil && attributionConfig.AnalyzeTypeHSCompaniesEnabled == true {
				query.KPIQueries[index].RunType = RunTypeHSCompanies
				break
			} else if &attributionConfig != nil && attributionConfig.AnalyzeTypeHSDealsEnabled == true {
				query.KPIQueries[index].RunType = RunTypeHSDeals
				break
			} else {
				logCtx.WithFields(log.Fields{"Query": query, "AttributionConfig": attributionConfig}).Error("Failed to set analyze type")
				return errors.New("invalid config/query. Failed to set analyze type from attribution config & project settings")
			}
		case AnalyzeTypeSFOpportunities:
			if &attributionConfig != nil && attributionConfig.AnalyzeTypeSFAccountsEnabled == true {
				query.KPIQueries[index].RunType = RunTypeSFAccounts
				break
			} else if &attributionConfig != nil && attributionConfig.AnalyzeTypeSFOpportunitiesEnabled == true {
				query.KPIQueries[index].RunType = RunTypeSFOpportunities
				break
			} else {
				logCtx.WithFields(log.Fields{"Query": query, "AttributionConfig": attributionConfig}).Error("Failed to set analyze type")
				return errors.New("invalid config/query. Failed to set analyze type from attribution config & project settings")
			}
		default:
			query.KPIQueries[index].AnalyzeType = AnalyzeTypeUserKPI
			query.KPIQueries[index].RunType = RunTypeUserKPI
			break
		}
	}
	return nil
}

// AddDefaultKeyDimensionsToAttributionQueryV1 adds default custom Dimensions for supporting existing old/saved queries
func AddDefaultKeyDimensionsToAttributionQueryV1(query *AttributionQueryV1) {

	if (query.AttributionKeyDimension == nil || len(query.AttributionKeyDimension) == 0) &&
		(query.AttributionKeyCustomDimension == nil || len(query.AttributionKeyCustomDimension) == 0) &&
		(query.AttributionContentGroups == nil || len(query.AttributionContentGroups) == 0) {

		switch query.AttributionKey {
		case AttributionKeyCampaign:
			(*query).AttributionKeyDimension = append((*query).AttributionKeyDimension, FieldCampaignName)
		case AttributionKeyAdgroup:
			(*query).AttributionKeyDimension = append((*query).AttributionKeyDimension, FieldCampaignName, FieldAdgroupName)
		case AttributionKeyKeyword:
			(*query).AttributionKeyDimension = append((*query).AttributionKeyDimension, FieldCampaignName, FieldAdgroupName, FieldKeywordMatchType, FieldKeyword)
		case AttributionKeySource:
			(*query).AttributionKeyDimension = append((*query).AttributionKeyDimension, FieldSource)
		case AttributionKeyChannel:
			(*query).AttributionKeyDimension = append((*query).AttributionKeyDimension, FieldChannelGroup)
		case AttributionKeyLandingPage:
			(*query).AttributionKeyDimension = append((*query).AttributionKeyDimension, FieldLandingPageUrl)
		case AttributionKeyAllPageView:
			(*query).AttributionKeyDimension = append((*query).AttributionKeyDimension, FieldAllPageViewUrl)

		}
	}
}

// AddDefaultMarketingEventTypeTacticOfferV1 adds default tactic or offer for older queries
func AddDefaultMarketingEventTypeTacticOfferV1(query *AttributionQueryV1) {

	// Default is set as Tactic
	if (*query).TacticOfferType == "" {
		(*query).TacticOfferType = MarketingEventTypeTactic
	}
}

// BuildEventNamesPlaceholderV1 Returns the concatenated list of conversion event + funnel events names
func BuildEventNamesPlaceholderV1(query *AttributionQueryV1) []string {
	enames := make([]string, 0)
	enames = append(enames, query.ConversionEvent.Name)
	// add name of compare event if given
	if query.ConversionEventCompare.Name != "" {
		enames = append(enames, query.ConversionEventCompare.Name)
	}
	for _, linkedEvent := range query.LinkedEvents {
		enames = append(enames, linkedEvent.Name)
	}
	return enames
}

// ProcessOTPEventRowsV1 returns OTP session data for each userId, attributionKey pair
func ProcessOTPEventRowsV1(rows *sql.Rows, query *AttributionQueryV1,
	logCtx log.Entry, queryID string) (map[string]map[string]UserSessionData, []string, error) {

	attributedSessionsByUserId := make(map[string]map[string]UserSessionData)
	userIdMap := make(map[string]bool)
	var userIdsWithSession []string

	startReadTime := time.Now()
	for rows.Next() {
		var userIDNull sql.NullString
		var campaignIDNull sql.NullString
		var campaignNameNull sql.NullString
		var adgroupIDNull sql.NullString
		var adgroupNameNull sql.NullString
		var sourceNameNull sql.NullString
		var channelGroupNull sql.NullString
		var typeNull sql.NullString
		var attributionIdNull sql.NullString
		var timestampNull sql.NullInt64

		if err := rows.Scan(&userIDNull, &campaignIDNull, &campaignNameNull, &adgroupIDNull, &adgroupNameNull,
			&sourceNameNull, &channelGroupNull, &typeNull, &attributionIdNull, &timestampNull); err != nil {
			logCtx.WithError(err).Error("SQL Parse failed. Ignoring row (OTP). Continuing")
			continue
		}

		var userID string
		var campaignID string
		var campaignName string
		var adgroupID string
		var adgroupName string
		var sourceName string
		var channelGroup string
		var typeName string
		var attributionKeyName string
		var timestamp int64

		userID = U.IfThenElse(userIDNull.Valid, userIDNull.String, PropertyValueNone).(string)
		campaignID = U.IfThenElse(campaignIDNull.Valid, campaignIDNull.String, PropertyValueNone).(string)
		campaignName = U.IfThenElse(campaignNameNull.Valid, campaignNameNull.String, PropertyValueNone).(string)
		adgroupID = U.IfThenElse(adgroupIDNull.Valid, adgroupIDNull.String, PropertyValueNone).(string)
		adgroupName = U.IfThenElse(adgroupNameNull.Valid, adgroupNameNull.String, PropertyValueNone).(string)
		sourceName = U.IfThenElse(sourceNameNull.Valid, sourceNameNull.String, PropertyValueNone).(string)
		channelGroup = U.IfThenElse(channelGroupNull.Valid, channelGroupNull.String, PropertyValueNone).(string)
		typeName = U.IfThenElse(typeNull.Valid, typeNull.String, PropertyValueNone).(string)
		attributionKeyName = U.IfThenElse(attributionIdNull.Valid, attributionIdNull.String, PropertyValueNone).(string)
		timestamp = U.IfThenElse(timestampNull.Valid, timestampNull.Int64, int64(0)).(int64)

		// apply filter at extracting session level itself
		if !IsValidAttributionKeyValueAND(query.AttributionKey,
			attributionKeyName, query.AttributionKeyFilter) && !IsValidAttributionKeyValueOR(query.AttributionKey,
			attributionKeyName, query.AttributionKeyFilter) {
			continue
		}

		// Exclude for non-matching tactic or offer type but include the none values
		if query.TacticOfferType != typeName && typeName != PropertyValueNone && query.TacticOfferType != MarketingEventTypeTacticOffer {
			continue
		}
		if _, ok := userIdMap[userID]; !ok {
			userIdsWithSession = append(userIdsWithSession, userID)
			userIdMap[userID] = true
		}
		marketingValues := MarketingData{Channel: SessionChannelOTP, CampaignID: campaignID, CampaignName: campaignName, AdgroupID: adgroupID, AdgroupName: adgroupName,
			KeywordName: PropertyValueNone, KeywordMatchType: PropertyValueNone,
			Source: sourceName, TypeName: typeName, ChannelGroup: channelGroup}

		// Name
		marketingValues.Name = attributionKeyName
		// Add the unique attributionKey key
		marketingValues.Key = GetMarketingDataKey(query.AttributionKey, marketingValues)
		uniqueAttributionKey := marketingValues.Key
		// add session info uniquely for user-attributionKeyName pair
		if _, ok := attributedSessionsByUserId[userID]; ok {

			if userSessionData, ok := attributedSessionsByUserId[userID][uniqueAttributionKey]; ok {
				userSessionData.MinTimestamp = U.Min(userSessionData.MinTimestamp, timestamp)
				userSessionData.MaxTimestamp = U.Max(userSessionData.MaxTimestamp, timestamp)
				userSessionData.TimeStamps = append(userSessionData.TimeStamps, timestamp)
				userSessionData.WithinQueryPeriod = userSessionData.WithinQueryPeriod || isSessionWithinQueryPeriod(query.QueryType, query.LookbackDays, query.From, query.To, timestamp)
				attributedSessionsByUserId[userID][uniqueAttributionKey] = userSessionData
			} else {
				userSessionDataNew := UserSessionData{MinTimestamp: timestamp,
					MaxTimestamp: timestamp, TimeStamps: []int64{timestamp},
					WithinQueryPeriod: isSessionWithinQueryPeriod(query.QueryType, query.LookbackDays, query.From, query.To, timestamp),
					MarketingInfo:     marketingValues}
				attributedSessionsByUserId[userID][uniqueAttributionKey] = userSessionDataNew
			}
		} else {
			attributedSessionsByUserId[userID] = make(map[string]UserSessionData)
			userSessionDataNew := UserSessionData{MinTimestamp: timestamp,
				MaxTimestamp: timestamp, TimeStamps: []int64{timestamp},
				WithinQueryPeriod: isSessionWithinQueryPeriod(query.QueryType, query.LookbackDays, query.From, query.To, timestamp),
				MarketingInfo:     marketingValues}
			attributedSessionsByUserId[userID][uniqueAttributionKey] = userSessionDataNew
		}
	}
	err := rows.Err()
	if err != nil {
		// Error from DB is captured eg: timeout error
		logCtx.WithFields(log.Fields{"err": err}).Error("Error in executing query in ProcessOTPEventRows")
		return nil, nil, err
	}
	U.LogReadTimeWithQueryRequestID(startReadTime, queryID, &log.Fields{"query": query})

	return attributedSessionsByUserId, userIdsWithSession, nil
}

// AddTheAddedKeysAndMetricsV1 adds addedKeys and few metrics in attribution data
func AddTheAddedKeysAndMetricsV1(attributionData *map[string]*AttributionData, query *AttributionQueryV1, sessions map[string]map[string]UserSessionData, noOfConversionEvents int) {

	// Extract out key based info
	sessionKeyMarketingInfo := make(map[string]MarketingData)
	for _, value := range sessions {
		for k, v := range value {

			// Runs for each unique userID-Key pair
			sessionKeyMarketingInfo[k] = v.MarketingInfo
		}
	}

	// Creating an empty linked events row.
	emptyConversionEventRow := make([]float64, 0)
	emptyConversionEventRowInfluence := make([]float64, 0)
	for i := 0; i < noOfConversionEvents; i++ {
		emptyConversionEventRow = append(emptyConversionEventRow, float64(0))
		emptyConversionEventRowInfluence = append(emptyConversionEventRowInfluence, float64(0))
	}

	// Creating an empty linked events row.
	emptyLinkedEventRow := make([]float64, 0)
	emptyLinkedEventRowInfluence := make([]float64, 0)
	for i := 0; i < len(query.LinkedEvents); i++ {
		emptyLinkedEventRow = append(emptyLinkedEventRow, float64(0))
		emptyLinkedEventRowInfluence = append(emptyLinkedEventRowInfluence, float64(0))
	}
	for _, attributionIDMap := range sessions {
		for key, sessionTimestamp := range attributionIDMap {
			// Only count sessions that happened during attribution period.
			if sessionTimestamp.WithinQueryPeriod {

				// Create a row in AttributionData if no key is present for this session
				if _, ok := (*attributionData)[key]; !ok {
					(*attributionData)[key] = &AttributionData{}

					(*attributionData)[key].ConversionEventCount = emptyConversionEventRow
					(*attributionData)[key].ConversionEventCountInfluence = emptyConversionEventRowInfluence
					(*attributionData)[key].ConversionEventCompareCount = emptyConversionEventRow
					(*attributionData)[key].ConversionEventCompareCountInfluence = emptyConversionEventRowInfluence
					if len(query.LinkedEvents) > 0 {
						// Init the linked events with 0.0 value.
						tempRow := emptyLinkedEventRow
						tempRowInfluence := emptyConversionEventRowInfluence
						(*attributionData)[key].LinkedEventsCount = tempRow
						(*attributionData)[key].LinkedEventsCountInfluence = tempRowInfluence
					}
				}

				if _, exists := sessionKeyMarketingInfo[key]; exists {
					// Add the marketing info
					(*attributionData)[key].MarketingInfo = sessionKeyMarketingInfo[key]
					switch query.AttributionKey {
					case AttributionKeyCampaign:
						(*attributionData)[key].AddedKeys = append((*attributionData)[key].AddedKeys, sessionKeyMarketingInfo[key].Channel)
						(*attributionData)[key].Name = sessionKeyMarketingInfo[key].CampaignName
					case AttributionKeyAdgroup:
						(*attributionData)[key].AddedKeys = append((*attributionData)[key].AddedKeys, sessionKeyMarketingInfo[key].Channel, sessionKeyMarketingInfo[key].CampaignName)
						(*attributionData)[key].Name = sessionKeyMarketingInfo[key].AdgroupName
					case AttributionKeyKeyword:
						(*attributionData)[key].AddedKeys = append((*attributionData)[key].AddedKeys, sessionKeyMarketingInfo[key].Channel, sessionKeyMarketingInfo[key].CampaignName, sessionKeyMarketingInfo[key].AdgroupName, sessionKeyMarketingInfo[key].KeywordMatchType)
						(*attributionData)[key].Name = sessionKeyMarketingInfo[key].KeywordName
					case AttributionKeySource:
						(*attributionData)[key].Name = sessionKeyMarketingInfo[key].Source
					case AttributionKeyChannel:
						(*attributionData)[key].Name = sessionKeyMarketingInfo[key].ChannelGroup
					case AttributionKeyLandingPage:
						(*attributionData)[key].Name = sessionKeyMarketingInfo[key].LandingPageUrl
					}

				}
			}
		}
	}
}

// ProcessQueryKPILandingPageUrlV1 converts attribution data into result
func ProcessQueryKPILandingPageUrlV1(query *AttributionQueryV1, attributionData *map[string]*AttributionData, logCtx log.Entry, kpiData map[string]KPIInfo, kpiHeaders []string, kpiAggFunctionType []string, isCompare bool) *QueryResult {
	logFields := log.Fields{"Method": "ProcessQueryKPILandingPageUrl"}
	logCtx = *logCtx.WithFields(logFields)

	var goalEvents []string
	goalEvents = kpiHeaders

	dataRows := GetRowsByMapsKPILandingPage(query.AttributionContentGroups, attributionData, goalEvents, isCompare)
	logCtx.Info("Done GetRowsByMapsKPILandingPage")
	result := &QueryResult{}

	AddHeadersByAttributionKeyV1(result, query, goalEvents, kpiAggFunctionType)

	result.Rows = dataRows

	// Update result based on Key Dimensions
	err := GetUpdatedRowsByDimensionsV1(result, query)
	if err != nil {
		return nil
	}
	result.Rows = MergeDataRowsHavingSameKeyV1(result.Rows, GetLastKeyValueIndexLandingPage(result.Headers), query.AttributionKey, nil, logCtx)
	// sort the rows by conversionEvent
	conversionIndex := GetConversionIndexKPI(result.Headers)
	sort.Slice(result.Rows, func(i, j int) bool {
		if len(result.Rows[i]) < conversionIndex || len(result.Rows[j]) < conversionIndex {
			if C.GetAttributionDebug() == 1 {
				logCtx.WithFields(log.Fields{"row1": result.Rows[i], "row2": result.Rows[j]}).Info("final results are rows len mismatch. Ignoring row and continuing.")
			}
			return true
		}
		v1, ok1 := result.Rows[i][conversionIndex].(float64)
		v2, ok2 := result.Rows[j][conversionIndex].(float64)
		if !ok1 || !ok2 {
			if C.GetAttributionDebug() == 1 {
				logCtx.WithFields(log.Fields{"row1": result.Rows[i], "row2": result.Rows[j]}).Info("final results cast mismatch. Ignoring row and continuing.")
			}
			return true
		}
		return v1 > v2
	})
	logCtx.Info("MergeDataRowsHavingSameKey")

	result.Rows = AddGrandTotalRowKPILandingPage(result.Rows, GetLastKeyValueIndexLandingPage(result.Headers), goalEvents, query.AttributionMethodology, query.AttributionMethodologyCompare)
	logCtx.Info("Done AddGrandTotal")
	return result

}

// ProcessQueryKPIPageUrlV1 converts attribution data into result
func ProcessQueryKPIPageUrlV1(query *AttributionQueryV1, attributionData *map[string]*AttributionData, logCtx log.Entry, kpiData map[string]KPIInfo, kpiHeaders []string, kpiAggFunctionType []string, isCompare bool) *QueryResult {
	logFields := log.Fields{"Method": "ProcessQueryKPILandingPageUrl"}
	logCtx = *logCtx.WithFields(logFields)

	var goalEvents []string
	goalEvents = kpiHeaders

	dataRows := GetRowsByMapsKPIPage(query.AttributionKey, query.AttributionContentGroups, attributionData, goalEvents, isCompare)
	logCtx.Info("Done GetRowsByMapsKPIPage")
	result := &QueryResult{}

	AddHeadersByAttributionKeyV1(result, query, goalEvents, kpiAggFunctionType)

	result.Rows = dataRows

	// Update result based on Key Dimensions
	err := GetUpdatedRowsByDimensionsV1(result, query)
	if err != nil {
		return nil
	}
	result.Rows = MergeDataRowsHavingSameKeyV1(result.Rows, GetLastKeyValueIndexLandingPage(result.Headers), query.AttributionKey, nil, logCtx)
	// sort the rows by conversionEvent
	conversionIndex := GetConversionIndexKPI(result.Headers)
	sort.Slice(result.Rows, func(i, j int) bool {
		if len(result.Rows[i]) < conversionIndex || len(result.Rows[j]) < conversionIndex {
			if C.GetAttributionDebug() == 1 {
				logCtx.WithFields(log.Fields{"row1": result.Rows[i], "row2": result.Rows[j]}).Info("final results are rows len mismatch. Ignoring row and continuing.")
			}
			return true
		}
		v1, ok1 := result.Rows[i][conversionIndex].(float64)
		v2, ok2 := result.Rows[j][conversionIndex].(float64)
		if !ok1 || !ok2 {
			if C.GetAttributionDebug() == 1 {
				logCtx.WithFields(log.Fields{"row1": result.Rows[i], "row2": result.Rows[j]}).Info("final results cast mismatch. Ignoring row and continuing.")
			}
			return true
		}
		return v1 > v2
	})
	logCtx.Info("MergeDataRowsHavingSameKey")

	result.Rows = AddGrandTotalRowKPILandingPage(result.Rows, GetLastKeyValueIndexLandingPage(result.Headers), goalEvents, query.AttributionMethodology, query.AttributionMethodologyCompare)
	logCtx.Info("Done AddGrandTotal")
	return result

}

// MergeTwoAttributionReportsIntoOne merges two attribution reports generated from same query into one result
func MergeTwoAttributionReportsIntoOne(result1, result2 *QueryResult, keyIndex int, attributionKey string,
	conversionFunTypes []string, logCtx log.Entry) *QueryResult {

	if result1 == nil && result2 == nil {
		logCtx.Info("can't merge, results are empty")
		return nil
	}

	if result1 == nil && result2 != nil {
<<<<<<< HEAD
		logCtx.Info("returning result2 as result1 is nil")
		var resultNew QueryResult
		// copying result2 to resultNew
		U.DeepCopy(&result2, &resultNew)
		return &resultNew
	}
	if result2 == nil && result1 != nil {
		logCtx.Info("returning result1 as result2 is nil")
		var resultNew QueryResult
		// copying result1 to resultNew
		U.DeepCopy(&result1, &resultNew)
=======
		var resultNew QueryResult
		// copying result2 to resultNew
		U.DeepCopy(&result2, &resultNew)

		logCtx.WithFields(log.Fields{
			"result2":    result2,
			"resultNew1": resultNew,
		}).Info("returning result2 as result1 is nil")

		return &resultNew
	}
	if result2 == nil && result1 != nil {
		var resultNew QueryResult
		// copying result1 to resultNew
		U.DeepCopy(&result1, &resultNew)

		logCtx.WithFields(log.Fields{
			"result1":    result1,
			"resultNew2": resultNew,
		}).Info("returning result1 as result2 is nil")

>>>>>>> b5583c8a
		return &resultNew
	}

	rows1 := result1.Rows
	rows2 := result2.Rows

	mergedRows := MergeTwoAttributionReportRows(rows1, rows2, keyIndex, attributionKey, conversionFunTypes, logCtx)

	logCtx.WithFields(log.Fields{
		"result1":    result1,
		"mergedRows": mergedRows,
	}).Info("post successful merge - mergedRows")

	result1.Rows = mergedRows
<<<<<<< HEAD
	logCtx.WithFields(log.Fields{
		"result1":    result1,
		"mergedRows": mergedRows,
	}).Info("post successful merge - mergedRows")
=======
>>>>>>> b5583c8a

	return result1
}

// MergeTwoAttributionReportRows merges two attribution rows to generated common merged row
func MergeTwoAttributionReportRows(rows1, rows2 [][]interface{}, keyIndex int, attributionKey string,
	conversionFunTypes []string, logCtx log.Entry) [][]interface{} {

	rowsOfResult2InMap := make(map[string][]interface{})
	for _, row := range rows2 {
		// creating a key for using added keys and index
		key := ""
		for j := 0; j <= keyIndex; j++ {
			val, ok := row[j].(string)
			// Ignore row if key is not proper
			if !ok {
				continue
			}
			key = key + val
		}
		rowsOfResult2InMap[key] = row
	}
	logCtx.WithFields(log.Fields{
		"keyIndex":           keyIndex,
		"attributionKey":     attributionKey,
		"conversionFunTypes": conversionFunTypes,
		"rows1":              rows1,
		"rows2":              rows2,
		"rowsOfResult2InMap": rowsOfResult2InMap,
	}).Info("MergeTwoAttributionReportRows merging rows and rowsOfResult2InMap")

	mergedRowKeyMap := make(map[string][]interface{})
	maxRowSize := 0
	for _, rowResult1 := range rows1 {
		maxRowSize = U.MaxInt(len(rowResult1), maxRowSize)
		if len(rowResult1) == 0 || len(rowResult1) != maxRowSize {
			continue
		}

		// creating a key for using added keys and index
		key := ""
		for j := 0; j <= keyIndex; j++ {
			val, ok := rowResult1[j].(string)
			// Ignore row if key is not proper
			if !ok {
				continue
			}
			key = key + val
		}

		// Fetch the same key row from Result2
		rowResult2 := rowsOfResult2InMap[key]
		if rowResult2 == nil {
			mergedRowKeyMap[key] = rowResult1
			continue
		}
		mergedRowKeyMap[key] = MergeTwoDataRowsV1(rowResult1, rowResult2, keyIndex, attributionKey, conversionFunTypes)
		logCtx.WithFields(log.Fields{
			"rowResult1":           rowResult1,
			"rowResult2":           rowResult2,
			"mergedRowKeyMap[key]": mergedRowKeyMap[key],
		}).Info("MergeTwoDataRowsV1 mergedRowKeyMap merging 2 rows")
	}

	// adding up all the missed row2 values while merging in previous block
	for key, val := range rowsOfResult2InMap {
		if mergedRowKeyMap[key] == nil {
			mergedRowKeyMap[key] = val
		}
	}

	mergedResultRows := make([][]interface{}, 0)
	for _, mapRow := range mergedRowKeyMap {
		mergedResultRows = append(mergedResultRows, mapRow)
	}
	logCtx.WithFields(log.Fields{
		"mergedRowKeyMap":  mergedRowKeyMap,
		"mergedResultRows": mergedResultRows,
	}).Info("Final MergeTwoAttributionReportRows merging rows")
	return mergedResultRows
}

// MergeDataRowsHavingSameKeyV1 merges rows having same key by adding each column value
func MergeDataRowsHavingSameKeyV1(rows [][]interface{}, keyIndex int, attributionKey string,
	conversionFunTypes []string, logCtx log.Entry) [][]interface{} {

	rowKeyMap := make(map[string][]interface{})
	maxRowSize := 0
	for _, row := range rows {
		maxRowSize = U.MaxInt(len(row), maxRowSize)
		if len(row) == 0 || len(row) != maxRowSize {
			continue
		}
		// creating a key for using added keys and index
		key := ""
		for j := 0; j <= keyIndex; j++ {
			val, ok := row[j].(string)
			// Ignore row if key is not proper
			if !ok {
				continue
			}
			key = key + val
		}
		if _, exists := rowKeyMap[key]; exists {
			rowKeyMap[key] = MergeTwoDataRowsV1(rowKeyMap[key], row, keyIndex, attributionKey, conversionFunTypes)
		} else {
			rowKeyMap[key] = row
		}
	}
	resultRows := make([][]interface{}, 0)
	for _, mapRow := range rowKeyMap {
		resultRows = append(resultRows, mapRow)
	}
	return resultRows
}

// GetUpdatedRowsByDimensionsV1 updated the granular result with reduced dimensions
func GetUpdatedRowsByDimensionsV1(result *QueryResult, query *AttributionQueryV1) error {

	validHeadersDimensions := make(map[string]int)
	for _, val := range query.AttributionKeyDimension {
		if _, exists := KeyDimensionToHeaderMap[val]; !exists {
			return errors.New("couldn't find the header value for given dimensions value")
		}
		validHeadersDimensions[KeyDimensionToHeaderMap[val]] = 1
	}

	addedKeysSize := GetKeyIndexOrAddedKeySize(query.AttributionKey)
	// Build new header
	var newHeaders []string
	for j, field := range result.Headers {
		// filter out the Added Key Dimensions if reduced
		if j <= addedKeysSize && validHeadersDimensions[field] == 0 {
			continue
		}
		newHeaders = append(newHeaders, field)
	}

	// Build new row
	newRows := make([][]interface{}, 0)
	for _, data := range result.Rows {
		var row []interface{}
		if len(result.Headers) > len(data) {
			for i := len(data); i < len(result.Headers); i++ {
				data = append(data, float64(0))
			}
		}
		for j, field := range result.Headers {
			// filter out the Added Key Dimensions if reduced
			if j <= addedKeysSize && validHeadersDimensions[field] == 0 {
				continue
			}
			row = append(row, data[j])
		}
		newRows = append(newRows, row)
	}

	result.Headers = newHeaders
	result.Rows = newRows
	return nil
}

// ProcessQueryKPIV1 converts attribution data into result
func ProcessQueryKPIV1(query *AttributionQueryV1, attributionData *map[string]*AttributionData,
	marketingReports *MarketingReports, isCompare bool, kpiData map[string]KPIInfo, kpiHeaders []string, kpiAggFunctionType []string, logCtx log.Entry) *QueryResult {

	logFields := log.Fields{"Method": "ProcessQueryKPIV1"}
	logCtx = *logCtx.WithFields(logFields)

	// get the headers for KPI
	var goalEvents []string
	goalEvents = kpiHeaders

	if C.GetAttributionDebug() == 1 {
		logCtx.WithFields(log.Fields{"KPIAttribution": "Debug", "attributionData": attributionData}).Info("KPI Attribution data")
	}

	for key, _ := range *attributionData {
		//add key to attribution data
		addKeyToMarketingInfoForChannelOrSourceV1(attributionData, key, query)
	}

	// Add additional metrics values
	ComputeAdditionalMetrics(attributionData)

	// Add custom dimensions
	AddCustomDimensionsV1(attributionData, query, marketingReports)

	if C.GetAttributionDebug() == 1 {
		logCtx.WithFields(log.Fields{"KPIAttribution": "Debug", "attributionData": attributionData}).Info("Done AddTheAddedKeysAndMetrics AddPerformanceData ApplyFilter ComputeAdditionalMetrics AddCustomDimensions")
	}

	for key, _ := range *attributionData {
		(*attributionData)[key].ConvAggFunctionType = kpiAggFunctionType
	}

	// Attribution data to rows
	dataRows := GetRowsByMaps(query.AttributionKey, query.AttributionKeyCustomDimension, attributionData, query.LinkedEvents, goalEvents, isCompare)
	result := &QueryResult{}

	AddHeadersByAttributionKeyV1(result, query, goalEvents, kpiAggFunctionType)
	result.Rows = dataRows
	if C.GetAttributionDebug() == 1 {
		logCtx.WithFields(log.Fields{"KPIAttribution": "Debug", "result": result}).Info("Done GetRowsByMaps AddHeadersByAttributionKey")
	}
	// Update result based on Key Dimensions
	err := GetUpdatedRowsByDimensionsV1(result, query)
	if err != nil {
		return nil
	}

	result.Rows = MergeDataRowsHavingSameKeyKPIV1(result.Rows, GetLastKeyValueIndex(result.Headers), query.AttributionKey, kpiAggFunctionType, logCtx)
	if C.GetAttributionDebug() == 1 {
		logCtx.WithFields(log.Fields{"KPIAttribution": "Debug", "Result": result}).Info("KPI Attribution result")
	}

	if C.GetAttributionDebug() == 1 {
		logCtx.WithFields(log.Fields{"KPIAttribution": "Debug", "Result": result}).Info("KPI Attribution result")
	}

	// sort the rows by conversionEvent
	conversionIndex := GetConversionIndexKPI(result.Headers)
	sort.Slice(result.Rows, func(i, j int) bool {
		if len(result.Rows[i]) < conversionIndex || len(result.Rows[j]) < conversionIndex {
			if C.GetAttributionDebug() == 1 {
				logCtx.WithFields(log.Fields{"row1": result.Rows[i], "row2": result.Rows[j]}).Info("final results are rows len mismatch. Ignoring row and continuing.")
			}
			return true
		}
		if len(result.Rows[i]) > conversionIndex && len(result.Rows[j]) > conversionIndex {
			v1, ok1 := result.Rows[i][conversionIndex].(float64)
			v2, ok2 := result.Rows[j][conversionIndex].(float64)
			if !ok1 || !ok2 {
				if C.GetAttributionDebug() == 1 {
					logCtx.WithFields(log.Fields{"row1": result.Rows[i], "row2": result.Rows[j]}).Info("final results cast mismatch. Ignoring row and continuing.")
				}
				return true
			}
			return v1 > v2

		} else {
			if C.GetAttributionDebug() == 1 {
				logCtx.WithFields(log.Fields{"KPIAttribution": "Debug", "RowI": result.Rows[i], "RowJ": result.Rows[j]}).Info("Bad row in Sorting")
			}
		}
		return true
	})

	result.Rows = AddGrandTotalRowKPI(result.Rows, GetLastKeyValueIndex(result.Headers), kpiAggFunctionType, query.AttributionMethodology, query.AttributionMethodologyCompare)

	if C.GetAttributionDebug() == 1 {
		logCtx.WithFields(log.Fields{"KPIAttribution": "Debug", "Result": result}).Info("KPI Attribution result AddGrandTotalRow")
	}
	return result
}

// AddCustomDimensionsV1 adds custom dimensions in attribution data
func AddCustomDimensionsV1(attributionData *map[string]*AttributionData, query *AttributionQueryV1, reports *MarketingReports) {

	// Custom Dimensions are support only for Campaign and Adgroup currently
	if query.AttributionKey != AttributionKeyCampaign && query.AttributionKey != AttributionKeyAdgroup {
		return
	}

	// Return if extra Custom Dimensions not required
	if !isExtraDimensionRequiredV1(query) {
		return
	}

	if query.AttributionKey == AttributionKeyCampaign {
		enrichDimensionsWithoutChannel(attributionData, query.AttributionKeyCustomDimension, reports.AdwordsCampaignDimensions, reports.FacebookCampaignDimensions, reports.LinkedinCampaignDimensions, reports.BingadsCampaignDimensions, reports.CustomAdsCampaignDimensions, query.AttributionKey)
	} else if query.AttributionKey == AttributionKeyAdgroup {
		enrichDimensionsWithoutChannel(attributionData, query.AttributionKeyCustomDimension, reports.AdwordsAdgroupDimensions, reports.FacebookAdgroupDimensions, reports.LinkedinAdgroupDimensions, reports.BingadsAdgroupDimensions, reports.CustomAdsAdgroupDimensions, query.AttributionKey)
	}
}

// isExtraDimensionRequiredV1 checks if extra dimensions are required
func isExtraDimensionRequiredV1(query *AttributionQueryV1) bool {
	defaultDimensionsMap := make(map[string]int)
	defaultDimensionsMap[FieldCampaignName] = 1
	defaultDimensionsMap[FieldAdgroupName] = 1
	extraDimensionsRequired := false
	for _, dim := range query.AttributionKeyCustomDimension {
		if defaultDimensionsMap[dim] == 0 {
			extraDimensionsRequired = true
			break
		}
	}
	return extraDimensionsRequired
}

func ApplyFilterV1(attributionData *map[string]*AttributionData, query *AttributionQueryV1) {
	// Filter out the key values from query (apply filter after performance enrichment)
	for key, value := range *attributionData {
		attributionId := value.Name
		if !IsValidAttributionKeyValueAND(query.AttributionKey,
			attributionId, query.AttributionKeyFilter) && !IsValidAttributionKeyValueOR(query.AttributionKey,
			attributionId, query.AttributionKeyFilter) {
			delete(*attributionData, key)
		}
	}
}

// ProcessEventRowsV1 returns session data for each userId, attributionKey pair
func ProcessEventRowsV1(rows *sql.Rows, query *AttributionQueryV1, reports *MarketingReports,
	contentGroupNamesList []string, attributedSessionsByUserId *map[string]map[string]UserSessionData,
	userIdsWithSession *[]string, logCtx log.Entry, queryID string) error {

	defer U.NotifyOnPanicWithError(C.GetConfig().Env, C.GetConfig().AppName)

	userIdMap := make(map[string]bool)

	type MissingCollection struct {
		AttributionKey string
		GCLID          string
		CampaignID     string
		AdgroupID      string
	}
	var missingIDs []MissingCollection
	countEnrichedGclid := 0
	countEnrichedMarketingId := 0

	startReadTime := time.Now()
	for rows.Next() {
		var userIDNull sql.NullString
		var campaignIDNull sql.NullString
		var campaignNameNull sql.NullString
		var adgroupIDNull sql.NullString
		var adgroupNameNull sql.NullString
		var keywordNameNull sql.NullString
		var keywordMatchTypeNull sql.NullString
		var sourceNameNull sql.NullString
		var channelGroupNull sql.NullString
		var attributionIdNull sql.NullString
		var gclIDNull sql.NullString
		var landingPageUrlNull sql.NullString
		var allPageViewUrlNull sql.NullString
		var timestampNull sql.NullInt64
		contentGroupValuesListNull := make([]sql.NullString, len(contentGroupNamesList))

		var fields []interface{}
		fields = append(fields, &userIDNull, &campaignIDNull, &campaignNameNull,
			&adgroupIDNull, &adgroupNameNull, &keywordNameNull, &keywordMatchTypeNull, &sourceNameNull, &channelGroupNull,
			&attributionIdNull, &gclIDNull, &landingPageUrlNull, &allPageViewUrlNull)

		// contentGroupValuesListNull wil be empty for queries where property is not "Landing page url"
		for i := 0; i < len(contentGroupValuesListNull); i++ {
			fields = append(fields, &contentGroupValuesListNull[i])
		}

		fields = append(fields, &timestampNull)

		if err := rows.Scan(fields...); err != nil {
			logCtx.WithError(err).Error("SQL Parse failed. Ignoring row. Continuing")
			continue
		}

		var userID string
		var campaignID string
		var campaignName string
		var adgroupID string
		var adgroupName string
		var keywordName string
		var keywordMatchType string
		var sourceName string
		var channelGroup string
		var attributionKeyName string
		var gclID string
		var landingPageUrl string
		var allPageViewUrl string
		var timestamp int64
		contentGroupValuesMap := make(map[string]string)

		userID = U.IfThenElse(userIDNull.Valid, userIDNull.String, PropertyValueNone).(string)
		campaignID = U.IfThenElse(campaignIDNull.Valid, campaignIDNull.String, PropertyValueNone).(string)
		campaignName = U.IfThenElse(campaignNameNull.Valid, campaignNameNull.String, PropertyValueNone).(string)
		adgroupID = U.IfThenElse(adgroupIDNull.Valid, adgroupIDNull.String, PropertyValueNone).(string)
		adgroupName = U.IfThenElse(adgroupNameNull.Valid, adgroupNameNull.String, PropertyValueNone).(string)
		keywordName = U.IfThenElse(keywordNameNull.Valid, keywordNameNull.String, PropertyValueNone).(string)
		keywordMatchType = U.IfThenElse(keywordMatchTypeNull.Valid, keywordMatchTypeNull.String, PropertyValueNone).(string)
		sourceName = U.IfThenElse(sourceNameNull.Valid, sourceNameNull.String, PropertyValueNone).(string)
		channelGroup = U.IfThenElse(channelGroupNull.Valid, channelGroupNull.String, PropertyValueNone).(string)
		attributionKeyName = U.IfThenElse(attributionIdNull.Valid, attributionIdNull.String, PropertyValueNone).(string)
		gclID = U.IfThenElse(gclIDNull.Valid, gclIDNull.String, PropertyValueNone).(string)
		landingPageUrl = U.IfThenElse(landingPageUrlNull.Valid, landingPageUrlNull.String, PropertyValueNone).(string)
		allPageViewUrl = U.IfThenElse(allPageViewUrlNull.Valid, allPageViewUrlNull.String, PropertyValueNone).(string)
		timestamp = U.IfThenElse(timestampNull.Valid, timestampNull.Int64, int64(0)).(int64)
		for i, val := range contentGroupValuesListNull {
			contentGroupValuesMap[contentGroupNamesList[i]] = U.IfThenElse(val.Valid, val.String, PropertyValueNone).(string)
		}

		// apply filter at extracting session level itself
		if !IsValidAttributionKeyValueAND(query.AttributionKey,
			attributionKeyName, query.AttributionKeyFilter) && !IsValidAttributionKeyValueOR(query.AttributionKey,
			attributionKeyName, query.AttributionKeyFilter) {
			continue
		}
		if _, ok := userIdMap[userID]; !ok {
			*userIdsWithSession = append(*userIdsWithSession, userID)
			userIdMap[userID] = true
		}
		marketingValues := MarketingData{Channel: PropertyValueNone, CampaignID: campaignID, CampaignName: campaignName, AdgroupID: adgroupID,
			AdgroupName: adgroupName, KeywordName: keywordName, KeywordMatchType: keywordMatchType, Source: sourceName, ChannelGroup: channelGroup,
			LandingPageUrl: landingPageUrl, AllPageView: allPageViewUrl, ContentGroupValuesMap: contentGroupValuesMap}
		// Override GCLID based campaign info if presents
		if gclID != PropertyValueNone && !(query.AttributionKey == AttributionKeyKeyword && !IsASearchSlotKeyword(&(*reports).AdwordsGCLIDData, gclID)) {
			countEnrichedGclid++
			var attributionIdBasedOnGclID string
			attributionIdBasedOnGclID, marketingValues = EnrichUsingGCLID(&(*reports).AdwordsGCLIDData, gclID, query.AttributionKey, marketingValues)
			marketingValues.Channel = ChannelAdwords
			// In cases where GCLID is present in events, but not in adwords report (as users tend to bookmark expired URLs),
			// fallback is attributionId
			if U.IsNonEmptyKey(attributionIdBasedOnGclID) {
				attributionKeyName = attributionIdBasedOnGclID
			} else {
				missingIDs = append(missingIDs, MissingCollection{AttributionKey: query.AttributionKey, GCLID: gclID})
			}
		}
		// Even after the data is enriched gclid, for latest name, enrich it using campaign/adgroup report
		if (query.AttributionKey == AttributionKeyCampaign && U.IsNonEmptyKey(campaignID)) ||
			(query.AttributionKey == AttributionKeyAdgroup && U.IsNonEmptyKey(adgroupID)) {
			// enrich for campaign/adgroup based session having campaign_id/adgroup_id
			countEnrichedMarketingId++
			var attributionIdBasedOnEnrichment string
			attributionIdBasedOnEnrichment, marketingValues = EnrichUsingMarketingID(query.AttributionKey, marketingValues, reports)
			if U.IsNonEmptyKey(attributionIdBasedOnEnrichment) {
				attributionKeyName = attributionIdBasedOnEnrichment
			} else {
				missingIDs = append(missingIDs, MissingCollection{AttributionKey: query.AttributionKey, CampaignID: campaignID, AdgroupID: adgroupID})
			}
		}

		if sourceName == "bing" {
			marketingValues.Channel = ChannelBingAds
		}
		// Name
		marketingValues.Name = attributionKeyName
		// Add the unique attributionKey key
		marketingValues.Key = GetMarketingDataKey(query.AttributionKey, marketingValues)
		uniqueAttributionKey := marketingValues.Key
		// add session info uniquely for user-attributionId pair
		if _, ok := (*attributedSessionsByUserId)[userID]; ok {

			if userSessionData, ok := (*attributedSessionsByUserId)[userID][uniqueAttributionKey]; ok {
				userSessionData.MinTimestamp = U.Min(userSessionData.MinTimestamp, timestamp)
				userSessionData.MaxTimestamp = U.Max(userSessionData.MaxTimestamp, timestamp)
				userSessionData.TimeStamps = append(userSessionData.TimeStamps, timestamp)
				userSessionData.WithinQueryPeriod = userSessionData.WithinQueryPeriod || isSessionWithinQueryPeriod(query.QueryType, query.LookbackDays, query.From, query.To, timestamp)
				(*attributedSessionsByUserId)[userID][uniqueAttributionKey] = userSessionData
			} else {
				userSessionDataNew := UserSessionData{MinTimestamp: timestamp,
					MaxTimestamp: timestamp, TimeStamps: []int64{timestamp},
					WithinQueryPeriod: isSessionWithinQueryPeriod(query.QueryType, query.LookbackDays, query.From, query.To, timestamp),
					MarketingInfo:     marketingValues}
				(*attributedSessionsByUserId)[userID][uniqueAttributionKey] = userSessionDataNew
			}
		} else {
			(*attributedSessionsByUserId)[userID] = make(map[string]UserSessionData)
			userSessionDataNew := UserSessionData{MinTimestamp: timestamp,
				MaxTimestamp: timestamp, TimeStamps: []int64{timestamp},
				WithinQueryPeriod: isSessionWithinQueryPeriod(query.QueryType, query.LookbackDays, query.From, query.To, timestamp), MarketingInfo: marketingValues}
			(*attributedSessionsByUserId)[userID][uniqueAttributionKey] = userSessionDataNew
		}
	}
	err := rows.Err()
	if err != nil {
		// Error from DB is captured eg: timeout error
		logCtx.WithFields(log.Fields{"err": err}).Error("Error in executing query in ProcessEventRows")
		return err
	}
	logCtx.WithFields(log.Fields{"AttributionKey": query.AttributionKey}).
		Info("no document was found in any of the reports for ID. Logging and continuing %+v",
			missingIDs[:U.MinInt(100, len(missingIDs))])
	U.LogReadTimeWithQueryRequestID(startReadTime, queryID, &log.Fields{})
	return nil
}<|MERGE_RESOLUTION|>--- conflicted
+++ resolved
@@ -717,19 +717,6 @@
 	}
 
 	if result1 == nil && result2 != nil {
-<<<<<<< HEAD
-		logCtx.Info("returning result2 as result1 is nil")
-		var resultNew QueryResult
-		// copying result2 to resultNew
-		U.DeepCopy(&result2, &resultNew)
-		return &resultNew
-	}
-	if result2 == nil && result1 != nil {
-		logCtx.Info("returning result1 as result2 is nil")
-		var resultNew QueryResult
-		// copying result1 to resultNew
-		U.DeepCopy(&result1, &resultNew)
-=======
 		var resultNew QueryResult
 		// copying result2 to resultNew
 		U.DeepCopy(&result2, &resultNew)
@@ -751,7 +738,6 @@
 			"resultNew2": resultNew,
 		}).Info("returning result1 as result2 is nil")
 
->>>>>>> b5583c8a
 		return &resultNew
 	}
 
@@ -766,13 +752,6 @@
 	}).Info("post successful merge - mergedRows")
 
 	result1.Rows = mergedRows
-<<<<<<< HEAD
-	logCtx.WithFields(log.Fields{
-		"result1":    result1,
-		"mergedRows": mergedRows,
-	}).Info("post successful merge - mergedRows")
-=======
->>>>>>> b5583c8a
 
 	return result1
 }
