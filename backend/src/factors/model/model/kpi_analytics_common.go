--- conflicted
+++ resolved
@@ -508,13 +508,8 @@
 			{
 				Metrics: KpiToEventMetricRepr{Aggregation: "count", Entity: EventEntity, Property: "1", GroupByType: U.PropertyTypeCategorical, Operator: ""},
 				Filters: []QueryProperty{
-<<<<<<< HEAD
-					{Entity: EventEntity, Type: U.PropertyTypeCategorical, Property: U.EP_PAGE_SPENT_TIME, LogicalOp: "AND", Operator: GreaterThanOpStr, Value: "10"},
-					{Entity: EventEntity, Type: U.PropertyTypeCategorical, Property: U.EP_PAGE_SCROLL_PERCENT, LogicalOp: "OR", Operator: GreaterThanOpStr, Value: "50"},
-=======
 					{Entity: EventEntity, Type: U.PropertyTypeNumerical, Property: U.EP_PAGE_SPENT_TIME, LogicalOp: "AND", Operator: GreaterThanOpStr, Value: "10"},
 					{Entity: EventEntity, Type: U.PropertyTypeNumerical, Property: U.EP_PAGE_SCROLL_PERCENT, LogicalOp: "OR", Operator: GreaterThanOpStr, Value: "50"},
->>>>>>> 2ae1d41c
 				},
 			},
 		},
@@ -522,13 +517,8 @@
 			{
 				Metrics: KpiToEventMetricRepr{Aggregation: "count", Entity: UserEntity, Property: "1", GroupByType: U.PropertyTypeCategorical, Operator: ""},
 				Filters: []QueryProperty{
-<<<<<<< HEAD
-					{Entity: EventEntity, Type: U.PropertyTypeCategorical, Property: U.EP_PAGE_SPENT_TIME, LogicalOp: "AND", Operator: GreaterThanOpStr, Value: "10"},
-					{Entity: EventEntity, Type: U.PropertyTypeCategorical, Property: U.EP_PAGE_SCROLL_PERCENT, LogicalOp: "OR", Operator: GreaterThanOpStr, Value: "50"},
-=======
 					{Entity: EventEntity, Type: U.PropertyTypeNumerical, Property: U.EP_PAGE_SPENT_TIME, LogicalOp: "AND", Operator: GreaterThanOpStr, Value: "10"},
 					{Entity: EventEntity, Type: U.PropertyTypeNumerical, Property: U.EP_PAGE_SCROLL_PERCENT, LogicalOp: "OR", Operator: GreaterThanOpStr, Value: "50"},
->>>>>>> 2ae1d41c
 				},
 			},
 		},
