package model

import (
	"encoding/json"
	"fmt"
	"net/http"
	"strings"
	"time"

	"github.com/gomodule/redigo/redis"
	"github.com/jinzhu/gorm"
	log "github.com/sirupsen/logrus"

	cacheRedis "factors/cache/redis"
	C "factors/config"
)

type ProjectSetting struct {
	// Foreign key constraint project_id -> projects(id)
	// Used project_id as primary key also, becase of 1-1 relationship.
	ProjectId uint64 `gorm:"primary_key:true" json:"-"` // exclude on JSON response.
	// Using pointers to avoid update by default value.
	// omit empty to avoid nil(filelds not updated) on resp json.
	AutoTrack       *bool `gorm:"not null;default:false" json:"auto_track,omitempty"`
	AutoFormCapture *bool `gorm:"not null;default:false" json:"auto_form_capture,omitempty"`
	ExcludeBot      *bool `gorm:"not null;default:false" json:"exclude_bot,omitempty"`
	// Segment integration settings.
	IntSegment *bool `gorm:"not null;default:false" json:"int_segment,omitempty"`
	// Adwords integration settings.
	// Foreign key constraint int_adwords_enabled_agent_uuid -> agents(uuid)
	// Todo: Set int_adwords_enabled_agent_uuid, int_adwords_customer_account_id to NULL
	// for disabling adwords integration for the project.
	IntAdwordsEnabledAgentUUID  *string `json:"int_adwords_enabled_agent_uuid,omitempty"`
	IntAdwordsCustomerAccountId *string `json:"int_adwords_customer_account_id,omitempty"`
	// Hubspot integration settings.
	IntHubspot       *bool     `gorm:"not null;default:false" json:"int_hubspot,omitempty"`
	IntHubspotApiKey string    `json:"int_hubspot_api_key,omitempty"`
	CreatedAt        time.Time `json:"created_at"`
	UpdatedAt        time.Time `json:"updated_at"`
	//Facebook settings
	IntFacebookEmail       string  `json:"int_facebook_email,omitempty"`
	IntFacebookAccessToken string  `json:"int_facebook_access_token,omitempty"`
	IntFacebookAgentUUID   *string `json:"int_facebook_agent_uuid,omitempty"`
	IntFacebookUserID      string  `json:"int_facebook_user_id,omitempty"`
	IntFacebookAdAccount   string  `json:"int_facebook_ad_account,omitempty"`
	// Archival related fields.
	ArchiveEnabled  *bool `gorm:"default:false" json:"archive_enabled"`
	BigqueryEnabled *bool `gorm:"default:false" json:"bigquery_enabled"`
	//Salesforce settings
	IntSalesforceEnabledAgentUUID *string `json:"int_salesforce_enabled_agent_uuid,omitempty"`
}

const ProjectSettingKeyToken = "token"
const ProjectSettingKeyPrivateToken = "private_token"

var projectSettingKeys = [...]string{
	ProjectSettingKeyToken,
	ProjectSettingKeyPrivateToken,
}

func GetProjectSetting(projectId uint64) (*ProjectSetting, int) {
	db := C.GetServices().Db
	logCtx := log.WithField("project_id", projectId)

	if valid := isValidProjectScope(projectId); !valid {
		return nil, http.StatusBadRequest
	}

	var projectSetting ProjectSetting
	if err := db.Where("project_id = ?", projectId).First(&projectSetting).Error; err != nil {
		logCtx.WithError(err).Error("Getting Project setting failed")
		if gorm.IsRecordNotFoundError(err) {
			return nil, http.StatusNotFound
		}
		return nil, http.StatusInternalServerError
	}

	return &projectSetting, http.StatusFound
}

// getProjectSettingByKey - Get project settings by a column on projects.
func getProjectSettingByKey(key, value string) (*ProjectSetting, int) {
	logCtx := log.WithField("key", key).WithField("value", value)

	var setting ProjectSetting

	db := C.GetServices().Db
	whereKey := fmt.Sprintf("%s = ?", key)
	err := db.Table("projects").Select("project_settings.*").Limit(1).Where(whereKey, value).Joins(
		"LEFT JOIN project_settings ON projects.id=project_settings.project_id").Find(&setting).Error
	if err != nil {
		if gorm.IsRecordNotFoundError(err) {
			return nil, http.StatusNotFound
		}

		logCtx.WithError(err).Error("Failed to get project settings by token.")
		return nil, http.StatusInternalServerError
	}

	return &setting, http.StatusFound
}

func getProjectSettingCacheKey(tokenKey, tokenValue string) (*cacheRedis.Key, error) {
	// table_name:column_name
	prefix := fmt.Sprintf("%s:%s", "project_settings", tokenKey)
	return cacheRedis.NewKeyWithProjectUID(tokenValue, prefix, "")
}

func getCacheProjectSetting(tokenKey, tokenValue string) (*ProjectSetting, int) {
	logCtx := log.WithField("token_value", tokenValue)

	if tokenValue == "" {
		return nil, http.StatusBadRequest
	}

	key, err := getProjectSettingCacheKey(tokenKey, tokenValue)
	if err != nil {
		logCtx.WithError(err).Error(
			"Failed to get project settings by token cache key on getCacheProjectSetting")
		return nil, http.StatusInternalServerError
	}

	settingsJson, err := cacheRedis.Get(key)
	if err != nil {
		if err == redis.ErrNil {
			return nil, http.StatusNotFound
		}

		logCtx.WithError(err).Error(
			"Failed to get key from cache on getCacheProjectSetting.")
		return nil, http.StatusInternalServerError
	}

	var settings ProjectSetting
	err = json.Unmarshal([]byte(settingsJson), &settings)
	if err != nil {
		log.WithError(err).Error(
			"Failed to unmarshal cached project settings on getCacheProjectSetting")
		return nil, http.StatusInternalServerError
	}

	return &settings, http.StatusFound
}

func setCacheProjectSetting(tokenKey, tokenValue string, settings *ProjectSetting) int {
	logCtx := log.WithField("token_value", tokenValue)

	if tokenValue == "" || settings == nil {
		return http.StatusBadRequest
	}

	settingsJson, err := json.Marshal(settings)
	if err != nil {
		logCtx.WithError(err).Error(
			"Failed to marshal project settings on setCacheProjectSetting.")
		return http.StatusInternalServerError
	}

	key, err := getProjectSettingCacheKey(tokenKey, tokenValue)
	if err != nil {
		logCtx.WithError(err).Error(
			"Failed to get project settings by token cache key on setCacheProjectSetting")
		return http.StatusInternalServerError
	}

	var expiryInSecs float64 = 60 * 60
	err = cacheRedis.Set(key, string(settingsJson), expiryInSecs)
	if err != nil {
		logCtx.WithError(err).Error("Failed to set cache on setCacheProjectSetting")
		return http.StatusInternalServerError
	}

	return http.StatusCreated
}

func delCacheProjectSetting(tokenKey, tokenValue string) int {
	logCtx := log.WithField("token_key", tokenKey)

	if tokenValue == "" {
		return http.StatusBadRequest
	}

	key, err := getProjectSettingCacheKey(tokenKey, tokenValue)
	if err != nil {
		logCtx.WithError(err).Error(
			"Failed to get project settings by token cache key on delCacheProjectSetting")
		return http.StatusInternalServerError
	}

	err = cacheRedis.Del(key)
	if err != nil && err != redis.ErrNil {
		logCtx.WithError(err).Error("Failed to del cache on delCacheProjectSetting")
		return http.StatusInternalServerError
	}

	return http.StatusAccepted
}

func getProjectSettingDefault() *ProjectSetting {
	enabled := true
	return &ProjectSetting{
		AutoTrack:       &enabled,
		AutoFormCapture: &enabled,
		ExcludeBot:      &enabled,
		IntSegment:      &enabled,
	}
}

// getProjectSettingByKeyWithDefault - Get from cache or db, if not use default.
func getProjectSettingByKeyWithDefault(tokenKey, tokenValue string) (*ProjectSetting, int) {
	settings, errCode := getCacheProjectSetting(tokenKey, tokenValue)
	if errCode == http.StatusFound {
		return settings, http.StatusFound
	}

	settings, errCode = getProjectSettingByKey(tokenKey, tokenValue)
	if errCode != http.StatusFound {
		// Use default settings, if db failure.
		// Do not cache default.
		return getProjectSettingDefault(), http.StatusFound
	}

	// add to cache.
	setCacheProjectSetting(tokenKey, tokenValue, settings)

	return settings, http.StatusFound
}

func GetProjectSettingByTokenWithCacheAndDefault(token string) (*ProjectSetting, int) {
	return getProjectSettingByKeyWithDefault(ProjectSettingKeyToken, token)
}

func GetProjectSettingByPrivateTokenWithCacheAndDefault(
	privateToken string) (*ProjectSetting, int) {

	return getProjectSettingByKeyWithDefault(
		ProjectSettingKeyPrivateToken, privateToken)
}

func createProjectSetting(ps *ProjectSetting) (*ProjectSetting, int) {
	db := C.GetServices().Db

	if valid := isValidProjectScope(ps.ProjectId); !valid {
		return nil, http.StatusBadRequest
	}

	if err := db.Create(ps).Error; err != nil {
		log.WithFields(log.Fields{"ProjectSetting": ps}).WithError(
			err).Error("Failed creating ProjectSetting.")
		return nil, http.StatusInternalServerError
	}

	return ps, http.StatusCreated
}

func delAllProjectSettingsCacheForProject(projectId uint64) {
	project, errCode := GetProject(projectId)
	if errCode != http.StatusFound {
		log.Error("Failed to get project on delAllProjectSettingsCacheKeys.")
	}

	// delete all project setting cache keys by respective
	// token key and value.
	delCacheProjectSetting(ProjectSettingKeyToken, project.Token)
	delCacheProjectSetting(ProjectSettingKeyPrivateToken, project.PrivateToken)
}

func UpdateProjectSettings(projectId uint64, settings *ProjectSetting) (*ProjectSetting, int) {
	db := C.GetServices().Db

	if projectId == 0 || settings == nil {
		return nil, http.StatusBadRequest
	}

<<<<<<< HEAD
	if *settings.IntAdwordsCustomerAccountId != "" {
=======
	if settings.IntAdwordsCustomerAccountId != nil {
>>>>>>> f192097e
		var cleanAdwordsAccountIds []string
		adwordsAccoundIds := strings.Split(*settings.IntAdwordsCustomerAccountId, ",")
		for _, accountId := range adwordsAccoundIds {
			adwordsCustomerAccountId := strings.Replace(
				accountId, "-", "", -1)
			adwordsCustomerAccountId = strings.TrimSpace(adwordsCustomerAccountId)
			cleanAdwordsAccountIds = append(cleanAdwordsAccountIds, adwordsCustomerAccountId)
		}
		*settings.IntAdwordsCustomerAccountId = strings.Join(cleanAdwordsAccountIds, ",")
	}

	var updatedProjectSetting ProjectSetting
	if err := db.Model(&updatedProjectSetting).Where("project_id = ?",
		projectId).Updates(settings).Error; err != nil {

		if gorm.IsRecordNotFoundError(err) {
			return nil, http.StatusNotFound
		}

		log.WithFields(log.Fields{"ProjectSetting": settings}).WithError(
			err).Error("Failed updating ProjectSettings.")
		return nil, http.StatusInternalServerError
	}

	delAllProjectSettingsCacheForProject(projectId)

	return &updatedProjectSetting, http.StatusAccepted
}

func IsPSettingsIntShopifyEnabled(projectId uint64) bool {
	return true
}

func GetIntAdwordsRefreshTokenForProject(projectId uint64) (string, int) {
	settings, errCode := GetProjectSetting(projectId)
	if errCode != http.StatusFound {
		return "", errCode
	}

	if settings.IntAdwordsEnabledAgentUUID == nil || *settings.IntAdwordsEnabledAgentUUID == "" {
		return "", http.StatusNotFound
	}

	logCtx := log.WithField("agent_uuid",
		*settings.IntAdwordsEnabledAgentUUID).WithField("project_id", projectId)

	agent, errCode := GetAgentByUUID(*settings.IntAdwordsEnabledAgentUUID)
	if errCode != http.StatusFound {
		logCtx.Error("Adwords enabled agent not found on agents table.")
		return "", errCode
	}

	refreshToken := agent.IntAdwordsRefreshToken
	if refreshToken == "" {
		logCtx.Error("Adwords enabled agent refresh token is empty.")
		return "", http.StatusInternalServerError
	}

	return refreshToken, http.StatusFound
}

type AdwordsProjectSettings struct {
	ProjectId         uint64
	CustomerAccountId string
	AgentUUID         string
	RefreshToken      string
}

func GetAllIntAdwordsProjectSettings() ([]AdwordsProjectSettings, int) {
	db := C.GetServices().Db

	adwordsProjectSettings := make([]AdwordsProjectSettings, 0, 0)

	queryStr := "SELECT project_settings.project_id, project_settings.int_adwords_customer_account_id as customer_account_id," +
		" " + "agents.int_adwords_refresh_token as refresh_token, project_settings.int_adwords_enabled_agent_uuid as agent_uuid" +
		" " + "FROM project_settings LEFT JOIN agents ON project_settings.int_adwords_enabled_agent_uuid = agents.uuid" +
		" " + "WHERE project_settings.int_adwords_customer_account_id IS NOT NULL" +
		" " + "AND project_settings.int_adwords_enabled_agent_uuid IS NOT NULL"

	rows, err := db.Raw(queryStr).Rows()
	if err != nil {
		log.WithError(err).Error("Failed to get all adwords project settings.")
		return adwordsProjectSettings, http.StatusInternalServerError
	}
	defer rows.Close()

	for rows.Next() {
		var adwordsSettings AdwordsProjectSettings
		if err := db.ScanRows(rows, &adwordsSettings); err != nil {
			log.WithError(err).Error("Failed to scan get all adwords project settings.")
			return adwordsProjectSettings, http.StatusInternalServerError
		}

		adwordsProjectSettings = append(adwordsProjectSettings, adwordsSettings)
	}

	return adwordsProjectSettings, http.StatusOK
}

type HubspotProjectSettings struct {
	ProjectId uint64 `json:"-"`
	APIKey    string `json:"api_key"`
}

func GetAllHubspotProjectSettings() ([]HubspotProjectSettings, int) {
	var hubspotProjectSettings []HubspotProjectSettings

	db := C.GetServices().Db
	err := db.Table("project_settings").Where(
		"int_hubspot='true' AND int_hubspot_api_key IS NOT NULL ").Select(
		"project_id, int_hubspot_api_key as api_key").Find(
		&hubspotProjectSettings).Error
	if err != nil {
		log.WithError(err).Error("Failed to get hubspot project_settings.")
		return hubspotProjectSettings, http.StatusInternalServerError
	}

	return hubspotProjectSettings, http.StatusFound
}

type shopifyInfoStruct struct {
	apiKey    string
	projectId uint64
	hashEmail bool
}

var developmentShopifyInfo = map[string]shopifyInfoStruct{
	"aravind-test123.myshopify.com": shopifyInfoStruct{
		projectId: 2,
		apiKey:    "93f0ecd1ff038bb0de72ec1f4dcf34b3aecf2a2f15f1f531dbd89bfecb546b1e",
		hashEmail: false,
	},
}
var stagingShopifyInfo = map[string]shopifyInfoStruct{
	"aravind-test123.myshopify.com": shopifyInfoStruct{
		projectId: 21,
		apiKey:    "93f0ecd1ff038bb0de72ec1f4dcf34b3aecf2a2f15f1f531dbd89bfecb546b1e",
		hashEmail: true,
	},
}
var productionShopifyInfo = map[string]shopifyInfoStruct{
	"aravind-test123.myshopify.com": shopifyInfoStruct{
		projectId: 395,
		apiKey:    "93f0ecd1ff038bb0de72ec1f4dcf34b3aecf2a2f15f1f531dbd89bfecb546b1e",
		hashEmail: false,
	},
	"quirksmith.myshopify.com": shopifyInfoStruct{
		projectId: 401,
		apiKey:    "8dd75ec8aded049912dffe8ecab9591606ac3b0ee389cf2a76b26be88854fff4",
		hashEmail: true,
	},
	"flatheads.myshopify.com": shopifyInfoStruct{
		projectId: 380,
		apiKey:    "844e9cc7c7e673a9513827a8a89613970be27ef8ec67ab4da2e3c9202f1ec7d8",
		hashEmail: true,
	},
	"azani.myshopify.com": shopifyInfoStruct{
		projectId: 410,
		apiKey:    "7fb11f1eacd53c1e8d0d254c5d2b23d2",
		hashEmail: true,
	},
}

func GetProjectDetailsByShopifyDomain(
	shopifyDomain string) (uint64, string, bool, int) {
	var shopifyInfo map[string]shopifyInfoStruct
	if C.IsDevelopment() {
		shopifyInfo = developmentShopifyInfo
	} else if C.IsStaging() {
		shopifyInfo = stagingShopifyInfo
	} else if C.IsProduction() {
		shopifyInfo = productionShopifyInfo
	}
	if info, found := shopifyInfo[shopifyDomain]; found {
		return info.projectId, info.apiKey, info.hashEmail, http.StatusFound
	} else {
		log.Error(fmt.Sprintf("Unknown shopify domain - %s", shopifyDomain))
	}
	return 0, "", false, http.StatusInternalServerError
}

type FacebookProjectSettings struct {
	ProjectId              string `json:"project_id"`
	IntFacebookUserId      string `json:"int_facebook_user_id"`
	IntFacebookAccessToken string `json:"int_facebook_access_token"`
	IntFacebookAdAccount   string `json:"int_facebook_ad_account"`
	IntFacebookEmail       string `json:"int_facebook_email"`
}

func GetFacebookEnabledProjectSettings() ([]FacebookProjectSettings, int) {
	db := C.GetServices().Db

	facebookProjectSettings := make([]FacebookProjectSettings, 0, 0)

	err := db.Table("project_settings").Where("int_facebook_user_id IS NOT NULL AND int_facebook_user_id != ''").Find(&facebookProjectSettings).Error
	if err != nil {
		log.WithError(err).Error("Failed to get facebook enabled project settings for sync info.")
		return facebookProjectSettings, http.StatusInternalServerError
	}
	return facebookProjectSettings, http.StatusOK
}

// GetArchiveEnabledProjectIDs Returns list of project ids which have archive enabled.
func GetArchiveEnabledProjectIDs() ([]uint64, int) {
	var projectIDs []uint64
	db := C.GetServices().Db

	rows, err := db.Model(&ProjectSetting{}).Where("archive_enabled = true").Select("project_id").Rows()
	if err != nil {
		log.WithError(err).Error("Query failed for GetArchiveEnabledProjectIDs")
		return projectIDs, http.StatusInternalServerError
	}

	for rows.Next() {
		var projectID uint64
		err = rows.Scan(&projectID)
		if err != nil {
			log.WithError(err).Error("Error while scanning")
			continue
		}
		projectIDs = append(projectIDs, projectID)
	}
	return projectIDs, http.StatusFound
}

// GetBigqueryEnabledProjectIDs Returns list of project ids which have bigquery enabled.
func GetBigqueryEnabledProjectIDs() ([]uint64, int) {
	var projectIDs []uint64
	db := C.GetServices().Db

	rows, err := db.Model(&ProjectSetting{}).Where("bigquery_enabled = true").Select("project_id").Rows()
	if err != nil {
		log.WithError(err).Error("Query failed for GetBigqueryEnabledProjectIDs")
		return projectIDs, http.StatusInternalServerError
	}

	for rows.Next() {
		var projectID uint64
		err = rows.Scan(&projectID)
		if err != nil {
			log.WithError(err).Error("Error while scanning")
			continue
		}
		projectIDs = append(projectIDs, projectID)
	}
	return projectIDs, http.StatusFound
}<|MERGE_RESOLUTION|>--- conflicted
+++ resolved
@@ -272,11 +272,7 @@
 		return nil, http.StatusBadRequest
 	}
 
-<<<<<<< HEAD
-	if *settings.IntAdwordsCustomerAccountId != "" {
-=======
 	if settings.IntAdwordsCustomerAccountId != nil {
->>>>>>> f192097e
 		var cleanAdwordsAccountIds []string
 		adwordsAccoundIds := strings.Split(*settings.IntAdwordsCustomerAccountId, ",")
 		for _, accountId := range adwordsAccoundIds {
