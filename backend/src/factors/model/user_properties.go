package model

import (
	"encoding/json"
	cacheRedis "factors/cache/redis"
	C "factors/config"
	U "factors/util"
	"sort"

	"fmt"
	"net"
	"net/http"
	"reflect"
	"time"

	"github.com/imdario/mergo"
	"github.com/jinzhu/gorm"
	"github.com/jinzhu/gorm/dialects/postgres"
	log "github.com/sirupsen/logrus"
)

type UserProperties struct {
	// Composite primary key with project_id, user_id and random uuid.
	ID string `gorm:"primary_key:true;uuid;default:uuid_generate_v4()" json:"id"`
	// Below are the foreign key constraints added in creation script.
	// project_id -> projects(id)
	// (project_id, user_id) -> users(project_id, id)
	ProjectId uint64 `gorm:"primary_key:true;" json:"project_id"`
	UserId    string `gorm:"primary_key:true;" json:"user_id"`

	// JsonB of postgres with gorm. https://github.com/jinzhu/gorm/issues/1183
	Properties       postgres.Jsonb `json:"properties"`
	UpdatedTimestamp int64          `gorm:"not null;default:0" json:"updated_timestamp"`
	CreatedAt        time.Time      `json:"created_at"`
	UpdatedAt        time.Time      `json:"updated_at"`
}

type CachedVisitedUsersList struct {
	Users map[string]bool
}

// indexed hubspot user property.
const UserPropertyHubspotContactLeadGUID = "$hubspot_contact_lead_guid"
const MaxUsersForPropertiesMerge = 100

func createUserPropertiesIfChanged(projectId uint64, userId string,
	currentPropertiesId string, newProperties *postgres.Jsonb, timestamp int64) (string, int) {

	if U.IsEmptyPostgresJsonb(newProperties) {
		return currentPropertiesId, http.StatusNotModified
	}

	currentProperties := &postgres.Jsonb{}
	var statusCode int

	var currentPropertiesMap map[string]interface{}
	var newPropertiesMap map[string]interface{}
	var mergedPropertiesMap map[string]interface{}

	shouldMergeUserProperties := false
	json.Unmarshal((*newProperties).RawMessage, &newPropertiesMap)
	if currentPropertiesId != "" {
		var currentPropertiesRecord *UserProperties
		currentPropertiesRecord, statusCode = GetUserPropertiesRecord(
			projectId, userId, currentPropertiesId)

		if statusCode == http.StatusInternalServerError {
			log.WithField("current_properties_id", currentPropertiesId).Error(
				"Failed to GetUserProperties on createUserPropertiesIfChanged.")
			return "", http.StatusInternalServerError
		}

		currentProperties = &currentPropertiesRecord.Properties

		json.Unmarshal((*currentProperties).RawMessage, &currentPropertiesMap)
		// init mergedProperties with currentProperties.
		json.Unmarshal((*currentProperties).RawMessage, &mergedPropertiesMap)
		if statusCode == http.StatusFound {
			// Overwrite the keys only, if the update is future,
			// else only add new keys.
			if timestamp >= currentPropertiesRecord.UpdatedTimestamp {
				mergo.Merge(&mergedPropertiesMap, newPropertiesMap, mergo.WithOverride)
			} else {
				mergo.Merge(&mergedPropertiesMap, newPropertiesMap)
			}

			// Using merged properties for equality check to achieve
			// currentPropertiesMap {x: 1, y: 2} newPropertiesMap {x: 1} -> true
			if reflect.DeepEqual(currentPropertiesMap, mergedPropertiesMap) {
				UpdateCacheForUserProperties(userId, projectId, currentPropertiesMap, true)
				return currentPropertiesId, http.StatusNotModified
			}
			// If not equal, trigger user properties merge.
			shouldMergeUserProperties = true
		}
	} else {
		mergedPropertiesMap = newPropertiesMap
	}

	UpdateCacheForUserProperties(userId, projectId, mergedPropertiesMap, false)
	// Overwrite only given values.
	updatedPropertiesBytes, err := json.Marshal(mergedPropertiesMap)
	if err != nil {
		return "", http.StatusInternalServerError
	}
	if shouldMergeUserProperties && isMergeEnabledForProjectID(projectId) {
		newPropertiesID, errCode := MergeUserPropertiesForUserID(projectId, userId,
			postgres.Jsonb{RawMessage: json.RawMessage(updatedPropertiesBytes)}, currentPropertiesId, timestamp, false, false)

		// Return only if merge is successfull. Else do usual update.
		if errCode == http.StatusCreated || errCode == http.StatusNotModified {
			return newPropertiesID, errCode
		}
	}

	return updateUserPropertiesForUser(projectId, userId,
		postgres.Jsonb{RawMessage: json.RawMessage(updatedPropertiesBytes)}, timestamp, false)
}

func SetPersistentBatchWithLoggingUserInCache(project_id uint64, values map[*cacheRedis.Key]string, expiryInSecs float64) error {
	logCtx := log.WithField("project_id", project_id)
	begin := U.TimeNow()
	logCtx.WithField("length", len(values)).Info("Begin UBset")
	err := cacheRedis.SetPersistentBatch(values, expiryInSecs)
	end := U.TimeNow()
	logCtx.WithField("timeTaken", end.Sub(begin).Milliseconds()).Info("End UBset")
	return err
}

func GetIfExistsPersistentWithLoggingUserInCache(project_id uint64, key *cacheRedis.Key, tag string) (string, bool, error) {
	logCtx := log.WithField("project_id", project_id)
	begin := U.TimeNow()
	logCtx.WithField("tag", tag).Info("Begin UG")
	data, status, err := cacheRedis.GetIfExistsPersistent(key)
	end := U.TimeNow()
	logCtx.WithField("timeTaken", end.Sub(begin).Milliseconds()).Info("End UG")
	return data, status, err
}

func SetPersistentWithLoggingUserInCache(project_id uint64, key *cacheRedis.Key, value string, expiryInSecs float64, tag string) error {
	logCtx := log.WithField("project_id", project_id)
	begin := U.TimeNow()
	logCtx.WithField("tag", tag).Info("Begin US")
	err := cacheRedis.SetPersistent(key, value, expiryInSecs)
	end := U.TimeNow()
	logCtx.WithField("timeTaken", end.Sub(begin).Milliseconds()).Info("End US")
	return err
}

/*func RefreshCacheForUserProperties(projectid uint64, currentDate time.Time, usersProcessedLimit int, propertiesLimit int, valuesLimit int) {

	categoryMap := make(map[string]string)
	logCtx := log.WithFields(log.Fields{
		"project_id": projectid,
	})
	logCtx.Info("Refresh User Properties Cache started")
	currentDateFormat := currentDate.AddDate(0, 0, -1).Format(U.DATETIME_FORMAT_YYYYMMDD)
<<<<<<< HEAD
=======
	var userPropertiesTillDate U.CachePropertyWithTimestamp
	userPropertiesTillDate.Property = make(map[string]U.PropertyWithTimestamp)

	propertyCacheKey, err := GetUserPropertiesByProjectCacheKey(projectid, currentDateFormat)
	if err != nil {
		logCtx.WithError(err).Error("Failed to get property cache key - getuserpropertiesbyproject")
	}

>>>>>>> 07565d4b
	logCtx.WithField("dateFormat", currentDateFormat).Info("Begin: User Properties - DB query")
	begin := U.TimeNow()
	properties, err := GetRecentUserPropertyKeysWithLimits(projectid, usersProcessedLimit, propertiesLimit)
	end := U.TimeNow()
	logCtx.WithFields(log.Fields{"dateFormat": currentDateFormat, "timeTaken": end.Sub(begin).Milliseconds()}).Info("End: User Properties - DB query")
	if err != nil {
		logCtx.WithError(err).Error("Failed to get property keys - getrecentuserpropertykeyswithlimits")
	}
	for _, propertyValue := range properties {
		valuesMap := make(map[string]int64)
		propertyCategoryWiseSplitMap := make(map[string]int64)
		logCtx.WithFields(log.Fields{"dateFormat": currentDateFormat, "property": propertyValue.Key}).Info("Begin: Get user Property values DB call")
		begin := U.TimeNow()
		values, err := GetRecentUserPropertyValuesWithLimits(projectid, propertyValue.Key, usersProcessedLimit, valuesLimit)
		end := U.TimeNow()
		logCtx.WithFields(log.Fields{"dateFormat": currentDateFormat, "property": propertyValue.Key, "timeTaken": end.Sub(begin).Milliseconds()}).Info("End: Get user Property values DB call")
		if err != nil {
			logCtx.WithError(err).Error("Failed to get property values - getrecentuserpropertyvalueswithlimits")
		}
		for _, element := range values {
			valuesMap[element.Value] += element.Count
			propertyCategoryWiseSplitMap[element.ValueType] += element.Count
		}
		categoryMap[propertyValue.Key] = U.GetCategoryType(propertyCategoryWiseSplitMap)
		dateFormat := currentDate.AddDate(0, 0, -1).Format(U.DATETIME_FORMAT_YYYYMMDD)
		valuesInCache := make(map[*cacheRedis.Key]int64)
		for value, count := range valuesMap {
			if value != "" {
			}
			valueKey, err := GetValuesByUserPropertyCacheKey(projectid, propertyValue.Key, value, dateFormat)
			if err != nil {
				logCtx.WithError(err).Error("Failed to get cache key")
				return
			}
			valuesInCache[valueKey] = count
		}
		err = cacheRedis.IncrByBatchPersistent(0, valuesInCache)
		if err != nil {
			logCtx.WithError(err).Error("Failed to set event property values in cache")
			return
		}
	}
	dateFormat := currentDate.AddDate(0, 0, -1).Format(U.DATETIME_FORMAT_YYYYMMDD)
	propertiesInCache := make(map[*cacheRedis.Key]int64)
	for _, property := range properties {
		PropertiesKey, err := GetUserPropertiesCategoryByProjectCacheKey(projectid, property.Key, categoryMap[property.Key], dateFormat)
		if err != nil {
			logCtx.WithError(err).Error("Failed to get cache key")
			return
		}
		propertiesInCache[PropertiesKey] = property.Count
	}
	err = cacheRedis.IncrByBatchPersistent(0, propertiesInCache)
	if err != nil {
		logCtx.WithError(err).Error("Failed to set event properties in cache")
		return
	}
	logCtx.Info("Refresh Event Properties Cache Done !!!")
}*/

func UpdateCacheForUserProperties(userId string, projectid uint64, updatedProperties map[string]interface{}, redundantProperty bool) {
	// TODO: Remove this check after enabling caching realtime.
	if !C.GetIfRealTimeEventUserCachingIsEnabled(projectid) {
		return
	}

	// If the cache is empty / cache is updated from more than 1 day - repopulate cache
	logCtx := log.WithFields(log.Fields{
		"project_id": projectid,
	})
	currentTime := U.TimeNow()
	currentTimeDatePart := currentTime.Format(U.DATETIME_FORMAT_YYYYMMDD)
	// Store Last updated from DB in cache as a key. and check and refresh cache accordingly
	usersCacheKey, err := GetUsersCachedCacheKey(projectid, currentTimeDatePart)
	if err != nil {
		logCtx.WithError(err).Error("Failed to get property cache key - getuserscachedcachekey")
	}

	begin := U.TimeNow()
	isNewUser, err := cacheRedis.PFAddPersistent(usersCacheKey, userId)
	end := U.TimeNow()
	logCtx.WithField("timeTaken", end.Sub(begin).Milliseconds()).Info("US:List")
	if err != nil {
		logCtx.WithError(err).Error("Failed to get users from cache - getuserscachedcachekey")
	}

	if redundantProperty == true && isNewUser == false {
		return
	}
	keysToIncr := make([]*cacheRedis.Key, 0)
<<<<<<< HEAD
	propertiesToIncr := make([]*cacheRedis.Key, 0)
	valuesToIncr := make([]*cacheRedis.Key, 0)
=======
>>>>>>> 07565d4b
	for property, value := range updatedProperties {
		category := U.GetPropertyTypeByKeyValue(property, value)
		var propertyValue string
		if category == U.PropertyTypeUnknown && reflect.TypeOf(value).Kind() == reflect.Bool {
			category = U.PropertyTypeCategorical
			propertyValue = fmt.Sprintf("%v", value)
<<<<<<< HEAD
		}
		if reflect.TypeOf(value).Kind() == reflect.String {
			propertyValue = value.(string)
		}
		propertyCategoryKey, err := GetUserPropertiesCategoryByProjectCacheKey(projectid, property, category, currentTimeDatePart)
		if err != nil {
			logCtx.WithError(err).Error("Failed to get cache key - property category")
			return
		}
		propertiesToIncr = append(propertiesToIncr, propertyCategoryKey)
		if category == U.PropertyTypeCategorical {
			valueKey, err := GetValuesByUserPropertyCacheKey(projectid, property, propertyValue, currentTimeDatePart)
			if err != nil {
				logCtx.WithError(err).Error("Failed to get cache key - values")
				return
			}
			valuesToIncr = append(valuesToIncr, valueKey)
		}
	}
	keysToIncr = append(keysToIncr, propertiesToIncr...)
	keysToIncr = append(keysToIncr, valuesToIncr...)
	begin = U.TimeNow()
	counts, err := cacheRedis.IncrPersistentBatch(0, keysToIncr...)
	end = U.TimeNow()
	logCtx.WithField("timeTaken", end.Sub(begin).Milliseconds()).Info("US:Incr")
	if err != nil {
		logCtx.WithError(err).Error("Failed to increment keys")
		return
	}

	// The following code is to support/facilitate cleanup
	newPropertiesCount := int64(0)
	newValuesCount := int64(0)
	for _, value := range counts[0 : len(propertiesToIncr)-1] {
		if value == 1 {
			newPropertiesCount++
		}
	}
	for _, value := range counts[len(propertiesToIncr) : len(propertiesToIncr)+len(valuesToIncr)-1] {
		if value == 1 {
			newValuesCount++
		}
	}

	countsInCache := make(map[*cacheRedis.Key]int64)
	if newPropertiesCount > 0 {
		propertiesCountKey, err := GetUserPropertiesCategoryByProjectCountCacheKey(projectid, currentTimeDatePart)
		if err != nil {
			logCtx.WithError(err).Error("Failed to get cache key - propertiesCount")
			return
		}
		countsInCache[propertiesCountKey] = newPropertiesCount
	}
	if newValuesCount > 0 {
		valuesCountKey, err := GetValuesByUserPropertyCountCacheKey(projectid, currentTimeDatePart)
		if err != nil {
			logCtx.WithError(err).Error("Failed to get cache key - valuesCount")
			return
		}
		countsInCache[valuesCountKey] = newValuesCount
	}
	if len(countsInCache) > 0 {
		begin := U.TimeNow()
		err = cacheRedis.IncrByBatchPersistent(0, countsInCache)
		end := U.TimeNow()
		logCtx.WithField("timeTaken", end.Sub(begin).Milliseconds()).Info("C:US:Incr")
		if err != nil {
			logCtx.WithError(err).Error("Failed to increment keys")
			return
		}
=======
		}
		if reflect.TypeOf(value).Kind() == reflect.String {
			propertyValue = value.(string)
		}
		propertyCategoryKey, err := GetUserPropertiesCategoryByProjectCacheKey(projectid, property, category, currentTimeDatePart)
		if err != nil {
			logCtx.WithError(err).Error("Failed to get cache key - property category")
			return
		}
		keysToIncr = append(keysToIncr, propertyCategoryKey)
		if category == U.PropertyTypeCategorical {
			valueKey, err := GetValuesByUserPropertyCacheKey(projectid, property, propertyValue, currentTimeDatePart)
			if err != nil {
				logCtx.WithError(err).Error("Failed to get cache key - values")
				return
			}
			keysToIncr = append(keysToIncr, valueKey)
		}
	}
	begin = U.TimeNow()
	err = cacheRedis.IncrPersistentBatch(U.EVENT_USER_CACHE_EXPIRY_SECS, keysToIncr...)
	end = U.TimeNow()
	logCtx.WithField("timeTaken", end.Sub(begin).Milliseconds()).Info("US:Incr")
	if err != nil {
		logCtx.WithError(err).Error("Failed to increment keys")
		return
>>>>>>> 07565d4b
	}
}

// MergeUserPropertiesForProjectID Used in one time script to back run merge for all existing users.
func MergeUserPropertiesForProjectID(projectID uint64, dryRun bool) int {
	logCtx := log.WithFields(log.Fields{
		"Method":    "MergeUserPropertiesForProjectID",
		"ProjectID": projectID,
	})

	if !isMergeEnabledForProjectID(projectID) {
		logCtx.Info("User properties merge is not enabled for the project")
		return http.StatusNotModified
	}

	customerUserIDs, errCode := GetDistinctCustomerUserIDSForProject(projectID)
	if errCode != http.StatusFound {
		logCtx.Error("Error while getting distinct customer user ids")
		return errCode
	} else if len(customerUserIDs) == 0 {
		return http.StatusNotModified
	} else {
		logCtx.Infof("%d unique customer user ids to be merged", len(customerUserIDs))
	}

	for _, customerUserID := range customerUserIDs {
		// Trigger merge for any one of the users for customer user id.
		logCtx = logCtx.WithFields(log.Fields{"CustomerUserID": customerUserID})
		user, errCode := GetUserLatestByCustomerUserId(projectID, customerUserID)
		if errCode != http.StatusFound {
			logCtx.Infof("Error or no users found for customer user id")
			continue
		}
		_, errCode = MergeUserPropertiesForUserID(projectID, user.ID, postgres.Jsonb{}, "", U.TimeNowUnix(), dryRun, true)
		if errCode != http.StatusCreated && errCode != http.StatusNotModified {
			logCtx.Error("Failed to merge user properties")
		}
	}
	return http.StatusCreated
}

// MergeUserPropertiesForUserID Run's user properties merge using customer_user_id of the given user.
// This will create new properties for all the users of customer_user_id and update the users table
// for all except for the user it is being called for.
func MergeUserPropertiesForUserID(projectID uint64, userID string, updatedProperties postgres.Jsonb,
	currentPropertiesID string, timestamp int64, dryRun bool, updateCalledUser bool) (string, int) {
	logCtx := log.WithFields(log.Fields{
		"Method":    "MergeUserPropertiesForUserID",
		"ProjectID": projectID,
	})
	user, errCode := GetUser(projectID, userID)
	if errCode != http.StatusFound {
		logCtx.Errorf("User not found with id %s", userID)
		return currentPropertiesID, http.StatusInternalServerError
	} else if user.CustomerUserId == "" {
		return currentPropertiesID, http.StatusNotAcceptable
	}
	customerUserID := user.CustomerUserId

	logCtx = logCtx.WithFields(log.Fields{"CustomerUserID": user.CustomerUserId})
	if !isMergeEnabledForProjectID(projectID) {
		logCtx.Infof("User merge properties not enabled for the project")
		return currentPropertiesID, http.StatusNotAcceptable
	}

	// Users are returned in increasing order of created_at. For user_properties created at same unix time,
	// older user order will help in ensuring the order while merging properties.
	users, errCode := GetUsersByCustomerUserID(projectID, customerUserID)
	usersLength := len(users)
	if errCode == http.StatusInternalServerError {
		logCtx.Error("Error while getting users for customer_user_id")
		return currentPropertiesID, http.StatusInternalServerError
	} else if errCode == http.StatusNotFound {
		logCtx.Error("No users found for customer_user_id")
		return currentPropertiesID, http.StatusNotAcceptable
	} else if usersLength == 1 {
		return currentPropertiesID, http.StatusNotAcceptable
	} else if usersLength > 10 {
		logCtx.Infof("User properties merge triggered for more than 10 users. Count: %d", usersLength)
	}

	if usersLength > MaxUsersForPropertiesMerge {
		// If number of users to merge are more than max allowed, merge for oldest max/2 and latest max/2.
		users = append(users[0:MaxUsersForPropertiesMerge/2], users[usersLength-MaxUsersForPropertiesMerge/2:usersLength]...)
	}
	logCtx.Infof("%d users found to be merged for customer user id %s", len(users), customerUserID)

	initialPropertiesVisitedMap := make(map[string]bool)
	for _, property := range U.USER_PROPERTIES_MERGE_TYPE_INITIAL {
		initialPropertiesVisitedMap[property] = false
	}

	var userPropertiesRecords []*UserProperties
	for _, user := range users {
		userPropertiesRecord, errCode := GetUserPropertiesRecord(projectID, user.ID, user.PropertiesId)
		if errCode != http.StatusFound {
			logCtx.Error("Failed to get user properties record for user")
			return currentPropertiesID, http.StatusInternalServerError
		}
		userPropertiesRecords = append(userPropertiesRecords, userPropertiesRecord)
	}

	// Sort user properties records by UpdatedTimestamp in ascending order.
	sort.Slice(userPropertiesRecords, func(i, j int) bool {
		return userPropertiesRecords[i].UpdatedTimestamp < userPropertiesRecords[j].UpdatedTimestamp
	})

	// Append called user's updatedPropertiesMap after sorting to ensure it's always the last.
	userPropertiesRecords = append(userPropertiesRecords, &UserProperties{
		UserId:           userID,
		ProjectId:        projectID,
		Properties:       updatedProperties,
		UpdatedTimestamp: timestamp,
	})

	mergedUserProperties := make(map[string]interface{})
	mergedUserPropertiesValues := make(map[string][]interface{})
	var mergedUpdatedTimestamp int64
	for _, userPropertiesRecord := range userPropertiesRecords {
		userProperties, err := U.DecodePostgresJsonb(&userPropertiesRecord.Properties)
		if err != nil {
			logCtx.WithError(err).Error("Failed to decode user property")
			return currentPropertiesID, http.StatusInternalServerError
		}
		if userPropertiesRecord.UpdatedTimestamp > mergedUpdatedTimestamp {
			mergedUpdatedTimestamp = userPropertiesRecord.UpdatedTimestamp
		}

		for property := range *userProperties {
			mergedUserPropertiesValues[property] = append(mergedUserPropertiesValues[property], (*userProperties)[property])
			isAlreadySet, isInitialProperty := initialPropertiesVisitedMap[property]
			if isInitialProperty {
				if !isAlreadySet {
					// For initial properties, set only once for earliest user.
					mergedUserProperties[property] = (*userProperties)[property]
					initialPropertiesVisitedMap[property] = true
				}
			} else if !U.StringValueIn(property, U.USER_PROPERTIES_MERGE_TYPE_ADD[:]) &&
				!isEmptyPropertyValue((*userProperties)[property]) {
				// For all other properties, overwrite with the latest user property.
				mergedUserProperties[property] = (*userProperties)[property]
			}
		}
	}
	// Handle merge for add type properties separately.
	mergeAddTypeUserProperties(&mergedUserProperties, userPropertiesRecords)

	// Additional check for properties that can be added. If merge is triggered for users with same set of properties,
	// value of properties that can be added will change after addition. Below check is to avoid update in such case.
	if !anyPropertyChanged(mergedUserPropertiesValues, len(users)) {
		logCtx.Infof("Skipping merge as none of the properties changed %s", mergedUserPropertiesValues)
		return currentPropertiesID, http.StatusNotModified
	}
	mergedUserProperties[U.UP_MERGE_TIMESTAMP] = U.TimeNowUnix()
	SanitizeAddTypeProperties(projectID, users, &mergedUserProperties)

	mergedUserPropertiesJSON, err := U.EncodeToPostgresJsonb(&mergedUserProperties)
	if err != nil {
		logCtx.WithError(err).Errorf("Failed to encode merged user properties. %v", mergedUserProperties)
		return currentPropertiesID, http.StatusInternalServerError
	}
	if dryRun {
		logCtx.Infof("DryRun: Merge will be triggered for %d users with customer user id %s. Merged property: %v",
			len(users), customerUserID, mergedUserProperties)
		return currentPropertiesID, http.StatusNotModified
	}

	calledUserNewPropertyID := currentPropertiesID
	for _, user := range users {
		propertyID, errCode := updateUserPropertiesForUser(projectID, user.ID, *mergedUserPropertiesJSON,
			mergedUpdatedTimestamp, user.ID != userID || updateCalledUser)
		// Even if merge failed for some user, return correct status for the called user.
		if errCode != http.StatusCreated {
			if user.ID == userID {
				// Failed for the called user. Return errCode as is.
				return currentPropertiesID, errCode
			} else if calledUserNewPropertyID != currentPropertiesID {
				// Merge failed some user but for called user, it was successfully merged.
				return calledUserNewPropertyID, http.StatusCreated
			}

			return calledUserNewPropertyID, http.StatusNotAcceptable
		}
		if user.ID == userID {
			calledUserNewPropertyID = propertyID
		}
	}
	return calledUserNewPropertyID, http.StatusCreated
}

// updateUserPropertiesForUser Creates new UserProperties entry and updates properties_id in user table. Returns new properties_id.
func updateUserPropertiesForUser(projectID uint64, userID string, userProperties postgres.Jsonb, timestamp int64, updateUser bool) (string, int) {
	logCtx := log.WithFields(log.Fields{
		"Method":    "updateUserPropertiesForUser",
		"ProjectID": projectID,
		"UserID":    userID,
	})
	userPropertiesRecord := UserProperties{
		UserId:           userID,
		ProjectId:        projectID,
		Properties:       userProperties,
		UpdatedTimestamp: timestamp,
	}

	db := C.GetServices().Db
	if err := db.Create(&userPropertiesRecord).Error; err != nil {
		logCtx.WithError(err).Error("Failed to create new user properties")

		// Return bad request to skip retry.
		if U.IsPostgresUnsupportedUnicodeError(err) {
			return "", http.StatusBadRequest
		}
		return "", http.StatusInternalServerError
	}

	if updateUser {
		if err := db.Model(&User{}).Where("project_id = ? AND id = ?", projectID, userID).
			Update("properties_id", userPropertiesRecord.ID).Error; err != nil {

			logCtx.WithError(err).Error("Failed to update propertyID for user")
			return userPropertiesRecord.ID, http.StatusInternalServerError
		}
	}
	return userPropertiesRecord.ID, http.StatusCreated
}

func isEmptyPropertyValue(propertyValue interface{}) bool {
	if propertyValue == nil {
		return true
	}

	// Check only for string empty case.
	// For floats / integers hard to decide whether it was intentionally set as 0.
	switch propertyValue.(type) {
	case string:
		return propertyValue.(string) == ""
	default:
		return false
	}
}

func anyPropertyChanged(propertyValuesMap map[string][]interface{}, numUsers int) bool {
	for property := range propertyValuesMap {
		if len(propertyValuesMap[property]) < numUsers {
			// Some new property was added which is missing for one or more users.
			return true
		} else if len(propertyValuesMap[property]) < 2 {
			continue
		}
		initialValue := propertyValuesMap[property][0]
		for _, propertyValue := range propertyValuesMap[property][1:] {
			if propertyValue != initialValue {
				return true
			}
		}
	}
	return false
}

// Checks if merge is enabled for the project based on global config.
func isMergeEnabledForProjectID(projectID uint64) bool {

	allProjects, mergeEnabledProjectIDsMap, _ := C.GetProjectsFromListWithAllProjectSupport(
		C.GetConfig().MergeUspProjectIds, "")
	if allProjects {
		return true
	}
	if _, ok := mergeEnabledProjectIDsMap[projectID]; ok {
		return true
	}
	return false
}

// addValuesForProperty To add old and new value for the user property type add.
// Adding 0.1 + 0.2 will result in 0.30000000000000004 as explained https://floating-point-gui.de/
// Round off values with precision to avoid this.
func addValuesForProperty(oldValue interface{}, newValue float64, addOld bool) float64 {
	var addedValue float64
	var err error
	if addOld {
		addedValue, err = U.FloatRoundOffWithPrecision(oldValue.(float64)+newValue, 2)
		if err != nil {
			// If error in round off, use as is.
			addedValue = oldValue.(float64) + newValue
		}
	} else {
		addedValue, err = U.FloatRoundOffWithPrecision(newValue, 2)
		if err != nil {
			addedValue = newValue
		}
	}
	return addedValue
}

// Initializes merged properties with the one being updated which will be the last of `userPropertiesRecords`.
// Now for every user, add value if:
//     1. Not set already from the one being updated.
//     2. User property is not merged before i.e. $merge_timestamp is not set.
//     3. Value is greater than the value already set. Add the difference then. (This should ideally not happen)
func mergeAddTypeUserProperties(mergedProperties *map[string]interface{}, userPropertiesRecords []*UserProperties) {
	// Last record in the array would be the latest one.
	latestPropertiesRecord := userPropertiesRecords[len(userPropertiesRecords)-1]
	latestPropertiesMap, err := U.DecodePostgresJsonb(&latestPropertiesRecord.Properties)
	if err != nil {
		log.WithError(err).Error("Failed to decode user property")
		return
	}

	// Boolean map to indicate whether merged value is used at least once.
	mergedValueAddedOnce := make(map[string]bool)
	for _, property := range U.USER_PROPERTIES_MERGE_TYPE_ADD {
		mergedValueAddedOnce[property] = false
	}

	// Cases to consider:
	//    1. What if latestPropertiesMap has one of add type property missing? Add full on first encounter. And add diff after that.
	//    2. Already merged property with value more than latestProperty value? Add difference.
	//    3. Already merged property with value less than latestProperty value? Do nothing.
	//    4. Is not a merged property. Probably for a new user? Add full as is.
	//    5. Does ordering matter while parsing non latest properties? No.
	for _, property := range U.USER_PROPERTIES_MERGE_TYPE_ADD {
		if _, found := (*latestPropertiesMap)[property]; !found {
			continue
		}
		(*mergedProperties)[property] = (*latestPropertiesMap)[property]
		if _, isLatestMerged := (*latestPropertiesMap)[U.UP_MERGE_TIMESTAMP]; isLatestMerged {
			// Since latest properties is also a merged property, set mergedValueAddedOnce true
			// to avoid another merged property getting added which would double the value otherwise.
			mergedValueAddedOnce[property] = true
		}
	}

	// Loop over all records except last record.
	for _, userPropertiesRecord := range userPropertiesRecords[:len(userPropertiesRecords)-1] {
		userProperties, err := U.DecodePostgresJsonb(&userPropertiesRecord.Properties)
		if err != nil {
			log.WithError(err).Error("Failed to decode user property")
			return
		}

		_, isMergedBefore := (*userProperties)[U.UP_MERGE_TIMESTAMP]
		for _, property := range U.USER_PROPERTIES_MERGE_TYPE_ADD {
			mergedValue, mergedExists := (*mergedProperties)[property]
			userValue, userValueExists := (*userProperties)[property]
			if isMergedBefore {
				if !mergedValueAddedOnce[property] && userValueExists {
					// Merged values must be added full at least once. Since not added already, add full here.
					(*mergedProperties)[property] = addValuesForProperty(mergedValue, userValue.(float64), mergedExists)
					mergedValueAddedOnce[property] = true
				} else if mergedExists && userValueExists && userValue.(float64)-mergedValue.(float64) > 0 {
					// Add the difference of values to mergedValues.
					(*mergedProperties)[property] = addValuesForProperty(mergedValue, userValue.(float64)-mergedValue.(float64), true)
				} else if userValueExists && !mergedExists && !mergedValueAddedOnce[property] {
					// mergedValue does not exists. Which means this property was not present in the latest or has
					// not been added so far. Add the values as is to initialize.
					(*mergedProperties)[property] = addValuesForProperty(0, userValue.(float64), false)
					mergedValueAddedOnce[property] = true
				}
			} else if userValueExists {
				(*mergedProperties)[property] = addValuesForProperty(mergedValue, (*userProperties)[property].(float64), mergedExists)
			}
		}
	}
}

// SanitizeAddTypeProperties To fix bad values for add type properties like $page_count, $session_count.
//   1. Counts all sessions for users of customer_user_id and set it as session_count.
//   2. Generate random value from 1 to 5 * session_count and set as page_count.
//   3. Generate random value from 1 to 5 min * session_count and set as session_spent_time.
// TODO(prateek): Remove once older values are fixed using script.
func SanitizeAddTypeProperties(projectID uint64, users []User, propertiesMap *map[string]interface{}) {
	logCtx := log.WithFields(log.Fields{
		"Method":    "SanitizeAddTypeProperties",
		"ProjectID": projectID,
	})
	var userIDs []string
	for _, user := range users {
		userIDs = append(userIDs, user.ID)
	}

	var propertyValue interface{}
	var found bool
	propertyValue, found = (*propertiesMap)[U.UP_SESSION_COUNT]
	if !found {
		propertyValue, found = (*propertiesMap)[U.UP_PAGE_COUNT]
		if !found {
			return
		}
	}

	acceptablePropertyLength := 3 // Up to 999.
	if len(fmt.Sprint(propertyValue)) <= acceptablePropertyLength {
		return
	}
	sessionEvent, errCode := GetSessionEventName(projectID)
	if errCode != http.StatusFound {
		return
	}
	sessionCount, errCode := GetEventCountOfUsersByEventName(projectID, userIDs, sessionEvent.ID)
	if errCode != http.StatusFound {
		return
	}

	if _, found := (*propertiesMap)[U.UP_SESSION_COUNT]; found {
		sanitizedValue := float64(sessionCount)
		logCtx.Infof("Updating value for $session_count from %v to %v", (*propertiesMap)[U.UP_SESSION_COUNT], sanitizedValue)
		(*propertiesMap)[U.UP_SESSION_COUNT] = sanitizedValue
	}
	if _, found := (*propertiesMap)[U.UP_PAGE_COUNT]; found {
		sanitizedValue := float64(sessionCount * uint64(U.RandomIntInRange(1, 5))) // 1 to 5 pages.
		logCtx.Infof("Updating value for $page_count from %v to %v", (*propertiesMap)[U.UP_PAGE_COUNT], sanitizedValue)
		(*propertiesMap)[U.UP_PAGE_COUNT] = sanitizedValue
	}
	if _, found := (*propertiesMap)[U.UP_TOTAL_SPENT_TIME]; found {
		sanitizedValue := float64(sessionCount * uint64(U.RandomIntInRange(60, 300))) // 1 to 5 mins.
		logCtx.Infof("Updating value for $session_spent_time from %v to %v", (*propertiesMap)[U.UP_TOTAL_SPENT_TIME], sanitizedValue)
		(*propertiesMap)[U.UP_TOTAL_SPENT_TIME] = sanitizedValue
	}
}

func GetUserProperties(projectId uint64, userId string, id string) (*postgres.Jsonb, int) {
	userPropertiesRecord, errCode := GetUserPropertiesRecord(projectId, userId, id)
	if userPropertiesRecord == nil {
		return nil, errCode
	}

	return &userPropertiesRecord.Properties, http.StatusFound
}

func GetUserPropertiesRecord(projectId uint64, userId string, id string) (*UserProperties, int) {
	logCtx := log.WithFields(log.Fields{"project_id": projectId, "user_id": userId, "user_properties_id": id})

	var userProperties UserProperties

	db := C.GetServices().Db
	if err := db.Where("project_id = ?", projectId).Where("user_id = ?", userId).Where(
		"id = ?", id).First(&userProperties).Error; err != nil {
		if gorm.IsRecordNotFoundError(err) {
			return nil, http.StatusNotFound
		}
		logCtx.WithError(err).Error("Getting user properties record using projectId, userId, userPropertiesId failed")
		return nil, http.StatusInternalServerError
	}

	return &userProperties, http.StatusFound
}

func FillLocationUserProperties(properties *U.PropertiesMap, clientIP string) error {
	geo := C.GetServices().GeoLocation

	// ClientIP unavailable.
	if clientIP == "" {
		return fmt.Errorf("invalid IP, failed adding geolocation properties")
	}

	city, err := geo.City(net.ParseIP(clientIP))
	if err != nil {
		log.WithFields(log.Fields{"clientIP": clientIP}).WithError(err).Error(
			"Failed to get city information from geodb")
		return err
	}

	// Using en -> english name.
	if countryName, ok := city.Country.Names["en"]; ok && countryName != "" {
		if c, ok := (*properties)[U.UP_COUNTRY]; !ok || c == "" {
			(*properties)[U.UP_COUNTRY] = countryName
		}
	}

	if cityName, ok := city.City.Names["en"]; ok && cityName != "" {
		if c, ok := (*properties)[U.UP_CITY]; !ok || c == "" {
			(*properties)[U.UP_CITY] = cityName
		}
	}

	return nil
}

func fillUserPropertiesFromFormSubmitEventProperties(properties *U.PropertiesMap,
	formSubmitProperties *U.PropertiesMap) {

	for k, v := range *formSubmitProperties {
		if U.IsFormSubmitUserProperty(k) {
			(*properties)[k] = v
		}
	}
}

func FillUserPropertiesAndGetCustomerUserIdFromFormSubmit(projectId uint64, userId string,
	properties, formSubmitProperties *U.PropertiesMap) (string, int) {

	logCtx := log.WithFields(log.Fields{"project_id": projectId, "user_id": userId})

	user, errCode := GetUser(projectId, userId)
	if errCode != http.StatusFound {
		logCtx.Error("Failed to get latest user properties on fill form submitted properties.")
		return "", http.StatusInternalServerError
	}

	logCtx = logCtx.WithFields(log.Fields{"existing_user_properties": user.Properties,
		"form_event_properties": formSubmitProperties})

	userProperties, err := U.DecodePostgresJsonb(&user.Properties)
	if err != nil {
		logCtx.Error("Failed to decoding latest user properties on fill form submitted properties.")
	}

	formPropertyEmail, formPropertyEmailExists := (*formSubmitProperties)[U.UP_EMAIL]
	userPropertyEmail, userPropertyEmailExists := (*userProperties)[U.UP_EMAIL]

	formPropertyPhone, formPropertyPhoneExists := (*formSubmitProperties)[U.UP_PHONE]
	userPropertyPhone, userPropertyPhoneExists := (*userProperties)[U.UP_PHONE]

	if formPropertyEmailExists && userPropertyEmailExists {
		if userPropertyEmail != formPropertyEmail {
			logCtx.WithField("tag", "different_email_seen_for_customer_user_id").
				Warn("Different email seen on form event. User property not updated.")
			return "", http.StatusBadRequest
		}

		// form event email is same as user properties, update other user properties.
		fillUserPropertiesFromFormSubmitEventProperties(properties, formSubmitProperties)
		return U.GetPropertyValueAsString(formPropertyEmail), http.StatusOK
	}

	if formPropertyPhoneExists && userPropertyPhoneExists {
		if userPropertyPhone != formPropertyPhone {
			logCtx.WithField("tag", "different_phone_seen_for_customer_user_id").
				Warn("Different phone seen on form event. User property not updated.")
			return "", http.StatusBadRequest
		}

		// form event phone is same as user propertie, update other user properties.
		fillUserPropertiesFromFormSubmitEventProperties(properties, formSubmitProperties)
		return U.GetPropertyValueAsString(formPropertyPhone), http.StatusOK
	}

	if !formPropertyEmailExists && !formPropertyPhoneExists {
		return "", http.StatusBadRequest
	}

	var identity string
	if formPropertyEmailExists {
		identity = U.GetPropertyValueAsString(formPropertyEmail)
	} else if formPropertyPhoneExists {
		identity = U.GetPropertyValueAsString(formPropertyPhone)
	}

	fillUserPropertiesFromFormSubmitEventProperties(properties, formSubmitProperties)
	return identity, http.StatusOK
}

func GetUserPropertyRecordsByUserId(projectId uint64, userId string) ([]UserProperties, int) {
	db := C.GetServices().Db
	logCtx := log.WithFields(log.Fields{"project_id": projectId, "user_id": userId})

	var userProperties []UserProperties
	if err := db.Where("project_id = ? AND user_id = ?", projectId, userId).Find(&userProperties).Error; err != nil {
		logCtx.WithError(err).Error("Getting user property records by user_id failed")
		return nil, http.StatusInternalServerError
	}

	if len(userProperties) == 0 {
		return nil, http.StatusNotFound
	}

	return userProperties, http.StatusFound
}

func OverwriteUserProperties(projectId uint64, userId string,
	id string, propertiesJsonb *postgres.Jsonb) int {

	if projectId == 0 || userId == "" || id == "" {
		return http.StatusBadRequest
	}

	propertiesJsonb = U.SanitizePropertiesJsonb(propertiesJsonb)
	db := C.GetServices().Db
	if err := db.Model(&UserProperties{}).
		Where("project_id = ? AND user_id = ? AND id = ?", projectId, userId, id).
		Update("properties", propertiesJsonb).Error; err != nil {

		log.WithFields(log.Fields{"project_id": projectId, "id": id}).
			WithError(err).Error("Failed to replace properties.")
		return http.StatusInternalServerError
	}

	return http.StatusAccepted
}

// Updates given property with value on all user properties for the given user
// adds property if not exist.
func UpdatePropertyOnAllUserPropertyRecords(projectId uint64, userId string,
	property string, value interface{}) int {

	userPropertyRecords, errCode := GetUserPropertyRecordsByUserId(projectId, userId)
	if errCode == http.StatusInternalServerError {
		return errCode
	} else if errCode == http.StatusNotFound {
		return http.StatusBadRequest
	}

	logCtx := log.WithFields(log.Fields{"project_id": projectId, "user_id": userId})

	for _, userProperties := range userPropertyRecords {
		var propertiesMap map[string]interface{}

		if !U.IsEmptyPostgresJsonb(&userProperties.Properties) {
			err := json.Unmarshal(userProperties.Properties.RawMessage, &propertiesMap)
			if err != nil {
				logCtx.Error("Failed to update user property record. JSON unmarshal failed.")
				continue
			}
		} else {
			propertiesMap = make(map[string]interface{}, 0)
		}

		// update not required. Not using AddToPostgresJsonb
		// for this check.
		if pValue, _ := propertiesMap[property]; pValue == value {
			continue
		}

		logCtx = logCtx.WithFields(log.Fields{"properties_id": userProperties.ID, "property": property, "value": value})

		propertiesMap[property] = value
		properitesBytes, err := json.Marshal(propertiesMap)
		if err != nil {
			// log and continue update next user property.
			logCtx.Error("Failed to update user property record. JSON marshal failed.")
			continue
		}
		updatedProperties := postgres.Jsonb{RawMessage: json.RawMessage(properitesBytes)}

		// Triggers multiple updates.
		errCode := OverwriteUserProperties(projectId, userId, userProperties.ID, &updatedProperties)
		if errCode == http.StatusInternalServerError {
			logCtx.WithError(err).Error("Failed to update user property record. DB query failed.")
			continue
		}
	}

	return http.StatusAccepted
}

func GetUserPropertiesRecordsByProperty(projectId uint64,
	key string, value interface{}) ([]UserProperties, int) {

	logCtx := log.WithField("project_id", projectId).WithField(
		"key", key).WithField("value", value)

	db := C.GetServices().Db
	var userProperties []UserProperties
	// $$$ is a gorm alias for ? jsonb operator.
	err := db.Order("created_at").Where("project_id=?", projectId).Where(
		"properties->? $$$ ?", key, value).Find(&userProperties).Error
	if err != nil {
		logCtx.WithError(err).Error("Failed to get user properties by key.")
		return nil, http.StatusInternalServerError
	}

	if len(userProperties) == 0 {
		return nil, http.StatusNotFound
	}

	return userProperties, http.StatusFound
}

func UpdateUserPropertiesForSession(projectID uint64,
	sessionUserPropertiesRecordMap *map[string]SessionUserProperties) int {

	logCtx := log.WithField("project_id", projectID)

	hasFailure := false
	for userPropertiesID, sessionUserProperties := range *sessionUserPropertiesRecordMap {
		logCtx.WithField("user_properties_id", userPropertiesID)

		userProperties, errCode := GetUserPropertiesRecord(projectID,
			sessionUserProperties.UserID, userPropertiesID)
		if errCode != http.StatusFound {
			hasFailure = true
			continue
		}

		userPropertiesMap, err := U.DecodePostgresJsonb(&userProperties.Properties)
		if err != nil {
			logCtx.WithError(err).
				Error("Failed to decode user properties on UpdateUserPropertiesForSession.")
			hasFailure = true
			continue
		}

		var existingPageCount, existingTotalSpentTime float64
		if existingPageCountValue, exists := (*userPropertiesMap)[U.UP_PAGE_COUNT]; exists {
			existingPageCount, err = U.GetPropertyValueAsFloat64(existingPageCountValue)
			if err != nil {
				logCtx.WithError(err).
					Error("Failed to convert page_count property value as float64.")
			}
		}

		if existingTotalSpentTimeValue, exists := (*userPropertiesMap)[U.UP_TOTAL_SPENT_TIME]; exists {
			existingTotalSpentTime, err = U.GetPropertyValueAsFloat64(existingTotalSpentTimeValue)
			if err != nil {
				logCtx.WithError(err).
					Error("Failed to convert total_page_spent time property value as float64.")
			}
		}

		(*userPropertiesMap)[U.UP_PAGE_COUNT] = existingPageCount + sessionUserProperties.SessionPageCount
		(*userPropertiesMap)[U.UP_TOTAL_SPENT_TIME] = existingTotalSpentTime + sessionUserProperties.SessionPageSpentTime
		(*userPropertiesMap)[U.UP_SESSION_COUNT] = sessionUserProperties.SessionCount

		userPropertiesJsonb, err := U.EncodeToPostgresJsonb(userPropertiesMap)
		if err != nil {
			logCtx.WithError(err).
				Error("Failed to encode user properties json after adding new session count.")
			hasFailure = true
			continue
		}

		errCode = OverwriteUserProperties(projectID, sessionUserProperties.UserID,
			userPropertiesID, userPropertiesJsonb)
		if errCode != http.StatusAccepted {
			hasFailure = true
			continue
		}
	}

	if hasFailure {
		return http.StatusInternalServerError
	}

	return http.StatusAccepted
}<|MERGE_RESOLUTION|>--- conflicted
+++ resolved
@@ -147,7 +147,7 @@
 	return err
 }
 
-/*func RefreshCacheForUserProperties(projectid uint64, currentDate time.Time, usersProcessedLimit int, propertiesLimit int, valuesLimit int) {
+func RefreshCacheForUserProperties(projectid uint64, currentDate time.Time, usersProcessedLimit int, propertiesLimit int, valuesLimit int) {
 
 	categoryMap := make(map[string]string)
 	logCtx := log.WithFields(log.Fields{
@@ -155,17 +155,6 @@
 	})
 	logCtx.Info("Refresh User Properties Cache started")
 	currentDateFormat := currentDate.AddDate(0, 0, -1).Format(U.DATETIME_FORMAT_YYYYMMDD)
-<<<<<<< HEAD
-=======
-	var userPropertiesTillDate U.CachePropertyWithTimestamp
-	userPropertiesTillDate.Property = make(map[string]U.PropertyWithTimestamp)
-
-	propertyCacheKey, err := GetUserPropertiesByProjectCacheKey(projectid, currentDateFormat)
-	if err != nil {
-		logCtx.WithError(err).Error("Failed to get property cache key - getuserpropertiesbyproject")
-	}
-
->>>>>>> 07565d4b
 	logCtx.WithField("dateFormat", currentDateFormat).Info("Begin: User Properties - DB query")
 	begin := U.TimeNow()
 	properties, err := GetRecentUserPropertyKeysWithLimits(projectid, usersProcessedLimit, propertiesLimit)
@@ -224,7 +213,7 @@
 		return
 	}
 	logCtx.Info("Refresh Event Properties Cache Done !!!")
-}*/
+}
 
 func UpdateCacheForUserProperties(userId string, projectid uint64, updatedProperties map[string]interface{}, redundantProperty bool) {
 	// TODO: Remove this check after enabling caching realtime.
@@ -256,18 +245,15 @@
 		return
 	}
 	keysToIncr := make([]*cacheRedis.Key, 0)
-<<<<<<< HEAD
 	propertiesToIncr := make([]*cacheRedis.Key, 0)
 	valuesToIncr := make([]*cacheRedis.Key, 0)
-=======
->>>>>>> 07565d4b
+
 	for property, value := range updatedProperties {
 		category := U.GetPropertyTypeByKeyValue(property, value)
 		var propertyValue string
 		if category == U.PropertyTypeUnknown && reflect.TypeOf(value).Kind() == reflect.Bool {
 			category = U.PropertyTypeCategorical
 			propertyValue = fmt.Sprintf("%v", value)
-<<<<<<< HEAD
 		}
 		if reflect.TypeOf(value).Kind() == reflect.String {
 			propertyValue = value.(string)
@@ -338,34 +324,7 @@
 			logCtx.WithError(err).Error("Failed to increment keys")
 			return
 		}
-=======
-		}
-		if reflect.TypeOf(value).Kind() == reflect.String {
-			propertyValue = value.(string)
-		}
-		propertyCategoryKey, err := GetUserPropertiesCategoryByProjectCacheKey(projectid, property, category, currentTimeDatePart)
-		if err != nil {
-			logCtx.WithError(err).Error("Failed to get cache key - property category")
-			return
-		}
-		keysToIncr = append(keysToIncr, propertyCategoryKey)
-		if category == U.PropertyTypeCategorical {
-			valueKey, err := GetValuesByUserPropertyCacheKey(projectid, property, propertyValue, currentTimeDatePart)
-			if err != nil {
-				logCtx.WithError(err).Error("Failed to get cache key - values")
-				return
-			}
-			keysToIncr = append(keysToIncr, valueKey)
-		}
-	}
-	begin = U.TimeNow()
-	err = cacheRedis.IncrPersistentBatch(U.EVENT_USER_CACHE_EXPIRY_SECS, keysToIncr...)
-	end = U.TimeNow()
-	logCtx.WithField("timeTaken", end.Sub(begin).Milliseconds()).Info("US:Incr")
-	if err != nil {
-		logCtx.WithError(err).Error("Failed to increment keys")
-		return
->>>>>>> 07565d4b
+
 	}
 }
 
