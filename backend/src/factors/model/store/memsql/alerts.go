--- conflicted
+++ resolved
@@ -6,14 +6,11 @@
 	"factors/model/model"
 	U "factors/util"
 	"fmt"
-<<<<<<< HEAD
-=======
-	"github.com/jinzhu/gorm/dialects/postgres"
-	log "github.com/sirupsen/logrus"
->>>>>>> ba5f27c1
 	"net/http"
 	"sort"
 	"time"
+
+	"github.com/jinzhu/gorm/dialects/postgres"
 
 	log "github.com/sirupsen/logrus"
 )
