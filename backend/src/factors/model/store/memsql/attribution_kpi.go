--- conflicted
+++ resolved
@@ -6,10 +6,11 @@
 	C "factors/config"
 	"factors/model/model"
 	U "factors/util"
-	log "github.com/sirupsen/logrus"
 	"net/http"
 	"strconv"
 	"time"
+
+	log "github.com/sirupsen/logrus"
 )
 
 // ExecuteKPIForAttribution Executes the KPI sub-query for Attribution
@@ -50,7 +51,6 @@
 
 		kpiKeys = GetDataFromKPIResult(kpiQueryResult, &kpiData, logCtx)
 	}
-<<<<<<< HEAD
 
 	groups, errCode := store.GetGroups(projectID)
 	if errCode != http.StatusFound {
@@ -74,43 +74,10 @@
 	logCtx.Info("done pulling group ids for Deal or Opportunity")
 
 	err = store.PullKPIKeyUserGroupInfo(projectID, kpiKeyGroupUserIDList, _groupIDUserKey, &kpiData, &groupUserIDToKpiID, logCtx)
-=======
-
-	groups, errCode := store.GetGroups(projectID)
-	if errCode != http.StatusFound {
-		logCtx.Error("failed to get groups for project")
-		return kpiData, groupUserIDToKpiID, kpiKeys, errors.New("failed to get groups for project")
-	}
-
-	_groupIDKey, _groupIDUserKey := getGroupKeys(query, groups)
-
-	// Pulling group ID (group user ID) for each KPI ID i.e. Deal ID or Opp ID
-	log.WithFields(log.Fields{"kpiKeys": kpiKeys}).Info("KPI-Attribution keys set")
-	if len(kpiKeys) == 0 {
-		return kpiData, groupUserIDToKpiID, kpiKeys, errors.New("no valid KPIs found for this query to run")
-	}
-
-	kpiKeyGroupUserIDList, err := store.PullGroupUserIDs(projectID, kpiKeys, _groupIDKey, &kpiData, &groupUserIDToKpiID, logCtx)
-	if err != nil {
-		return kpiData, groupUserIDToKpiID, kpiKeys, errors.New("no valid KPIs found for this query to run")
-	}
-	log.WithFields(log.Fields{"kpiKeyGroupUserIDList": kpiKeyGroupUserIDList}).Info("KPI-Attribution group set")
-	logCtx.Info("done pulling group ids for Deal or Opportunity")
-
-	err = store.PullKPIKeyUserGroupInfo(projectID, kpiKeyGroupUserIDList, _groupIDUserKey, &kpiData, &groupUserIDToKpiID, logCtx)
 	if err != nil {
 		return kpiData, groupUserIDToKpiID, kpiKeys, err
 	}
 
-	logCtx.Info("done pulling group user list ids for Deal or Opportunity")
-
-	err = store.PullAllUsersByCustomerUserID(projectID, &kpiData, logCtx)
->>>>>>> b469f74f
-	if err != nil {
-		return kpiData, groupUserIDToKpiID, kpiKeys, err
-	}
-
-<<<<<<< HEAD
 	logCtx.Info("done pulling group user list ids for Deal or Opportunity")
 	log.WithFields(log.Fields{"KPIAttribution": "Debug", "kpiData": kpiData, "groupUserIDToKpiID": groupUserIDToKpiID,
 		"kpiKeys": kpiKeys}).Info("KPI-Attribution kpiData reports 1")
@@ -120,10 +87,6 @@
 	}
 	log.WithFields(log.Fields{"KPIAttribution": "Debug", "kpiData": kpiData, "groupUserIDToKpiID": groupUserIDToKpiID,
 		"kpiKeys": kpiKeys}).Info("KPI-Attribution kpiData reports 2")
-=======
-	log.WithFields(log.Fields{"KPIAttribution": "Debug", "kpiData": kpiData, "groupUserIDToKpiID": groupUserIDToKpiID,
-		"kpiKeys": kpiKeys}).Info("KPI Attribution kpiData reports")
->>>>>>> b469f74f
 
 	return kpiData, groupUserIDToKpiID, kpiKeys, nil
 }
@@ -153,7 +116,6 @@
 	}
 	return _groupIDKey, _groupIDUserKey
 }
-<<<<<<< HEAD
 
 func GetDataFromKPIResult(kpiQueryResult model.QueryResult, kpiData *map[string]model.KPIInfo, logCtx log.Entry) []string {
 
@@ -215,69 +177,6 @@
 	return kpiKeys
 }
 
-=======
-
-func GetDataFromKPIResult(kpiQueryResult model.QueryResult, kpiData *map[string]model.KPIInfo, logCtx log.Entry) []string {
-
-	datetimeIdx := 0
-	keyIdx := 1
-	valIdx := 2
-	var kpiKeys []string
-	var kpiValueHeaders []string
-	for idx := valIdx; idx < len(kpiQueryResult.Headers); idx++ {
-		kpiValueHeaders = append(kpiValueHeaders, kpiQueryResult.Headers[idx])
-	}
-	log.WithFields(log.Fields{"kpiValueHeaders": kpiValueHeaders}).Info("KPI-Attribution headers set")
-
-	for _, row := range kpiQueryResult.Rows {
-
-		log.WithFields(log.Fields{"Row": row}).Info("KPI-Attribution KPI Row")
-
-		var kpiDetail model.KPIInfo
-
-		// get ID
-		kpiID := row[keyIdx].(string)
-		kpiKeys = append(kpiKeys, kpiID)
-
-		// get time
-		eventTime, err := time.Parse(time.RFC3339, row[datetimeIdx].(string))
-		if err != nil {
-			logCtx.WithError(err).WithFields(log.Fields{"timestamp": row[datetimeIdx]}).Error("couldn't parse the timestamp for KPI query, continuing")
-			continue
-		}
-		kpiDetail.Timestamp = eventTime.Unix()
-		kpiDetail.TimeString = row[datetimeIdx].(string)
-
-		// add kpi values
-		var kpiVals []float64
-		for vi := valIdx; vi < len(row); vi++ {
-			val := float64(0)
-			vInt, okInt := row[vi].(int)
-			if !okInt {
-				vFloat, okFloat := row[vi].(float64)
-				if !okFloat {
-					logCtx.WithError(err).WithFields(log.Fields{"value": row[vi]}).Error("couldn't parse the value for KPI query, continuing")
-					val = 0.0
-				} else {
-					val = vFloat
-				}
-			} else {
-				val = float64(vInt)
-			}
-			kpiVals = append(kpiVals, val)
-		}
-		kpiDetail.KpiValues = kpiVals
-
-		// add headers
-		kpiDetail.KpiHeaderNames = kpiValueHeaders
-
-		// map to kpi data to key - final data
-		(*kpiData)[kpiID] = kpiDetail
-	}
-	return kpiKeys
-}
-
->>>>>>> b469f74f
 func (store *MemSQL) PullGroupUserIDs(projectID uint64, kpiKeys []string, _groupIDKey string, kpiData *map[string]model.KPIInfo, groupUserIDToKpiID *map[string]string, logCtx log.Entry) ([]string, error) {
 
 	var kpiKeyGroupUserIDList []string
