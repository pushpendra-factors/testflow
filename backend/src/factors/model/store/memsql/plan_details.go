package memsql

import (
	"errors"
	C "factors/config"
	"factors/model/model"
	U "factors/util"
	log "github.com/sirupsen/logrus"
	"net/http"
	"strings"
	"time"
)

// temp
var FEATURE_FACTORS_DEANONYMISATION string = "factors_deanonymisation"

func (store *MemSQL) CreateDefaultProjectPlanMapping(projectID int64, planID int, billingPlanPriceID string) (int, error) {
	ppMapping := model.ProjectPlanMapping{
		ProjectID:           projectID,
		PlanID:              int64(planID),
		BillingPlanID:       billingPlanPriceID,
		BillingLastSyncedAt: time.Now(),
	}
	db := C.GetServices().Db
	if err := db.Create(&ppMapping).Error; err != nil {

		log.WithError(err).Error("Mapping project to Free Plan Failed")
		return http.StatusInternalServerError, err
	}
	return http.StatusCreated, nil
}
func (store *MemSQL) GetPlanDetailsForProject(projectID int64) (model.PlanDetails, error) {
	db := C.GetServices().Db
	var planDetails model.PlanDetails
	err := db.Where("project_id = ?", projectID).Find(&planDetails).Error
	if err != nil {
		log.WithError(err).Error("Failed to get plan details for projectID ", projectID)
		return model.PlanDetails{}, errors.New("failed to get plan details")
	}
	return planDetails, nil
}

func (store *MemSQL) GetProjectPlanMappingforProject(projectID int64) (model.ProjectPlanMapping, error) {
	db := C.GetServices().Db
	var projectPlanMapping model.ProjectPlanMapping
	err := db.Where("project_id = ?", projectID).Find(&projectPlanMapping).Error
	if err != nil {
		log.WithError(err).Error("Failed to get project plan mapping for projectID ", projectID)
		return model.ProjectPlanMapping{}, errors.New("Failed to get project plan mapping")
	}
	return projectPlanMapping, nil
}

func (store *MemSQL) GetPlanDetailsFromPlanId(id int64) (model.PlanDetails, int, string, error) {
	logFields := log.Fields{
		"plan_id": id,
	}
	logCtx := log.WithFields(logFields)
	defer model.LogOnSlowExecutionWithParams(time.Now(), &logFields)

	var planDetails model.PlanDetails
	db := C.GetServices().Db
	err := db.Where("id = ?", id).Find(&planDetails).Error
	if err != nil {
		errMsg := "failed to fetch plan details"
		logCtx.WithError(err).Error(errMsg)
		return planDetails, http.StatusInternalServerError, errMsg, err
	}

	return planDetails, http.StatusFound, "", nil
}

func (store *MemSQL) GetFeatureListForProject(projectID int64) (*model.DisplayPlanDetails, int,
	string, error) {
	logFields := log.Fields{
		"project_id": projectID,
	}
	logCtx := log.WithFields(logFields)
	defer model.LogOnSlowExecutionWithParams(time.Now(), &logFields)
	projectPlanMapping, err := store.GetProjectPlanMappingforProject(projectID)
	if err != nil {
		logCtx.Error(err)
		return nil, http.StatusInternalServerError, "Failed to get project plan mapping", err
	}
	planDetails, errCode, errMsg, err := store.GetPlanDetailsFromPlanId(projectPlanMapping.PlanID)
	if err != nil || errCode != http.StatusFound {
		logCtx.WithError(err).Error(errMsg)
		return nil, http.StatusInternalServerError, errMsg, err
	}

	return store.GetDisplayablePlanDetails(projectPlanMapping, planDetails)
}
func (store *MemSQL) GetDisplayablePlanDetails(ppMap model.ProjectPlanMapping, planDetails model.PlanDetails) (
	*model.DisplayPlanDetails, int, string, error) {
	logCtx := log.WithFields(log.Fields{
		"project_id": ppMap.ProjectID,
	})

	var addOns model.OverWrite
	if ppMap.OverWrite != nil {
		err := U.DecodePostgresJsonbToStructType(ppMap.OverWrite, &addOns)
		if err != nil && err.Error() != "Empty jsonb object" {
			errMsg := "failed to decode postgres jsonb object"
			logCtx.WithError(err).Error(errMsg)
			return nil, http.StatusBadRequest, errMsg, err
		}
	}
	enabledAddOns := make(map[string]model.FeatureDetails)

	for featureName, feature := range addOns {
		// filter disabled features 
		if feature.IsEnabledFeature{
		enabledAddOns[featureName] = feature
		}
	}

	var sixSignalInfo model.SixSignalInfo
	isDeanonymisationEnabled, err := store.GetFeatureStatusForProjectV2(ppMap.ProjectID, FEATURE_FACTORS_DEANONYMISATION, false)
	if err != nil {
		logCtx.WithError(err).Error("Failed to get status for six signal")
		return nil, http.StatusInternalServerError, "Failed to get status for six signal", err
	}
	if isDeanonymisationEnabled {
		sixSignalInfo, err = store.GetSixSignalInfoForProject(ppMap.ProjectID)
		if err != nil {
			logCtx.WithError(err).Error("Failed to get six signal info")
			return nil, http.StatusInternalServerError, "Failed to get six signal info", err
		}
	}

	var featureList model.FeatureList
	if planDetails.FeatureList != nil {
		err = U.DecodePostgresJsonbToStructType(planDetails.FeatureList, &featureList)
		if err != nil && err.Error() != "Empty jsonb object" {
			log.WithError(err).Error("Failed to decode plan details.")
			return nil, http.StatusInternalServerError, "Failed to decode feature list json", err
		}
	}

	// filter disabled features
	for fname, feature := range featureList {
		if !feature.IsEnabledFeature {
			delete(featureList, fname)
		}
	}

	// transform plan details to array to support backward compatibility
	transFormedFeatureList := model.TransformFeatureListMaptoFeatureListArray(featureList)
	// encode to json
	transformedFeatureListJson, err := U.EncodeStructTypeToPostgresJsonb(transFormedFeatureList)
	if err != nil {
		logCtx.WithError(err).Error("Failed to encode transformed feature list to json")
		return nil, http.StatusInternalServerError, "Failed to encode transformed feature list to json", err
	}

	transformedOverwrites := model.TransformFeatureListMaptoFeatureListArray(model.FeatureList(enabledAddOns))

	planDetails.FeatureList = transformedFeatureListJson

	obj := model.DisplayPlanDetails{
		ProjectID:     ppMap.ProjectID,
		Plan:          planDetails,
		DisplayName:   getDisplayNameForPlan(planDetails.Name),
		AddOns:        transformedOverwrites,
		LastRenewedOn: ppMap.LastRenewedOn,
		SixSignalInfo: sixSignalInfo,
	}

	return &obj, http.StatusFound, "", nil
}
func getDisplayNameForPlan(planName string) string {
	return strings.Title(strings.ToLower(planName))
}
func (store *MemSQL) GetSixSignalInfoForProject(projectID int64) (model.SixSignalInfo, error) {
	logCtx := log.WithFields(log.Fields{
		"project_id": projectID,
	})
	// metering logic here
	timeZoneString, statusCode := store.GetTimezoneForProject(projectID)
	if statusCode != http.StatusFound {
		logCtx.Warn(" Failed to get Timezone for six signal count")
		timeZoneString = U.TimeZoneStringIST
	}
	monthYearString := U.GetCurrentMonthYear(timeZoneString)
	sixSignalCount, err := model.GetSixSignalMonthlyUniqueEnrichmentCount(projectID, monthYearString)
	if err != nil {
		logCtx.WithError(err).Error(" Failed to get six signal count")
		return model.SixSignalInfo{}, errors.New("Failed to get six signal count")
	}
	sixSignalLimit, err := store.GetFeatureLimitForProject(projectID, FEATURE_FACTORS_DEANONYMISATION)

	if err != nil {
		logCtx.WithError(err).Error(" Failed to get six signal limit")
		return model.SixSignalInfo{}, errors.New("Failed to get six signal limit")
	}

	sixSignalInfo := model.SixSignalInfo{
		IsEnabled: true,
		Usage:     sixSignalCount,
		Limit:     sixSignalLimit,
	}
	return sixSignalInfo, nil

}
func (store *MemSQL) GetPlanDetailsAndAddonsForProject(projectID int64) (model.FeatureList, model.OverWrite, error) {

	var featureList model.FeatureList
	var addOns model.OverWrite

	projectPlanMaping, err := store.GetProjectPlanMappingforProject(projectID)
	if err != nil {
		log.Error(err)
		return featureList, addOns, err
	}
	planDetails, _, _, err := store.GetPlanDetailsFromPlanId(projectPlanMaping.PlanID)
	if err != nil {
		log.Error(err)
		return featureList, addOns, err
	}
	if planDetails.FeatureList != nil {
		err = U.DecodePostgresJsonbToStructType(planDetails.FeatureList, &featureList)
		if err != nil && err.Error() != "Empty jsonb object" {
			log.WithError(err).Error("Failed to decode plan details.")
			return featureList, addOns, err
		}
	}

	if projectPlanMaping.OverWrite != nil {
		err = U.DecodePostgresJsonbToStructType(projectPlanMaping.OverWrite, &addOns)
		if err != nil && err.Error() != "Empty jsonb object" {
			log.WithError(err).Error("Failed to decode project plan mapping.")
			return featureList, addOns, err
		}
	}

	return featureList, addOns, nil

}

func (store *MemSQL) GetBillingAddonsForProject(projectID int64) (model.BillingAddons, error) {
	projectPlanMaping, err := store.GetProjectPlanMappingforProject(projectID)
	if err != nil {
		log.Error(err)
		return nil, err
	}
	var billingAddOns model.BillingAddons
	if projectPlanMaping.BillingAddons != nil {
		err = U.DecodePostgresJsonbToStructType(projectPlanMaping.BillingAddons, &billingAddOns)
		if err != nil && err.Error() != "Empty jsonb object" {
			log.WithError(err).Error("Failed to decode project plan mapping billing addons.")
			return nil, err
		}
	}
	return billingAddOns, nil
}

func (store *MemSQL) GetAllProjectIdsUsingPlanId(id int64) ([]int64, int, string, error) {
	logFields := log.Fields{
		"plan_id": id,
	}
	logCtx := log.WithFields(logFields)
	defer model.LogOnSlowExecutionWithParams(time.Now(), &logFields)

	var ppMap []model.ProjectPlanMapping
	pids := make([]int64, 0)
	db := C.GetServices().Db

	err := db.Where("plan_id = ?", id).Find(&ppMap).Error
	if err != nil {
		errMsg := "failed to fetch records from db"
		logCtx.WithError(err).Error(errMsg)
		return pids, http.StatusNotFound, errMsg, err
	}

	for _, pp := range ppMap {
		pids = append(pids, pp.ProjectID)
	}

	return pids, http.StatusFound, "", nil
}

func (store *MemSQL) UpdateProjectPlanMappingField(projectID int64, planType string) (int,
	string, error) {
	logFields := log.Fields{
		"project_id": projectID,
	}
	planID, err := GetPlanIDFromString(planType)
	if err != nil {
		return http.StatusInternalServerError, "failed to upgrade plan type", err
	}
	logCtx := log.WithFields(logFields)
	defer model.LogOnSlowExecutionWithParams(time.Now(), &logFields)

	db := C.GetServices().Db

	err = db.Table("project_plan_mappings").Where("project_id = ?", projectID).Updates(map[string]interface{}{"plan_id": planID, "last_renewed_on": time.Now().UTC()}).Error
	if err != nil {
		errMsg := "failed to upgrade plan type"
		logCtx.WithError(err).Error(errMsg)
		return http.StatusNotAcceptable, errMsg, err
	}

	if planType == model.PLAN_FREE {
		// making addons nil if plan is moved to free
		addOns := model.OverWrite{}
		_, err := store.UpdateAddonsForProject(projectID, addOns)
		if err != nil {
			errMsg := "failed to remove addons for project"
			logCtx.WithError(err).Error(errMsg)
			return http.StatusNotAcceptable, errMsg, err
		}
	} else if planType == model.PLAN_CUSTOM {
		err = store.CreateAddonsForCustomPlanForProject(projectID)
		if err != nil {
			errMsg := "failed to create addons for custom plan"
			logCtx.WithError(err).Error(errMsg)
			return http.StatusNotAcceptable, errMsg, err
		}
	}

	return http.StatusAccepted, "", nil
}
func (store *MemSQL) UpdateProjectPlanMapping(projectID int64, planMapping *model.ProjectPlanMapping) int {

	updateFields := make(map[string]interface{}, 0)
	db := C.GetServices().Db
	if planMapping.BillingPlanID != "" {
		updateFields["plan_id"] = planMapping.PlanID
		updateFields["billing_plan_id"] = planMapping.BillingPlanID
		updateFields["billing_last_synced_at"] = planMapping.BillingLastSyncedAt
		updateFields["billing_addons"] = planMapping.BillingAddons

	}

	if planMapping.PlanID != model.PLAN_ID_CUSTOM {
		planMapping.OverWrite = nil
		updateFields["over_write"] = planMapping.OverWrite
	}

	ppMapping, err := store.GetProjectPlanMappingforProject(projectID)
	if err != nil {
		log.WithError(err).Error(
			"Failed to get project plan mappings ")
		return http.StatusInternalServerError
	}

	err = db.Model(&model.ProjectPlanMapping{}).Where("project_id = ?", projectID).Update(updateFields).Error
	if err != nil {
		log.WithError(err).Error(
			"Failed to execute query of update project plan mappings ")
		return http.StatusInternalServerError
	}

	if ppMapping.PlanID != model.PLAN_ID_CUSTOM {
		if planMapping.PlanID == model.PLAN_ID_CUSTOM {
			err = store.CreateAddonsForCustomPlanForProject(projectID)
			if err != nil {
				log.WithError(err).Error(
					"Failed to create default addons for custom project ")
				return http.StatusInternalServerError
			}
		}
	}

	return http.StatusOK
}
func (store *MemSQL) UpdateFeaturesForCustomPlan(projectID int64, AccountLimit int64, MtuLimit int64, AvailableFeatuers []string) (int, error) {
	logFields := log.Fields{
		"project_id": projectID,
	}
	logCtx := log.WithFields(logFields)
	defer model.LogOnSlowExecutionWithParams(time.Now(), &logFields)

	ppMap, err := store.GetProjectPlanMappingforProject(projectID)
	if err != nil {
		logCtx.WithError(err).Error("Failed to update features for custom plan")
		return http.StatusInternalServerError, err
	}
	if ppMap.PlanID != model.PLAN_ID_CUSTOM {
		logCtx.Error("This operation is only allowed in cutsom plan")
		return http.StatusBadRequest, err
	}
	featureMap := make(map[string]bool)
	for _, feature := range AvailableFeatuers {
		featureMap[feature] = true
	}
<<<<<<< HEAD

	allFeatures := model.GetAllAvailableFeatures()
	updatedFeatureList := make(map[string]model.FeatureDetails)
	for _, featureName := range allFeatures {
		var feature model.FeatureDetails
=======
	allFeatures := model.GetAllAvailableFeatures()
	var updatedFeatureList model.OverWrite
	for _, featureName := range allFeatures {
		var feature model.FeatureDetailsTemp
		feature.Name = featureName
>>>>>>> 1847b695
		if _, exists := featureMap[featureName]; !exists {
			feature.IsEnabledFeature = false
		} else {
			feature.IsEnabledFeature = true
		}
		updatedFeatureList[featureName] = feature
	}
	// TODO : update MTU limit after roshan's changes
<<<<<<< HEAD
	for fname := range updatedFeatureList {
		if fname == model.FEATURE_FACTORS_DEANONYMISATION {
			var tempFeatureDetails model.FeatureDetails
			tempFeatureDetails.Limit = AccountLimit
			tempFeatureDetails.Expiry = updatedFeatureList[fname].Expiry
			tempFeatureDetails.IsEnabledFeature = updatedFeatureList[fname].IsEnabledFeature
			tempFeatureDetails.Granularity = updatedFeatureList[fname].Granularity

			updatedFeatureList[fname] = tempFeatureDetails
=======
	for idx, feature := range updatedFeatureList {
		if feature.Name == model.FEATURE_FACTORS_DEANONYMISATION {
			updatedFeatureList[idx].Limit = AccountLimit
>>>>>>> 1847b695
		}
	}
	_, err = store.UpdateAddonsForProject(projectID, updatedFeatureList)
	if err != nil {
		logCtx.WithError(err).Error("Failed to update features for custom plan")
		return http.StatusInternalServerError, err
	}
	return http.StatusAccepted, nil
}
func (store *MemSQL) UpdateAddonsForProject(projectID int64, addons model.OverWrite) (string, error) {
	logFields := log.Fields{
		"project_id": projectID,
	}
	logCtx := log.WithFields(logFields)
	defer model.LogOnSlowExecutionWithParams(time.Now(), &logFields)
	db := C.GetServices().Db

	jsonRaw, err := U.EncodeStructTypeToPostgresJsonb(addons)
	if err != nil {
		errMsg := "failed to encode addons json"
		logCtx.WithError(err).Error(errMsg)
		return errMsg, err
	}
	err = db.Table("project_plan_mappings").Where("project_id = ?", projectID).Updates(map[string]interface{}{"over_write": jsonRaw}).Error
	if err != nil {
		errMsg := "failed to update addons"
		logCtx.WithError(err).Error(errMsg)
		return errMsg, err
	}
	return "", nil
}
func (store *MemSQL) CreateAddonsForCustomPlanForProject(projectID int64) error {
	logFields := log.Fields{
		"project_id": projectID,
	}
	logCtx := log.WithFields(logFields)
	defer model.LogOnSlowExecutionWithParams(time.Now(), &logFields)
	// enable free plan features
	basicPlanDetails, errCode, errMsg, err := store.GetPlanDetailsFromPlanId(model.PLAN_ID_BASIC)
	if err != nil || errCode != http.StatusFound {
		logCtx.WithError(err).Error(errMsg)
		return err
	}
	var basicFeatureList model.FeatureList
	if basicPlanDetails.FeatureList != nil {
		err = U.DecodePostgresJsonbToStructType(basicPlanDetails.FeatureList, &basicFeatureList)
		if err != nil && err.Error() != "Empty jsonb object" {
			logCtx.WithError(err).Error("Failed to decode plan details.")
			return err
		}
	}

	overWrite := make(map[string]model.FeatureDetails)
	for fname := range basicFeatureList {
		overWrite[fname] = basicFeatureList[fname]
		if fname == model.FEATURE_FACTORS_DEANONYMISATION {
			updatedFeature := overWrite[fname]
			updatedFeature.Limit = 500
			overWrite[fname] = updatedFeature
		}
	}

	_, err = store.UpdateAddonsForProject(projectID, overWrite)
	if err != nil {
		log.WithError(err).Error("Failed to create custom plan addons")
		return err
	}
	return nil
}
func GetPlanIDFromString(planID string) (int, error) {
	switch planID {
	case model.PLAN_FREE:
		return model.PLAN_ID_FREE, nil
	case model.PLAN_GROWTH:
		return model.PLAN_ID_GROWTH, nil
	case model.PLAN_BASIC:
		return model.PLAN_ID_BASIC, nil
	case model.PLAN_PROFESSIONAL:
		return model.PLAN_ID_PROFESSIONAL, nil
	case model.PLAN_CUSTOM:
		return model.PLAN_ID_CUSTOM, nil
	default:
		return 0, errors.New("Plan type does not exist")
	}

}

func (store *MemSQL) PopulatePlanDetailsTable(planDetails model.PlanDetails) (int, error) {
	logFields := log.Fields{
		"plan_details": planDetails,
	}
	logCtx := log.WithFields(logFields)
	model.LogOnSlowExecutionWithParams(time.Now(), &logFields)

	planID, err := GetPlanIDFromString(planDetails.Name)
	if err != nil {
		logCtx.WithError(err).Error("Failed to assign plan id")
	}
	planDetails.ID = int64(planID)
	db := C.GetServices().Db
	err = db.Create(&planDetails).Error
	if err != nil {
		logCtx.WithError(err).Error("failed to insert data")
		return http.StatusInternalServerError, err
	}

	return http.StatusCreated, nil
}<|MERGE_RESOLUTION|>--- conflicted
+++ resolved
@@ -5,10 +5,11 @@
 	C "factors/config"
 	"factors/model/model"
 	U "factors/util"
-	log "github.com/sirupsen/logrus"
 	"net/http"
 	"strings"
 	"time"
+
+	log "github.com/sirupsen/logrus"
 )
 
 // temp
@@ -108,9 +109,9 @@
 	enabledAddOns := make(map[string]model.FeatureDetails)
 
 	for featureName, feature := range addOns {
-		// filter disabled features 
-		if feature.IsEnabledFeature{
-		enabledAddOns[featureName] = feature
+		// filter disabled features
+		if feature.IsEnabledFeature {
+			enabledAddOns[featureName] = feature
 		}
 	}
 
@@ -384,19 +385,11 @@
 	for _, feature := range AvailableFeatuers {
 		featureMap[feature] = true
 	}
-<<<<<<< HEAD
 
 	allFeatures := model.GetAllAvailableFeatures()
 	updatedFeatureList := make(map[string]model.FeatureDetails)
 	for _, featureName := range allFeatures {
 		var feature model.FeatureDetails
-=======
-	allFeatures := model.GetAllAvailableFeatures()
-	var updatedFeatureList model.OverWrite
-	for _, featureName := range allFeatures {
-		var feature model.FeatureDetailsTemp
-		feature.Name = featureName
->>>>>>> 1847b695
 		if _, exists := featureMap[featureName]; !exists {
 			feature.IsEnabledFeature = false
 		} else {
@@ -405,7 +398,6 @@
 		updatedFeatureList[featureName] = feature
 	}
 	// TODO : update MTU limit after roshan's changes
-<<<<<<< HEAD
 	for fname := range updatedFeatureList {
 		if fname == model.FEATURE_FACTORS_DEANONYMISATION {
 			var tempFeatureDetails model.FeatureDetails
@@ -415,11 +407,6 @@
 			tempFeatureDetails.Granularity = updatedFeatureList[fname].Granularity
 
 			updatedFeatureList[fname] = tempFeatureDetails
-=======
-	for idx, feature := range updatedFeatureList {
-		if feature.Name == model.FEATURE_FACTORS_DEANONYMISATION {
-			updatedFeatureList[idx].Limit = AccountLimit
->>>>>>> 1847b695
 		}
 	}
 	_, err = store.UpdateAddonsForProject(projectID, updatedFeatureList)
