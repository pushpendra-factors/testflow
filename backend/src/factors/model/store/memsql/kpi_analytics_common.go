package memsql

import (
	C "factors/config"
	"factors/model/model"
	U "factors/util"
	"net/http"
	"reflect"
	"strings"

	log "github.com/sirupsen/logrus"
)

// statusCode need to be clear on http.StatusOk or http.StatusAccepted or something else.
// Below function relies on fact that each query has only one metric.
func (store *MemSQL) ExecuteKPIQueryGroup(projectID int64, reqID string, kpiQueryGroup model.KPIQueryGroup,
	enableOptimisedFilterOnProfileQuery bool, enableOptimisedFilterOnEventUserQuery bool) ([]model.QueryResult, int) {

	var queryResults []model.QueryResult
	finalStatusCode := http.StatusOK
	isTimezoneEnabled := false
	kpiTimezoneString := string(kpiQueryGroup.GetTimeZone())
	hashMapOfQueryToResult := make(map[string][]model.QueryResult)
	if C.IsMultipleProjectTimezoneEnabled(projectID) {
		isTimezoneEnabled = true
	}
	for index, query := range kpiQueryGroup.Queries {
		kpiQueryGroup.Queries[index].Filters = append(query.Filters, kpiQueryGroup.GlobalFilters...)
		kpiQueryGroup.Queries[index].GroupBy = kpiQueryGroup.GlobalGroupBy
	}
	for _, query := range kpiQueryGroup.Queries {
<<<<<<< HEAD
		var result []model.QueryResult
		var statusCode int
		var errMsg string
		var hashCode string

		if query.QueryType == model.KpiDerivedQueryType {
			result, statusCode, errMsg = store.ExecuteDerivedKPIQuery(projectID, reqID, query, enableOptimisedFilterOnProfileQuery, enableOptimisedFilterOnEventUserQuery)
			if statusCode != http.StatusOK {
				finalStatusCode = statusCode
				log.WithField("kpiQueryGroup", kpiQueryGroup).WithField("query", query).WithField("queryResults", queryResults).Error(errMsg)
				break
=======
		if query.Category == model.ProfileCategory {
			if query.GroupByTimestamp != "" {
				log.Info("---- profile query for pipeline ",query)
				result, statusCode := store.ExecuteKPIQueryForProfiles(projectID, reqID,
					query, enableOptimisedFilterOnProfileQuery)
				log.Info("---- profile query pipeline result ", result)
				if statusCode != http.StatusOK {
					finalStatusCode = statusCode
				}
				queryResults = append(queryResults, result...)

				query.GroupByTimestamp = ""
				hashCode, err := query.GetQueryCacheHashString()
				if err != nil {
					log.WithField("reqID", reqID).WithField("kpiQueryGroup", kpiQueryGroup).
						WithField("query", query).Error("Failed while generating hashString for kpi.")
				}
				hashMapOfQueryToResult[hashCode] = result
			} else {
				result := make([]model.QueryResult, 1)
				queryResults = append(queryResults, result...)
>>>>>>> c4e37feb
			}
		} else {
			result, statusCode, hashCode, errMsg = store.ExecuteNonDerivedQuery(projectID, reqID, query, enableOptimisedFilterOnProfileQuery, enableOptimisedFilterOnEventUserQuery)

			if statusCode != http.StatusOK {
				finalStatusCode = statusCode
				log.WithField("kpiQueryGroup", kpiQueryGroup).WithField("query", query).WithField("queryResults", queryResults).Error(errMsg)
				break
			} else {
				if hashCode != "" {
					hashMapOfQueryToResult[hashCode] = result
				}
			}
		}
		queryResults = append(queryResults, result...)
	}
	if finalStatusCode != http.StatusOK {
		log.WithField("kpiQueryGroup", kpiQueryGroup).WithField("queryResults", queryResults).Error("Failed in executing following KPI Query with status Not Ok.")
		return []model.QueryResult{{}, {}}, finalStatusCode
	}

	for index, query := range kpiQueryGroup.Queries {
		if query.Category == model.ProfileCategory && query.GroupByTimestamp == "" {
			hashCode, err := query.GetQueryCacheHashString()
			if err != nil {
				log.WithField("reqID", reqID).WithField("kpiQueryGroup", kpiQueryGroup).WithField("query", query).Error("Failed while generating hashString for kpi 2.")
				return []model.QueryResult{{}, {}}, http.StatusBadRequest
			}
			if resultsWithGbt, exists := hashMapOfQueryToResult[hashCode]; exists {
				queryResults[index] = model.GetNonGBTResultsFromGBTResults(resultsWithGbt, query)[0]
			} else {
				log.WithField("kpiQueryGroup", kpiQueryGroup).WithField("queryResults", queryResults).Error("Query group doesnt contain all the gbt and non gbt pair of query.")
				return []model.QueryResult{{}, {}}, http.StatusBadRequest
			}
		}
	}

	gbtRelatedQueryResults, nonGbtRelatedQueryResults, gbtRelatedQueries, nonGbtRelatedQueries := model.SplitQueryResultsIntoGBTAndNonGBT(queryResults, kpiQueryGroup, finalStatusCode)
	finalQueryResult := make([]model.QueryResult, 0)
	gbtRelatedMergedResults := model.MergeQueryResults(gbtRelatedQueryResults, gbtRelatedQueries, kpiTimezoneString, finalStatusCode, isTimezoneEnabled)
	nonGbtRelatedMergedResults := model.MergeQueryResults(nonGbtRelatedQueryResults, nonGbtRelatedQueries, kpiTimezoneString, finalStatusCode, isTimezoneEnabled)
	if (!reflect.DeepEqual(model.QueryResult{}, gbtRelatedMergedResults)) {
		finalQueryResult = append(finalQueryResult, gbtRelatedMergedResults)
	}
	if (!reflect.DeepEqual(model.QueryResult{}, nonGbtRelatedMergedResults)) {
		finalQueryResult = append(finalQueryResult, nonGbtRelatedMergedResults)
	}
	return finalQueryResult, finalStatusCode
}

func (store *MemSQL) ExecuteNonDerivedQuery(projectID int64, reqID string,
	query model.KPIQuery, enableOptimisedFilterOnProfileQuery bool, enableOptimisedFilterOnEventUserQuery bool) ([]model.QueryResult, int, string, string) {

	result := make([]model.QueryResult, 0)
	statusCode := http.StatusOK
	hashCode := ""
	if query.Category == model.ProfileCategory {
		if query.GroupByTimestamp != "" {
			var err error
			result, statusCode = store.ExecuteKPIQueryForProfiles(projectID, reqID,
				query, enableOptimisedFilterOnProfileQuery)

			query.GroupByTimestamp = ""
			hashCode, err = query.GetQueryCacheHashString()
			if err != nil {
				return result, http.StatusInternalServerError, "", "Failed while generating hashString for kpi."
			}
		} else {
			result = make([]model.QueryResult, 1)
		}
	} else if query.Category == model.ChannelCategory || query.Category == model.CustomChannelCategory {
		result, statusCode = store.ExecuteKPIQueryForChannels(projectID, reqID, query)
	} else if query.Category == model.EventCategory {
		result, statusCode = store.ExecuteKPIQueryForEvents(projectID, reqID, query, enableOptimisedFilterOnEventUserQuery)
	}
	return result, statusCode, hashCode, ""
}

func (store *MemSQL) ExecuteDerivedKPIQuery(projectID int64, reqID string, baseQuery model.KPIQuery,
	enableOptimisedFilterOnProfileQuery bool, enableOptimisedFilterOnEventUserQuery bool) ([]model.QueryResult, int, string) {
	queryResults := make([]model.QueryResult, 0)
	finalStatusCode := http.StatusOK
	hashMapOfQueryToResult := make(map[string][]model.QueryResult)
	mapOfFormulaVariableToQueryResult := make(map[string]model.QueryResult)

	derivedMetric, errMsg, statusCode := store.GetDerivedMetricsByName(projectID, baseQuery.Metrics[0])
	if statusCode != http.StatusFound {
		return queryResults, statusCode, errMsg
	}
	kpiQueryGroup := model.KPIQueryGroup{}
	err := U.DecodePostgresJsonbToStructType(derivedMetric.Transformations, &kpiQueryGroup)
	if err != nil {
		return queryResults, http.StatusInternalServerError, "Failed during decode of derived kpi transformations."
	}
	for index, query := range kpiQueryGroup.Queries {
		kpiQueryGroup.Queries[index].Filters = append(query.Filters, baseQuery.Filters...)
		kpiQueryGroup.Queries[index].GroupBy = baseQuery.GroupBy
		kpiQueryGroup.Queries[index].From = baseQuery.From
		kpiQueryGroup.Queries[index].To = baseQuery.To
		kpiQueryGroup.Queries[index].Timezone = baseQuery.Timezone
		kpiQueryGroup.Queries[index].GroupByTimestamp = baseQuery.GroupByTimestamp
	}

	for _, query := range kpiQueryGroup.Queries {
		var result []model.QueryResult
		var statusCode int
		var hashCode string
		result, statusCode, hashCode, errMsg = store.ExecuteNonDerivedQuery(projectID, reqID, query, enableOptimisedFilterOnProfileQuery, enableOptimisedFilterOnEventUserQuery)

		if statusCode != http.StatusOK {
			finalStatusCode = statusCode
			break
		} else {
			if hashCode != "" {
				hashMapOfQueryToResult[hashCode] = result
			}
		}

		mapOfFormulaVariableToQueryResult[query.Name] = result[0]
	}

	if finalStatusCode != http.StatusOK {
		return make([]model.QueryResult, 0), finalStatusCode, errMsg
	} else {
		result := EvaluateKPIExpressionWithBraces(mapOfFormulaVariableToQueryResult, kpiQueryGroup.Queries[0].Timezone, strings.ToLower(kpiQueryGroup.Formula))
		queryResults = append(queryResults, result)
		return queryResults, http.StatusOK, ""
	}
}

func EvaluateKPIExpressionWithBraces(mapOfFormulaVariableToQueryResult map[string]model.QueryResult, timezone string, formula string) model.QueryResult {
	valueStack := make([]model.QueryResult, 0)
	operatorStack := make([]string, 0)

	for _, currentVariable := range formula {
		currentFormulaVariable := string(currentVariable)
		if currentFormulaVariable == "(" {
			operatorStack = append(operatorStack, currentFormulaVariable)
		} else if strings.Contains(U.Alpha, strings.ToLower(currentFormulaVariable)) {
			valueStack = append(valueStack, mapOfFormulaVariableToQueryResult[currentFormulaVariable])
		} else if currentFormulaVariable == ")" {
			for len(operatorStack) != 0 && operatorStack[len(operatorStack)-1] != "(" {
				v1 := valueStack[len(valueStack)-1]
				valueStack = valueStack[:len(valueStack)-1]
				v2 := valueStack[len(valueStack)-1]
				valueStack = valueStack[:len(valueStack)-1]
				results := make([]*model.QueryResult, 0)
				results = append(results, &v2)
				results = append(results, &v1)
				op := operatorStack[len(operatorStack)-1]
				ops := make([]string, 0)
				ops = append(ops, op)
				operatorStack = operatorStack[:len(operatorStack)-1]
				valueStack = append(valueStack, model.HandlingEventResultsByApplyingOperations(results, ops, timezone, true)) // apply operations and return result
			}
			if len(operatorStack) != 0 {
				operatorStack = operatorStack[:len(operatorStack)-1]
			}
		} else {
			for len(operatorStack) != 0 && U.Precedence(operatorStack[len(operatorStack)-1]) >= U.Precedence(currentFormulaVariable) {
				v1 := valueStack[len(valueStack)-1]
				valueStack = valueStack[:len(valueStack)-1]
				v2 := valueStack[len(valueStack)-1]
				results := make([]*model.QueryResult, 0)
				results = append(results, &v2)
				results = append(results, &v1)
				valueStack = valueStack[:len(valueStack)-1]
				op := operatorStack[len(operatorStack)-1]
				ops := make([]string, 0)
				ops = append(ops, op)
				operatorStack = operatorStack[:len(operatorStack)-1]
				valueStack = append(valueStack, model.HandlingEventResultsByApplyingOperations(results, ops, timezone, true)) // apply operations and return result
			}
			operatorStack = append(operatorStack, currentFormulaVariable)
		}
	}

	for len(operatorStack) != 0 {
		v1 := valueStack[len(valueStack)-1]
		valueStack = valueStack[:len(valueStack)-1]
		v2 := valueStack[len(valueStack)-1]
		results := make([]*model.QueryResult, 0)
		results = append(results, &v2)
		results = append(results, &v1)
		valueStack = valueStack[:len(valueStack)-1]
		op := operatorStack[len(operatorStack)-1]
		ops := make([]string, 0)
		ops = append(ops, op)
		operatorStack = operatorStack[:len(operatorStack)-1]
		valueStack = append(valueStack, model.HandlingEventResultsByApplyingOperations(results, ops, timezone, true))
	}
	return valueStack[len(valueStack)-1]
}<|MERGE_RESOLUTION|>--- conflicted
+++ resolved
@@ -29,7 +29,6 @@
 		kpiQueryGroup.Queries[index].GroupBy = kpiQueryGroup.GlobalGroupBy
 	}
 	for _, query := range kpiQueryGroup.Queries {
-<<<<<<< HEAD
 		var result []model.QueryResult
 		var statusCode int
 		var errMsg string
@@ -41,29 +40,6 @@
 				finalStatusCode = statusCode
 				log.WithField("kpiQueryGroup", kpiQueryGroup).WithField("query", query).WithField("queryResults", queryResults).Error(errMsg)
 				break
-=======
-		if query.Category == model.ProfileCategory {
-			if query.GroupByTimestamp != "" {
-				log.Info("---- profile query for pipeline ",query)
-				result, statusCode := store.ExecuteKPIQueryForProfiles(projectID, reqID,
-					query, enableOptimisedFilterOnProfileQuery)
-				log.Info("---- profile query pipeline result ", result)
-				if statusCode != http.StatusOK {
-					finalStatusCode = statusCode
-				}
-				queryResults = append(queryResults, result...)
-
-				query.GroupByTimestamp = ""
-				hashCode, err := query.GetQueryCacheHashString()
-				if err != nil {
-					log.WithField("reqID", reqID).WithField("kpiQueryGroup", kpiQueryGroup).
-						WithField("query", query).Error("Failed while generating hashString for kpi.")
-				}
-				hashMapOfQueryToResult[hashCode] = result
-			} else {
-				result := make([]model.QueryResult, 1)
-				queryResults = append(queryResults, result...)
->>>>>>> c4e37feb
 			}
 		} else {
 			result, statusCode, hashCode, errMsg = store.ExecuteNonDerivedQuery(projectID, reqID, query, enableOptimisedFilterOnProfileQuery, enableOptimisedFilterOnEventUserQuery)
@@ -123,9 +99,10 @@
 	if query.Category == model.ProfileCategory {
 		if query.GroupByTimestamp != "" {
 			var err error
+			log.Info("---- profile query for pipeline ", query)
 			result, statusCode = store.ExecuteKPIQueryForProfiles(projectID, reqID,
 				query, enableOptimisedFilterOnProfileQuery)
-
+			log.Info("---- profile query pipeline result ", result)
 			query.GroupByTimestamp = ""
 			hashCode, err = query.GetQueryCacheHashString()
 			if err != nil {
