--- conflicted
+++ resolved
@@ -293,24 +293,14 @@
 			log.WithError(err).Error("Jsonb decoding to struct failure")
 			return nil, http.StatusInternalServerError
 		}
-<<<<<<< HEAD
-
-		if(isUpdate == true){
-			if(len(*updatedEventProps) == 0){
-=======
 		if isUpdate {
 			if len(*updatedEventProps) == 0 {
->>>>>>> 8ad2804b
 				continue
 			} else {
 				isPropertyInFilterUpdated := false
 				for _, fil := range config.Filter {
 					_, exists := (*updatedEventProps)[fil.Property]
-<<<<<<< HEAD
-					if(fil.Entity == "event" && exists == true){
-=======
 					if fil.Entity == "event" && exists {
->>>>>>> 8ad2804b
 						isPropertyInFilterUpdated = true
 					}
 				}
