--- conflicted
+++ resolved
@@ -430,12 +430,8 @@
 	var kpiDataList []map[string]model.KPIInfo
 	headerPositionMap := make(map[string]int64)
 	var defaultHeader []string
-<<<<<<< HEAD
-	headerCount := int64(0)
-=======
 	var KpiAggFunctionTypesList []string
 	headerPosition := int64(0)
->>>>>>> 5a03b7fa
 	kpiData := make(map[string]model.KPIInfo)
 
 	for index, individualKPIQuery := range query.KPIQueries {
