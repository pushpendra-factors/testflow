--- conflicted
+++ resolved
@@ -1607,7 +1607,7 @@
 	}
 
 	// Skip merge by customer_user_id, if only the current user has the customer_user_id.
-	if len(users) == 1 { //todo: parthg showing wrong value if for same user and differebt cuid
+	if len(users) == 1 {
 		errCode = store.OverwriteUserPropertiesByID(projectID, id, newPropertiesMergedJSON, true, newUpdateTimestamp, sourceValue)
 		if errCode == http.StatusInternalServerError || errCode == http.StatusBadRequest {
 			return nil, http.StatusInternalServerError
@@ -3186,14 +3186,6 @@
 	}
 
 	updateUsers := model.GetUsersForDomainUserAssociationUpdate(users)
-<<<<<<< HEAD
-
-	userIDs := []string{}
-	for i := range updateUsers {
-		userIDs = append(userIDs, updateUsers[i].ID)
-	}
-=======
->>>>>>> 7d5282ee
 
 	for i := range updateUsers {
 		status = store.updateUserDomainsGroup(projectID, []string{updateUsers[i].ID}, groupIDMap[model.GROUP_NAME_DOMAINS], domainUserID)
