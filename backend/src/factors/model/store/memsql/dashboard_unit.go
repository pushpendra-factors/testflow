package memsql

import (
	"encoding/json"
	C "factors/config"
	"factors/model/model"
	U "factors/util"
	"fmt"
	"net/http"
	"reflect"
	"strings"
	"sync"
	"time"

	"github.com/jinzhu/gorm"
	"github.com/rs/xid"
	log "github.com/sirupsen/logrus"
)

func (store *MemSQL) satisfiesDashboardUnitForeignConstraints(dashboardUnit model.DashboardUnit) int {
	logFields := log.Fields{
		"dash_board_unit": dashboardUnit,
	}
	defer model.LogOnSlowExecutionWithParams(time.Now(), &logFields)
	_, errCode := store.GetProject(dashboardUnit.ProjectID)
	if errCode != http.StatusFound {
		return http.StatusBadRequest
	} else {
		if exists := store.existsDashboardByID(dashboardUnit.ProjectID, dashboardUnit.DashboardId); !exists {
			return http.StatusBadRequest
		}
		if _, errCode := store.getQueryWithQueryID(
			dashboardUnit.ProjectID, dashboardUnit.QueryId, model.QueryTypeAllQueries); errCode != http.StatusFound {
			return http.StatusBadRequest
		}
	}
	return http.StatusOK
}

// CreateDashboardUnitForMultipleDashboards creates multiple dashboard units each for given
// list of dashboards
func (store *MemSQL) CreateDashboardUnitForMultipleDashboards(dashboardIds []int64, projectId int64,
	agentUUID string, unitPayload model.DashboardUnitRequestPayload) ([]*model.DashboardUnit, int, string) {
	logFields := log.Fields{
		"dash_board_ids": dashboardIds,
		"project_id":     projectId,
		"agent_uuid":     agentUUID,
		"unit_payload":   unitPayload,
	}
	defer model.LogOnSlowExecutionWithParams(time.Now(), &logFields)

	var dashboardUnits []*model.DashboardUnit
	for _, dashboardId := range dashboardIds {
		dashboardUnit, errCode, errMsg := store.CreateDashboardUnit(projectId, agentUUID,
			&model.DashboardUnit{
				DashboardId:  dashboardId,
				Description:  unitPayload.Description,
				Presentation: unitPayload.Presentation,
				QueryId:      unitPayload.QueryId,
			})
		if errCode != http.StatusCreated {
			return nil, errCode, errMsg
		}
		dashboardUnits = append(dashboardUnits, dashboardUnit)
	}
	return dashboardUnits, http.StatusCreated, ""
}

// CreateMultipleDashboardUnits creates multiple dashboard units for list of queries for single dashboard
func (store *MemSQL) CreateMultipleDashboardUnits(requestPayload []model.DashboardUnitRequestPayload, projectId int64,
	agentUUID string, dashboardId int64) ([]*model.DashboardUnit, int, string) {
	logFields := log.Fields{
		"request_payload": requestPayload,
		"project_id":      projectId,
		"agent_uuid":      agentUUID,
		"dashboard_id":    dashboardId,
	}
	defer model.LogOnSlowExecutionWithParams(time.Now(), &logFields)
	var dashboardUnits []*model.DashboardUnit
	for _, payload := range requestPayload {

		// query should have been created before the dashboard unit
		if payload.QueryId == 0 {
			return dashboardUnits, http.StatusBadRequest, "invalid queryID. empty queryID."
		}
		dashboardUnit, errCode, errMsg := store.CreateDashboardUnit(projectId, agentUUID,
			&model.DashboardUnit{
				DashboardId:  dashboardId,
				Description:  payload.Description,
				Presentation: payload.Presentation,
				QueryId:      payload.QueryId,
			})
		if errCode != http.StatusCreated {
			return nil, errCode, errMsg
		}
		dashboardUnits = append(dashboardUnits, dashboardUnit)
	}
	return dashboardUnits, http.StatusCreated, ""
}

func (store *MemSQL) CreateDashboardUnit(projectId int64, agentUUID string, dashboardUnit *model.DashboardUnit) (*model.DashboardUnit, int, string) {
	logFields := log.Fields{
		"dashboard_unit": dashboardUnit,
		"project_id":     projectId,
		"agent_uuid":     agentUUID,
	}
	defer model.LogOnSlowExecutionWithParams(time.Now(), &logFields)
	return store.CreateDashboardUnitForDashboardClass(projectId, agentUUID, dashboardUnit, model.DashboardClassUserCreated)
}

func (store *MemSQL) CreateDashboardUnitForDashboardClass(projectId int64, agentUUID string, dashboardUnit *model.DashboardUnit,
	dashboardClass string) (*model.DashboardUnit, int, string) {
	logFields := log.Fields{
		"dashboard_unit":  dashboardUnit,
		"project_id":      projectId,
		"agent_uuid":      agentUUID,
		"dashboard_class": dashboardClass,
	}
	defer model.LogOnSlowExecutionWithParams(time.Now(), &logFields)
	db := C.GetServices().Db

	logCtx := log.WithFields(logFields)
	if projectId == 0 || agentUUID == "" {
		return nil, http.StatusBadRequest, "Invalid request"
	}

	store.updateDashboardUnitPresentation(dashboardUnit)

	valid, errMsg := model.IsValidDashboardUnit(dashboardUnit)
	if !valid {
		return nil, http.StatusBadRequest, errMsg
	}

	hasAccess, dashboard := store.HasAccessToDashboard(projectId, agentUUID, dashboardUnit.DashboardId)
	if !hasAccess {
		return nil, http.StatusForbidden, "Unauthorized to access dashboard"
	}

	if dashboard.Class != dashboardClass {
		return nil, http.StatusForbidden, fmt.Sprintf("Restricted access to dashboard class '%s'", dashboard.Class)
	}

	dashboardUnit.ProjectID = projectId
	if err := db.Create(dashboardUnit).Error; err != nil {
		errMsg := "Failed to create dashboard unit."
		logCtx.WithError(err).Error(errMsg)
		return nil, http.StatusInternalServerError, errMsg
	}

	return dashboardUnit, http.StatusCreated, ""
}

// updateDashboardUnitPresentation updates Presentation for dashboard Unit using corresponding query settings
func (store *MemSQL) updateDashboardUnitPresentation(unit *model.DashboardUnit) {
	logFields := log.Fields{
		"unit": unit,
	}
	defer model.LogOnSlowExecutionWithParams(time.Now(), &logFields)
	logCtx := log.WithFields(logFields)
	queryInfo, errC := store.GetQueryWithQueryId(unit.ProjectID, unit.QueryId)
	if errC != http.StatusFound {
		logCtx.Errorf("Failed to fetch query from query_id %d", unit.QueryId)
	}
	// request is received from new UI updating Presentation
	settings := make(map[string]string)
	err := json.Unmarshal(queryInfo.Settings.RawMessage, &settings)
	if err != nil {
		log.WithFields(log.Fields{"project_id": unit.ProjectID,
			"dashboardUnitId": unit.ID}).Error("failed to update presentation for given settings")
		return
	}
	unit.Presentation = settings["chart"]
}

// GetDashboardUnitsForProjectID Returns all dashboard units for the given projectID.
func (store *MemSQL) GetDashboardUnitsForProjectID(projectID int64) ([]model.DashboardUnit, int) {
	logFields := log.Fields{
		"project_id": projectID,
	}
	defer model.LogOnSlowExecutionWithParams(time.Now(), &logFields)
	db := C.GetServices().Db

	var dashboardUnits []model.DashboardUnit
	if projectID == 0 {
		log.Errorf("Invalid project id %d", projectID)
		return dashboardUnits, http.StatusBadRequest
	} else if err := db.Where("project_id = ? AND is_deleted = ?", projectID, false).
		Find(&dashboardUnits).Error; err != nil {
		log.WithError(err).Errorf("Failed to get dashboard units for projectID %d", projectID)
		return dashboardUnits, http.StatusInternalServerError
	}

	return dashboardUnits, http.StatusFound
}

func (store *MemSQL) GetDashboardUnits(projectId int64, agentUUID string, dashboardId int64) ([]model.DashboardUnit, int) {
	logFields := log.Fields{
		"project_id":   projectId,
		"agent_uuid":   agentUUID,
		"dashboard_id": dashboardId,
	}
	defer model.LogOnSlowExecutionWithParams(time.Now(), &logFields)
	db := C.GetServices().Db

	var dashboardUnits []model.DashboardUnit
	if projectId == 0 || dashboardId == 0 || agentUUID == "" {
		log.Error("Failed to get dashboard units. Invalid project_id or dashboard_id or agent_id")
		return dashboardUnits, http.StatusBadRequest
	}

	if hasAccess, _ := store.HasAccessToDashboard(projectId, agentUUID, dashboardId); !hasAccess {
		return nil, http.StatusForbidden
	}

	err := db.Order("created_at DESC").Where("project_id = ? AND dashboard_id = ? AND is_deleted = ?",
		projectId, dashboardId, false).Find(&dashboardUnits).Error
	if err != nil {
		log.WithField("project_id", projectId).WithError(err).Error("Failed to get dashboard units.")
		return dashboardUnits, http.StatusInternalServerError
	}

	return dashboardUnits, http.StatusFound
}

// GetDashboardUnitByUnitID To get a dashboard unit by project id and unit id.
func (store *MemSQL) GetDashboardUnitByUnitID(projectID int64, unitID int64) (*model.DashboardUnit, int) {
	logFields := log.Fields{
		"unit_id":    unitID,
		"project_id": projectID,
	}
	defer model.LogOnSlowExecutionWithParams(time.Now(), &logFields)
	db := C.GetServices().Db
	var dashboardUnit model.DashboardUnit
	if err := db.Model(&model.DashboardUnit{}).Where("project_id = ? AND id=? AND is_deleted = ?",
		projectID, unitID, false).Find(&dashboardUnit).Error; err != nil {
		if gorm.IsRecordNotFoundError(err) {
			return nil, http.StatusNotFound
		}
		return nil, http.StatusInternalServerError
	}
	return &dashboardUnit, http.StatusFound
}

func (store *MemSQL) GetDashboardUnitsByProjectIDAndDashboardIDAndTypes(projectID int64, dashboardID int64, types []string) ([]model.DashboardUnit, int) {
	logFields := log.Fields{
		"project_id":   projectID,
		"types":        types,
		"dashboard_id": dashboardID,
	}
	defer model.LogOnSlowExecutionWithParams(time.Now(), &logFields)
	db := C.GetServices().Db

	var dashboardUnits []model.DashboardUnit
	if projectID == 0 || dashboardID == 0 {
		log.Error("Failed to get dashboard units. Invalid project_id or dashboard_id ")
		return dashboardUnits, http.StatusBadRequest
	}

	err := db.Order("created_at DESC").Where("project_id = ? AND dashboard_id = ? AND is_deleted = ? ",
		projectID, dashboardID, false).Where("presentation IN (?)", types).Find(&dashboardUnits).Error
	if err != nil {
		log.WithField("project_id", projectID).WithError(err).Error("Failed to get dashboard units.")
		return dashboardUnits, http.StatusInternalServerError
	}

	if len(dashboardUnits) == 0 {
		return dashboardUnits, http.StatusNotFound
	}

	return dashboardUnits, http.StatusFound
}

// NOTE: This can cause more latency when more dashboardUnits are there.
// Currently preload of related structs is not possible. Hence using loop.
func (store *MemSQL) GetDashboardUnitNamesByProjectIdTypeAndName(projectID int64, reqID string, typeOfQuery string, nameOfQuery string) ([]string, int) {
	rDashboardUnitNames := make([]string, 0)
	dashboardUnits, statusCode := store.GetDashboardUnitsForProjectID(projectID)
	if statusCode != http.StatusFound {
		log.WithField("projectID", projectID).Warn("Failed in getting dashboardUnits - GetDashboardUnitNamesByProjectIdTypeAndName")
		return rDashboardUnitNames, statusCode
	}
	logCtx := log.WithField("reqID", reqID).WithField("projectID", projectID)
	for _, dashboardUnit := range dashboardUnits {
		queryClass, queryInfo, errMsg := store.GetQueryAndClassFromDashboardUnit(&dashboardUnit)
		if errMsg != "" && !strings.Contains(errMsg, model.QueryNotFoundError) {
			logCtx.WithField("errMsg", errMsg).WithField("dashboardUnit", dashboardUnit).Warn("Error during decode of Dashboard unit - GetDashboardUnitNamesByProjectIdTypeAndName")
			return rDashboardUnitNames, http.StatusInternalServerError
		} else if strings.Contains(errMsg, model.QueryNotFoundError) {
			continue
		}

		if queryClass == typeOfQuery {
			baseQuery, err := model.DecodeQueryForClass(queryInfo.Query, queryClass)
			if err != nil {
				errMsg := fmt.Sprintf("Error decoding query, query_id %d", dashboardUnit.QueryId)
				logCtx.WithField("dashboardUnit", dashboardUnit).WithField("errMsg", errMsg).WithField("err", err).Warn("GetDashboardUnitNamesByProjectIdTypeAndName")
				return rDashboardUnitNames, http.StatusInternalServerError
			}

			isPresent := baseQuery.CheckIfNameIsPresent(nameOfQuery)
			if isPresent {
				rDashboardUnitNames = append(rDashboardUnitNames, dashboardUnit.Description)
			}
		}
	}
	return rDashboardUnitNames, http.StatusFound
}

func (store *MemSQL) DeleteDashboardUnit(projectId int64, agentUUID string, dashboardId int64, id int64) int {
	logFields := log.Fields{
		"project_id":   projectId,
		"agent_uuid":   agentUUID,
		"dashboard_id": dashboardId,
	}
	defer model.LogOnSlowExecutionWithParams(time.Now(), &logFields)

	if projectId == 0 || agentUUID == "" ||
		dashboardId == 0 || id == 0 {

		log.Error("Failed to delete dashboard unit. Invalid scope ids.")
		return http.StatusBadRequest
	}

	hasAccess, _ := store.HasAccessToDashboard(projectId, agentUUID, dashboardId)
	if !hasAccess {
		return http.StatusForbidden
	}

	/*errCode := store.removeUnitPositionOnDashboard(projectId, agentUUID, dashboardId, id, dashboard.UnitsPosition)
	if errCode != http.StatusAccepted {
		errMsg := "Failed remove position for unit on dashboard."
		log.WithFields(log.Fields{"project_id": projectId, "unitId": id}).Error(errMsg)
		// log error and continue to delete dashboard unit.
		// To avoid improper experience.
	}*/
	return store.deleteDashboardUnit(projectId, dashboardId, id)
}

// DeleteMultipleDashboardUnits deletes multiple dashboard units for given dashboard
func (store *MemSQL) DeleteMultipleDashboardUnits(projectID int64, agentUUID string, dashboardID int64,
	dashboardUnitIDs []int64) (int, string) {
	logFields := log.Fields{
		"dashboard_unit_ids": dashboardUnitIDs,
		"project_id":         projectID,
		"agent_uuid":         agentUUID,
		"dashboard_id":       dashboardID,
	}
	defer model.LogOnSlowExecutionWithParams(time.Now(), &logFields)

	for _, dashboardUnitID := range dashboardUnitIDs {
		errCode := store.DeleteDashboardUnit(projectID, agentUUID, dashboardID, dashboardUnitID)
		if errCode != http.StatusAccepted {
			errMsg := "Failed delete unit on dashboard."
			log.WithFields(log.Fields{"project_id": projectID,
				"dashboard_id": dashboardID, "unit_id": dashboardUnitID}).Error(errMsg)
			return errCode, errMsg
		}
	}
	return http.StatusAccepted, ""
}

func (store *MemSQL) deleteDashboardUnit(projectID int64, dashboardID int64, ID int64) int {
	logFields := log.Fields{
		"project_id":   projectID,
		"id":           ID,
		"dashboard_id": dashboardID,
	}
	defer model.LogOnSlowExecutionWithParams(time.Now(), &logFields)
	db := C.GetServices().Db

	err := db.Model(&model.DashboardUnit{}).Where("id = ? AND project_id = ? AND dashboard_id = ?",
		ID, projectID, dashboardID).Update(map[string]interface{}{"is_deleted": true}).Error
	if err != nil {
		log.WithFields(log.Fields{"project_id": projectID, "dashboard_id": dashboardID,
			"unit_id": ID}).WithError(err).Error("Failed to delete dashboard unit.")
		return http.StatusInternalServerError
	}
	return http.StatusAccepted
}

func (store *MemSQL) UpdateDashboardUnit(projectId int64, agentUUID string,
	dashboardId int64, id int64, unit *model.DashboardUnit) (*model.DashboardUnit, int) {
	logFields := log.Fields{
		"id":           id,
		"unit":         unit,
		"project_id":   projectId,
		"agent_uuid":   agentUUID,
		"dashboard_id": dashboardId,
	}
	defer model.LogOnSlowExecutionWithParams(time.Now(), &logFields)

	logCtx := log.WithFields(logFields)

	if projectId == 0 || agentUUID == "" ||
		dashboardId == 0 || id == 0 {

		log.Error("Failed to update dashboard unit. Invalid scope ids.")
		return nil, http.StatusBadRequest
	}

	if hasAccess, _ := store.HasAccessToDashboard(projectId, agentUUID, dashboardId); !hasAccess {
		return nil, http.StatusForbidden
	}

	// update allowed fields.
	updateFields := make(map[string]interface{}, 0)
	if unit.Description != "" {
		updateFields["description"] = unit.Description
	}
	if unit.Presentation != "" {
		updateFields["presentation"] = unit.Presentation
	}

	// nothing to update.
	if len(updateFields) == 0 {
		return nil, http.StatusBadRequest
	}
	var updatedDashboardUnitFields model.DashboardUnit
	db := C.GetServices().Db

	err := db.Model(&updatedDashboardUnitFields).Where("id = ? AND project_id = ? AND dashboard_id = ? AND is_deleted = ?",
		id, projectId, dashboardId, false).Update(updateFields).Error
	if err != nil {
		logCtx.WithError(err).Error("updatedDashboardUnitFields failed at UpdateDashboardUnit in dashboard_unit.go")
		return nil, http.StatusInternalServerError
	}
	// returns only updated fields, avoid using it on model.DashboardUnit API.
	return &updatedDashboardUnitFields, http.StatusAccepted
}

// CacheDashboardUnitsForProjects Runs for all the projectIDs passed as comma separated.
func (store *MemSQL) CacheDashboardUnitsForProjects(stringProjectsIDs, excludeProjectIDs string, numRoutines int, reportCollector *sync.Map) {
	logFields := log.Fields{
		"string_projects_ids": stringProjectsIDs,
		"exclude_project_ids": excludeProjectIDs,
		"num_routines":        numRoutines,
		"report_collector":    reportCollector,
	}
	logCtx := log.WithFields(logFields)
	defer model.LogOnSlowExecutionWithParams(time.Now(), &logFields)

	projectIDs := store.GetProjectsToRunForIncludeExcludeString(stringProjectsIDs, excludeProjectIDs)
	var mapOfValidDashboardUnits map[int64]map[int64]bool
	var err error
	validUnitCount := int64(0)
	if C.GetUsageBasedDashboardCaching() == 1 {
		mapOfValidDashboardUnits, validUnitCount, err = model.GetDashboardCacheAnalyticsValidityMap()
		if err != nil {
			logCtx.WithError(err).Error("Failed to pull Dashboard Cached Units in last 14 days")
			return
		}
		logCtx.WithFields(log.Fields{"total_valid_units": validUnitCount}).Info("Total of units accessed in last 14 days - cache")
	}

	for _, projectID := range projectIDs {
		logCtx = logCtx.WithFields(log.Fields{"ProjectID": projectID})
		logCtx.Info("Starting to cache units for the project")
		startTime := U.TimeNowUnix()
		unitsCount := 0

		dashboardUnits, errCode := store.GetDashboardUnitsForProjectID(projectID)
		if errCode != http.StatusFound || len(dashboardUnits) == 0 {
			logCtx.Info("not running caching for the project - units not found")
			continue
		}

		filterDashboardUnits := make([]model.DashboardUnit, 0)
		filterDashboardUnitQueryClass := make([]string, 0)
		for _, dashboardUnit := range dashboardUnits {

			queryClass, _, errMsg := store.GetQueryAndClassFromDashboardUnit(&dashboardUnit)
			if errMsg != "" {
				log.WithFields(logFields).Error("failed to get query class")
				continue
			}
			// skip web analytics here
			if queryClass == model.QueryClassWeb {
				continue
			}

			// filtering attribution query for attribution run
			if queryClass != model.QueryClassAttribution && C.GetOnlyAttributionDashboardCaching() == 1 {
				continue
			}
			// skip attribution query when skip is set = 1
			if queryClass == model.QueryClassAttribution && C.GetSkipAttributionDashboardCaching() == 1 {
				continue
			}
			// filtering kpi query for attribution run
			if queryClass != model.QueryClassKPI && C.GetOnlyKPICachingCaching() == 1 {
				continue
			}
			// skip kpi query for skip enabled run
			if queryClass == model.QueryClassKPI && C.GetSkipKPICachingCaching() == 1 {
				continue
			}

			filterDashboardUnits = append(filterDashboardUnits, dashboardUnit)
			filterDashboardUnitQueryClass = append(filterDashboardUnitQueryClass, queryClass)
		}
		if len(filterDashboardUnits) == 0 || (len(filterDashboardUnits) != len(filterDashboardUnitQueryClass)) {
			logCtx.WithFields(log.Fields{
				"finalDashboardUnits":          len(filterDashboardUnits),
				"finalDashboardUnitQueryClass": len(filterDashboardUnitQueryClass),
			}).Info("not running caching for project ")
			continue
		}

		if C.GetUsageBasedDashboardCaching() == 1 {

			var validDashboardUnitIDs []model.DashboardUnit
			var validDashboardUnitQueryClass []string
			if _, exists := mapOfValidDashboardUnits[projectID]; exists {
				for idx, dashboardUnit := range filterDashboardUnits {
					if value, ex := mapOfValidDashboardUnits[projectID][dashboardUnit.ID]; ex {
						if value {
							validDashboardUnitIDs = append(validDashboardUnitIDs, dashboardUnit)
							validDashboardUnitQueryClass = append(validDashboardUnitQueryClass, filterDashboardUnitQueryClass[idx])
						}
					} else {
						log.WithFields(log.Fields{"dashboardUnit": dashboardUnit}).Info("skipping caching unit as not accessed")
					}
				}
			}
			log.WithFields(log.Fields{"project_id": projectID, "total_units": len(filterDashboardUnits), "accessed_units": len(validDashboardUnitIDs)}).Info("Project Report - last 14 days")
			unitsCount = store.CacheDashboardUnitsForProjectID(projectID, validDashboardUnitIDs, validDashboardUnitQueryClass, numRoutines, reportCollector)

		} else {

			log.WithFields(log.Fields{"project_id": projectID, "total_units": len(filterDashboardUnits), "accessed_units": len(filterDashboardUnits)}).Info("Project Report - normal run")
			unitsCount = store.CacheDashboardUnitsForProjectID(projectID, filterDashboardUnits, filterDashboardUnitQueryClass, numRoutines, reportCollector)
		}
		timeTaken := U.TimeNowUnix() - startTime
		timeTakenString := U.SecondsToHMSString(timeTaken)
		log.WithFields(log.Fields{"TimeTaken": timeTaken, "TimeTakenString": timeTakenString}).
			Infof("Project Report: Time taken for caching %d dashboard units", unitsCount)
	}
}

// CacheDashboardUnitsForProjectID Caches all the dashboard units for the given `projectID`.
func (store *MemSQL) CacheDashboardUnitsForProjectID(projectID int64, dashboardUnits []model.DashboardUnit,
	dashboardUnitQueryClass []string, numRoutines int, reportCollector *sync.Map) int {
	logFields := log.Fields{
		"project_id":         projectID,
		"num_routines":       numRoutines,
		"report_collector":   reportCollector,
		"dashboard_unit_ids": dashboardUnits,
	}
	defer model.LogOnSlowExecutionWithParams(time.Now(), &logFields)

	if numRoutines == 0 {
		numRoutines = 1
	}

	var waitGroup sync.WaitGroup
	count := 0
	if C.GetIsRunningForMemsql() == 0 {
		waitGroup.Add(U.MinInt(len(dashboardUnits), numRoutines))
	}
	for i := range dashboardUnits {
		count++
		if C.GetIsRunningForMemsql() == 0 {
			go store.CacheDashboardUnit(dashboardUnits[i], &waitGroup, reportCollector, dashboardUnitQueryClass[i])
			if count%numRoutines == 0 {
				waitGroup.Wait()
				waitGroup.Add(U.MinInt(len(dashboardUnits)-count, numRoutines))
			}
		} else {
			store.CacheDashboardUnit(dashboardUnits[i], &waitGroup, reportCollector, dashboardUnitQueryClass[i])
		}
	}
	if C.GetIsRunningForMemsql() == 0 {
		waitGroup.Wait()
	}
	return len(dashboardUnits)
}

// GetQueryAndClassFromDashboardUnit returns query and query-class of dashboard unit.
func (store *MemSQL) GetQueryAndClassFromDashboardUnit(dashboardUnit *model.DashboardUnit) (queryClass string, queryInfo *model.Queries, errMsg string) {
	logFields := log.Fields{
		"dashboard_unit": dashboardUnit,
	}
	defer model.LogOnSlowExecutionWithParams(time.Now(), &logFields)
	projectID := dashboardUnit.ProjectID
	savedQuery, errCode := store.GetQueryWithQueryId(projectID, dashboardUnit.QueryId)
	if errCode != http.StatusFound {
		errMsg = fmt.Sprintf("%s %d", model.QueryNotFoundError, dashboardUnit.QueryId)
		return "", nil, errMsg
	}

	queryClass, errMsg = store.GetQueryClassFromQueries(*savedQuery)
	if errMsg != "" {
		C.PingHealthcheckForFailure(C.HealthcheckDashboardCachingPingID, errMsg)
		return "", nil, errMsg
	}
	return queryClass, savedQuery, ""
}

// GetQueryAndClassFromDashboardUnit returns query and query-class of dashboard unit.
func (store *MemSQL) GetQueryAndClassFromQueryIdString(queryIdString string, projectId int64) (queryClass string, queryInfo *model.Queries, errMsg string) {
	logFields := log.Fields{
		"query_id_string": queryIdString,
		"project_id":      projectId,
	}
	defer model.LogOnSlowExecutionWithParams(time.Now(), &logFields)
	savedQuery, errCode := store.GetQueryWithQueryIdString(projectId, queryIdString)
	if errCode != http.StatusFound {
		errMsg = fmt.Sprintf("Failed to fetch query from query_id %v", queryIdString)
		return "", nil, errMsg
	}

	queryClass, errMsg = store.GetQueryClassFromQueries(*savedQuery)
	if errMsg != "" {
		C.PingHealthcheckForFailure(C.HealthcheckDashboardCachingPingID, errMsg)
		return "", nil, errMsg
	}
	return queryClass, savedQuery, ""
}

func (store *MemSQL) GetQueryClassFromQueries(query model.Queries) (queryClass, errMsg string) {
	logFields := log.Fields{
		"query": query,
	}
	defer model.LogOnSlowExecutionWithParams(time.Now(), &logFields)
	var temp_query model.Query
	var queryGroup model.QueryGroup
	// try decoding for Query
	U.DecodePostgresJsonbToStructType(&query.Query, &temp_query)
	if temp_query.Class == "" {
		// if fails, try decoding for QueryGroup
		err1 := U.DecodePostgresJsonbToStructType(&query.Query, &queryGroup)
		if err1 != nil {
			errMsg = fmt.Sprintf("Failed to decode jsonb query")
			return "", errMsg
		}
		queryClass = queryGroup.GetClass()
	} else {
		queryClass = temp_query.Class
	}
	return queryClass, ""
}

// CacheDashboardUnit Caches query for given dashboard unit for default date range presets.
func (store *MemSQL) CacheDashboardUnit(dashboardUnit model.DashboardUnit, waitGroup *sync.WaitGroup, reportCollector *sync.Map, queryClass string) {
	logFields := log.Fields{
		"dashboard_unit":   dashboardUnit,
		"wait_group":       waitGroup,
		"report_collector": reportCollector,
	}
	defer model.LogOnSlowExecutionWithParams(time.Now(), &logFields)
	logCtx := log.WithFields(logFields)
	if C.GetIsRunningForMemsql() == 0 {
		defer waitGroup.Done()
	}

	// excluding 'Web' class dashboard units
	if queryClass == model.QueryClassWeb {
		return
	}

	timezoneString, statusCode := store.GetTimezoneForProject(dashboardUnit.ProjectID)
	if statusCode != http.StatusFound {
		errMsg := fmt.Sprintf("Failed to get project Timezone for %d", dashboardUnit.ProjectID)
		C.PingHealthcheckForFailure(C.HealthcheckDashboardCachingPingID, errMsg)
		return
	}
	var unitWaitGroup sync.WaitGroup
	for preset, rangeFunction := range U.QueryDateRangePresets {

		fr, t, errCode := rangeFunction(timezoneString)
		if errCode != nil {
			errMsg := fmt.Sprintf("Failed to get proper project Timezone for %d", dashboardUnit.ProjectID)
			C.PingHealthcheckForFailure(C.HealthcheckDashboardCachingPingID, errMsg)
			return
		}

		queryInfo, errC := store.GetQueryWithQueryId(dashboardUnit.ProjectID, dashboardUnit.QueryId)
		if errC != http.StatusFound {
			logCtx.Errorf("Failed to fetch query from query_id %d", dashboardUnit.QueryId)
			continue
		}

		// Create a new baseQuery instance every time to avoid overwriting from, to values in routines.
		baseQuery, err := model.DecodeQueryForClass(queryInfo.Query, queryClass)
		if err != nil {
			errMsg := fmt.Sprintf("Error decoding query, query_id %d", dashboardUnit.QueryId)
			C.PingHealthcheckForFailure(C.HealthcheckDashboardCachingPingID, errMsg)
			return
		}

		// Filtering queries on type and range for attribution query
		shouldCache, from, to := model.ShouldCacheUnitForTimeRange(queryClass, preset, fr, t, C.GetOnlyAttributionDashboardCaching(), C.GetSkipAttributionDashboardCaching())
		if !shouldCache {
			continue
		}

		baseQuery.SetQueryDateRange(from, to)
		baseQuery.SetTimeZone(timezoneString)
		err = baseQuery.TransformDateTypeFilters()
		if err != nil {
			errMsg := fmt.Sprintf("Error decoding query Value, query_id %d", dashboardUnit.QueryId)
			C.PingHealthcheckForFailure(C.HealthcheckDashboardCachingPingID, errMsg)
			return
		}
		cachePayload := model.DashboardUnitCachePayload{
			DashboardUnit: dashboardUnit,
			BaseQuery:     baseQuery,
		}
		if C.GetIsRunningForMemsql() == 0 {
			unitWaitGroup.Add(1)
			go store.cacheDashboardUnitForDateRange(cachePayload, &unitWaitGroup, reportCollector)
		} else {
			store.cacheDashboardUnitForDateRange(cachePayload, &unitWaitGroup, reportCollector)
		}
	}
	if C.GetIsRunningForMemsql() == 0 {
		unitWaitGroup.Wait()
	}
}

// CacheDashboardUnitForDateRange To cache a dashboard unit for the given range.
func (store *MemSQL) CacheDashboardUnitForDateRange(cachePayload model.DashboardUnitCachePayload) (int, string, model.CachingUnitReport) {
	logFields := log.Fields{
		"cache_payload": cachePayload,
	}
	defer model.LogOnSlowExecutionWithParams(time.Now(), &logFields)
	// Catches any panic in query execution and logs as an error. Prevent jobs from crashing.
	defer U.NotifyOnPanicWithError(C.GetConfig().Env, C.GetConfig().AppName)

	dashboardUnit := cachePayload.DashboardUnit
	baseQuery := cachePayload.BaseQuery
	projectID := dashboardUnit.ProjectID
	dashboardID := dashboardUnit.DashboardId
	dashboardUnitID := dashboardUnit.ID
	from, to := baseQuery.GetQueryDateRange()
	timezoneString := baseQuery.GetTimeZone()

	unitReport := model.CachingUnitReport{
		UnitType:    model.CachingUnitNormal,
		ProjectId:   projectID,
		DashboardID: dashboardID,
		UnitID:      dashboardUnitID,
		QueryClass:  baseQuery.GetClass(),
		Status:      model.CachingUnitStatusNotComputed,
		From:        from,
		To:          to,
		QueryRange:  U.SecondsToHMSString(to - from),
	}

	logCtx := log.WithFields(logFields).WithFields(log.Fields{"PreUnitReport": unitReport})
	if !model.ShouldRefreshDashboardUnit(projectID, dashboardID, dashboardUnitID, from, to, timezoneString, false) {
		return http.StatusOK, "", unitReport
	}
	logCtx.Info("Starting to cache unit for date range")
	startTime := U.TimeNowUnix()

	var result interface{}
	var err error
	var errCode int
	var errMsg string
	queryTimedOut := false
	if baseQuery.GetClass() == model.QueryClassFunnel || baseQuery.GetClass() == model.QueryClassInsights {
		analyticsQuery := baseQuery.(*model.Query)
		unitReport.Query = analyticsQuery

		channel := make(chan Result)

		go store.runFunnelAndInsightsUnit(projectID, *analyticsQuery, channel)

		select {
		case response := <-channel:
			result = response.res
			err = response.err
			errCode = response.errCode
			errMsg = response.errMsg
			if err != nil {
				logCtx.WithFields(log.Fields{"Query": *analyticsQuery, "ErrCode": "UnitRunTimeOut", "Error": response.err}).Info("Failed for the FunnelORInsights unit")
				errCode = http.StatusInternalServerError
			} else if reflect.ValueOf(result).IsNil() {
				logCtx.WithFields(log.Fields{"Query": *analyticsQuery, "ErrCode": "UnitRunTimeOut", "Error": response.err}).Info("Failed for the FunnelORInsights unit - Result is nil")
				errCode = http.StatusInternalServerError
			} else {
				logCtx.WithFields(log.Fields{"Query": *analyticsQuery, "ErrCode": "UnitRunTimeOut"}).Info("Success for the FunnelORInsights unit")
				errCode = http.StatusOK
			}
		case <-time.After(16 * 60 * time.Second):
			queryTimedOut = true
			errCode = http.StatusInternalServerError
			logCtx.WithFields(log.Fields{"Query": *analyticsQuery, "ErrCode": "UnitRunTimeOut"}).Info("Timeout for the FunnelORInsights unit")
		}

	} else if baseQuery.GetClass() == model.QueryClassAttribution {

		attributionQuery := baseQuery.(*model.AttributionQueryUnit)
		unitReport.Query = attributionQuery

		channel := make(chan Result)
		go store.runAttributionUnit(projectID, attributionQuery.Query, channel)

		select {
		case response := <-channel:
			result = response.res
			err = response.err
			errCode = response.errCode
			errMsg = response.errMsg
			if err != nil && !model.IsIntegrationNotFoundError(response.err) {
				logCtx.WithFields(log.Fields{"Query": attributionQuery.Query, "ErrCode": "UnitRunTimeOut", "Error": response.err}).Info("Failed for the attribution unit")
				errCode = http.StatusInternalServerError
			} else if reflect.ValueOf(result).IsNil() {
				logCtx.WithFields(log.Fields{"Query": attributionQuery.Query, "ErrCode": "UnitRunTimeOut", "Error": response.err}).Info("Failed for the attribution unit - Result is nil")
				errCode = http.StatusInternalServerError
			} else {
				logCtx.WithFields(log.Fields{"Query": attributionQuery.Query, "ErrCode": "UnitRunTimeOut"}).Info("Success for the attribution unit")
				errCode = http.StatusOK
			}
		case <-time.After(30 * 60 * time.Second):
			queryTimedOut = true
			errCode = http.StatusInternalServerError
			logCtx.WithFields(log.Fields{"Query": attributionQuery.Query, "ErrCode": "UnitRunTimeOut"}).Info("Timeout for the attribution unit")
		}

	} else if baseQuery.GetClass() == model.QueryClassChannel {
		channelQuery := baseQuery.(*model.ChannelQueryUnit)
		unitReport.Query = channelQuery
		result, errCode = store.ExecuteChannelQuery(projectID, channelQuery.Query)
	} else if baseQuery.GetClass() == model.QueryClassChannelV1 {
		groupQuery := baseQuery.(*model.ChannelGroupQueryV1)
		unitReport.Query = groupQuery
		reqID := xid.New().String()
		result, errCode = store.RunChannelGroupQuery(projectID, groupQuery.Queries, reqID)
	} else if baseQuery.GetClass() == model.QueryClassEvents {
		groupQuery := baseQuery.(*model.QueryGroup)
		unitReport.Query = groupQuery
		result, errCode = store.RunEventsGroupQuery(groupQuery.Queries, projectID)
	} else if baseQuery.GetClass() == model.QueryClassKPI {
		groupQuery := baseQuery.(*model.KPIQueryGroup)
		unitReport.Query = groupQuery
		result, errCode = store.ExecuteKPIQueryGroup(projectID, "", *groupQuery, C.EnableOptimisedFilterOnProfileQuery())
	} else if baseQuery.GetClass() == model.QueryClassProfiles {
		groupQuery := baseQuery.(*model.ProfileQueryGroup)
		unitReport.Query = groupQuery
		result, errCode = store.RunProfilesGroupQuery(groupQuery.Queries, projectID, C.EnableOptimisedFilterOnProfileQuery())
	}
	if errCode != http.StatusOK {
		if queryTimedOut {
			logCtx.WithField("QueryClass", baseQuery.GetClass()).WithField("Query", unitReport.Query).Info("query timed out - dashboard caching")
			unitReport.Status = model.CachingUnitStatusTimeout
		} else {
			unitReport.Status = model.CachingUnitStatusFailed
			logCtx.WithField("QueryClass", baseQuery.GetClass()).WithField("Query", unitReport.Query).Info("failed to run the query for dashboard caching")
		}
		unitReport.TimeTaken = U.TimeNowUnix() - startTime
		unitReport.TimeTakenStr = U.SecondsToHMSString(unitReport.TimeTaken)
		return http.StatusInternalServerError, fmt.Sprintf("Error while running query %s", errMsg), unitReport
	}

	timeTaken := U.TimeNowUnix() - startTime
	timeTakenString := U.SecondsToHMSString(timeTaken)
	logCtx.WithFields(log.Fields{"TimeTaken": timeTaken, "TimeTakenString": timeTakenString}).Info("Done caching unit for range")
	model.SetCacheResultByDashboardIdAndUnitId(result, projectID, dashboardID, dashboardUnitID, from, to, timezoneString)

	// Set in query cache result as well in case someone runs the same query from query handler.
	model.SetQueryCacheResult(projectID, baseQuery, result)
	unitReport.Status = model.CachingUnitStatusPassed
	unitReport.TimeTaken = timeTaken
	unitReport.TimeTakenStr = timeTakenString
	return http.StatusOK, "", unitReport
}

type Result struct {
	res     *model.QueryResult
	err     error
	errCode int
	errMsg  string
}

func (store *MemSQL) runFunnelAndInsightsUnit(projectID int64, queryOriginal model.Query, c chan Result) {

	r, eCode, eMsg := store.Analyze(projectID, queryOriginal)
	result := Result{res: r, errCode: eCode, errMsg: eMsg}
	c <- result
}

<<<<<<< HEAD
func (store *MemSQL) runAttributionUnit(projectID uint64, queryOriginal *model.AttributionQuery, c chan Result) {
	attributionQueryUnitPayload := model.AttributionQueryUnit{
		Class: model.QueryClassAttribution,
		Query: queryOriginal,
	}
	QueryKey, _ := attributionQueryUnitPayload.GetQueryCacheRedisKey(projectID)
	debugQueryKey := model.GetStringKeyFromCacheRedisKey(QueryKey)
	r, err := store.ExecuteAttributionQuery(projectID, queryOriginal, debugQueryKey)
=======
func (store *MemSQL) runAttributionUnit(projectID int64, queryOriginal *model.AttributionQuery, c chan Result) {
	var debugQueryKey string
	r, err := store.ExecuteAttributionQuery(projectID, queryOriginal, debugQueryKey, C.EnableOptimisedFilterOnProfileQuery())
>>>>>>> 4023014c
	result := Result{res: r, err: err, errMsg: ""}
	c <- result
}

func (store *MemSQL) cacheDashboardUnitForDateRange(cachePayload model.DashboardUnitCachePayload,
	waitGroup *sync.WaitGroup, reportCollector *sync.Map) {
	logFields := log.Fields{
		"cache_payload":    cachePayload,
		"wait_group":       waitGroup,
		"report_collector": reportCollector,
	}
	defer model.LogOnSlowExecutionWithParams(time.Now(), &logFields)
	if C.GetIsRunningForMemsql() == 0 {
		defer waitGroup.Done()
	}
	dashboardUnit := cachePayload.DashboardUnit
	baseQuery := cachePayload.BaseQuery
	projectID := dashboardUnit.ProjectID
	dashboardID := dashboardUnit.DashboardId
	dashboardUnitID := dashboardUnit.ID
	from, to := baseQuery.GetQueryDateRange()
	logCtx := log.WithFields(log.Fields{
		"Method":          "cacheDashboardUnitForDateRange",
		"ProjectID":       projectID,
		"DashboardID":     dashboardID,
		"DashboardUnitID": dashboardUnitID,
		"FromTo":          fmt.Sprintf("%d-%d", from, to),
	})
	errCode, errMsg, report := store.CacheDashboardUnitForDateRange(cachePayload)
	reportCollector.Store(model.GetCachingUnitReportUniqueKey(report), report)
	if errCode != http.StatusOK {
		logCtx.Errorf("Error while running query %s", errMsg)
		return
	}
	logCtx.Info("Completed caching for Dashboard unit")
}

// CacheDashboardsForMonthlyRange To cache monthly dashboards for the project id.
func (store *MemSQL) CacheDashboardsForMonthlyRange(projectIDs, excludeProjectIDs string, numMonths, numRoutines int, reportCollector *sync.Map) {
	logFields := log.Fields{
		"project_ids":         projectIDs,
		"exclude_project_ids": excludeProjectIDs,
		"num_months":          numMonths,
		"num_routines":        numRoutines,
		"report_collector":    reportCollector,
	}
	defer model.LogOnSlowExecutionWithParams(time.Now(), &logFields)

	projectIDsToRun := store.GetProjectsToRunForIncludeExcludeString(projectIDs, excludeProjectIDs)
	for _, projectID := range projectIDsToRun {
		logCtx := log.WithFields(logFields)
		timezoneString, statusCode := store.GetTimezoneForProject(projectID)
		if statusCode != http.StatusFound {
			errMsg := fmt.Sprintf("Failed to get project Timezone for %d", projectID)
			C.PingHealthcheckForFailure(C.HealthcheckDashboardCachingPingID, errMsg)
			continue
		}
		monthlyRanges := U.GetMonthlyQueryRangesTuplesZ(numMonths, timezoneString)
		dashboardUnits, errCode := store.GetDashboardUnitsForProjectID(projectID)
		if errCode != http.StatusFound || len(dashboardUnits) == 0 {
			return
		}

		for _, dashboardUnit := range dashboardUnits {

			queryInfo, errC := store.GetQueryWithQueryId(dashboardUnit.ProjectID, dashboardUnit.QueryId)
			if errC != http.StatusFound {
				logCtx.Errorf("Failed to fetch query from query_id %d", dashboardUnit.QueryId)
				continue
			}

			queryClass, errMsg := store.GetQueryClassFromQueries(*queryInfo)
			if errMsg != "" {
				C.PingHealthcheckForFailure(C.HealthcheckDashboardCachingPingID, errMsg)
				return
			}

			// excluding 'Web' class dashboard units
			if queryClass == model.QueryClassWeb {
				continue
			}

			var waitGroup sync.WaitGroup
			if C.GetIsRunningForMemsql() == 0 {
				waitGroup.Add(U.MinInt(len(monthlyRanges), numRoutines))
			}
			count := 0
			for _, monthlyRange := range monthlyRanges {
				count++
				from, to := monthlyRange.First, monthlyRange.Second
				// Create a new baseQuery instance every time to avoid overwriting from, to values in routines.
				baseQuery, err := model.DecodeQueryForClass(queryInfo.Query, queryClass)
				if err != nil {
					errMsg := fmt.Sprintf("Error decoding query, query_id %d", dashboardUnit.QueryId)
					C.PingHealthcheckForFailure(C.HealthcheckDashboardCachingPingID, errMsg)
					return
				}
				baseQuery.SetQueryDateRange(from, to)
				baseQuery.SetTimeZone(timezoneString)
				err = baseQuery.TransformDateTypeFilters()
				if err != nil {
					errMsg := fmt.Sprintf("Error decoding query Value, query_id %d", dashboardUnit.QueryId)
					C.PingHealthcheckForFailure(C.HealthcheckDashboardCachingPingID, errMsg)
					return
				}
				cachePayload := model.DashboardUnitCachePayload{
					DashboardUnit: dashboardUnit,
					BaseQuery:     baseQuery,
				}
				if C.GetIsRunningForMemsql() == 0 {
					go store.cacheDashboardUnitForDateRange(cachePayload, &waitGroup, reportCollector)
					if count%numRoutines == 0 {
						waitGroup.Wait()
						waitGroup.Add(U.MinInt(len(monthlyRanges)-count, numRoutines))
					}
				} else {
					store.cacheDashboardUnitForDateRange(cachePayload, &waitGroup, reportCollector)
				}
			}
			if C.GetIsRunningForMemsql() == 0 {
				waitGroup.Wait()
			}
		}
	}
}<|MERGE_RESOLUTION|>--- conflicted
+++ resolved
@@ -881,8 +881,7 @@
 	c <- result
 }
 
-<<<<<<< HEAD
-func (store *MemSQL) runAttributionUnit(projectID uint64, queryOriginal *model.AttributionQuery, c chan Result) {
+func (store *MemSQL) runAttributionUnit(projectID int64, queryOriginal *model.AttributionQuery, c chan Result) {
 	attributionQueryUnitPayload := model.AttributionQueryUnit{
 		Class: model.QueryClassAttribution,
 		Query: queryOriginal,
@@ -890,11 +889,6 @@
 	QueryKey, _ := attributionQueryUnitPayload.GetQueryCacheRedisKey(projectID)
 	debugQueryKey := model.GetStringKeyFromCacheRedisKey(QueryKey)
 	r, err := store.ExecuteAttributionQuery(projectID, queryOriginal, debugQueryKey)
-=======
-func (store *MemSQL) runAttributionUnit(projectID int64, queryOriginal *model.AttributionQuery, c chan Result) {
-	var debugQueryKey string
-	r, err := store.ExecuteAttributionQuery(projectID, queryOriginal, debugQueryKey, C.EnableOptimisedFilterOnProfileQuery())
->>>>>>> 4023014c
 	result := Result{res: r, err: err, errMsg: ""}
 	c <- result
 }
