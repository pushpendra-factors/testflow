package memsql

import (
	"encoding/json"
	C "factors/config"
	"factors/model/model"
	U "factors/util"
	"fmt"
	"net/http"
	"reflect"
	"strconv"
	"strings"
	"time"

	"github.com/jinzhu/gorm"
	"github.com/jinzhu/gorm/dialects/postgres"
	log "github.com/sirupsen/logrus"
)

/*
Sample Timeline Listing Queries:

// Users Listing Without Filters
SELECT MIN(updated_at) AS min_updated_at, MAX(updated_at) AS max_updated_at FROM (SELECT updated_at FROM users WHERE project_id=11000005 AND (is_group_user=0 OR is_group_user IS NULL) AND (source=1 OR source IS NULL) AND updated_at < '2022-09-15 13:07:24.336972' ORDER BY updated_at DESC LIMIT 100000);
SELECT COALESCE(customer_user_id, id) AS identity, ISNULL(customer_user_id) AS is_anonymous, JSON_EXTRACT_STRING(properties, '$country') AS country, MAX(updated_at) AS last_activity FROM users WHERE project_id=11000005 AND (is_group_user=0 OR is_group_user IS NULL) AND (source=1 OR source IS NULL) AND updated_at BETWEEN '2022-09-15 13:07:24.044412' AND '2022-09-15 13:07:24.322378'  GROUP BY identity ORDER BY last_activity DESC LIMIT 1000;
// Users Listing With Filters
SELECT MIN(updated_at) AS min_updated_at, MAX(updated_at) AS max_updated_at FROM (SELECT updated_at FROM users WHERE project_id=11000005 AND (is_group_user=0 OR is_group_user IS NULL) AND (source=1 OR source IS NULL) AND updated_at < '2022-09-15 14:11:44.769131' ORDER BY updated_at DESC LIMIT 500000);
SELECT COALESCE(customer_user_id, id) AS identity, ISNULL(customer_user_id) AS is_anonymous, JSON_EXTRACT_STRING(properties, '$country') AS country, MAX(updated_at) AS last_activity FROM (SELECT id, customer_user_id, properties, updated_at FROM users WHERE project_id=11000005 AND (is_group_user=0 OR is_group_user IS NULL) AND (source=1 OR source IS NULL) AND updated_at BETWEEN '2022-09-15 13:07:24.044412' AND '2022-09-15 13:07:24.322378'  LIMIT 1000000) AS select_view WHERE ((JSON_EXTRACT_STRING(select_view.properties, '$country') = 'Ukraine')) GROUP BY identity ORDER BY last_activity DESC LIMIT 1000;

// Users Listing Without Filters
SELECT MIN(updated_at) AS min_updated_at, MAX(updated_at) AS max_updated_at FROM (SELECT updated_at FROM users WHERE project_id=11000006 AND is_group_user=1 AND (group_1_id IS NOT NULL OR group_2_id IS NOT NULL) AND updated_at < '2022-09-15 13:23:20.702165' ORDER BY updated_at DESC LIMIT 100000);
SELECT id AS identity, properties, updated_at AS last_activity FROM users WHERE project_id=11000006 AND is_group_user=1 AND (group_1_id IS NOT NULL OR group_2_id IS NOT NULL) AND updated_at BETWEEN '2022-09-15 13:23:20.480649' AND '2022-09-15 13:23:20.615161'   ORDER BY last_activity DESC LIMIT 1000;
// Users Listing With Filters
SELECT MIN(updated_at) AS min_updated_at, MAX(updated_at) AS max_updated_at FROM (SELECT updated_at FROM users WHERE project_id=11000006 AND is_group_user=1 AND (group_1_id IS NOT NULL OR group_2_id IS NOT NULL) AND updated_at < '2022-09-15 13:23:20.702165' ORDER BY updated_at DESC LIMIT 500000);
SELECT id AS identity, properties, updated_at AS last_activity FROM (SELECT id, properties, updated_at FROM users WHERE project_id=11000006 AND is_group_user=1 AND (group_1_id IS NOT NULL OR group_2_id IS NOT NULL) AND updated_at BETWEEN '2022-09-15 13:23:20.480649' AND '2022-09-15 13:23:20.615161'  LIMIT 1000000) AS select_view WHERE ((JSON_EXTRACT_STRING(select_view.properties, '$salesforce_account_billingcountry') = 'India') OR (JSON_EXTRACT_STRING(select_view.properties, '$hubspot_company_country') = 'US'))  ORDER BY last_activity DESC LIMIT 1000;
*/
func (store *MemSQL) GetProfilesListByProjectId(projectID int64, payload model.TimelinePayload, profileType string) ([]model.Profile, int, string) {
	logFields := log.Fields{
		"project_id":   projectID,
		"payload":      payload,
		"profile_type": profileType,
	}
	defer model.LogOnSlowExecutionWithParams(time.Now(), &logFields)
	if projectID == 0 {
		return nil, http.StatusBadRequest, "Project Id is Invalid"
	}

	// set Query Timezone
	timezoneString, statusCode := store.GetTimezoneForProject(projectID)
	if statusCode != http.StatusFound {
		log.WithFields(logFields).Error("Query failed. Failed to get Timezone.")
		return nil, http.StatusBadRequest, "Failed to fetch project timezone."
	}
	payload.Query.Timezone = string(timezoneString)

	// set TableProps
	if len(payload.Query.TableProps) == 0 {
		payload.Query.TableProps = store.GetTablePropsFromConfig(projectID, profileType)
	}

	if payload.Query.EventsWithProperties != nil && len(payload.Query.EventsWithProperties) > 0 {
		if !C.IsEnabledEventsFilterInSegments() {
			var profiles = make([]model.Profile, 0)
			return profiles, http.StatusBadRequest, "Event filters not enabled for the project."
		}

		if payload.SearchFilter != nil {
			payload.Query.GlobalUserProperties = append(payload.Query.GlobalUserProperties, payload.SearchFilter...)
		}

		profiles, errCode, err := store.GetAnalyzeResultForSegments(projectID, profileType, payload.Query)
		if errCode != http.StatusOK {
			return nil, errCode, err.Error()
		}

		returnData, err := FormatProfilesStruct(profiles, profileType, payload.Query.TableProps, payload.Query.Source)
		if err != nil {
			log.WithFields(logFields).WithField("status", err).Error("Failed to filter properties from profiles.")
			return nil, http.StatusInternalServerError, "Failed Formatting Profile Results"
		}
		return returnData, http.StatusFound, ""
	}

	// transforming datetime filters
<<<<<<< HEAD
	groupedFilters := GroupFiltersByPrefix(payload.Query.GlobalUserProperties)
=======
	groupedFilters := GroupFiltersByPrefix(payload.Filters)
	isAllUserProperties := profileType == model.PROFILE_TYPE_ACCOUNT && payload.Source == "All" && (len(groupedFilters[model.FILTER_TYPE_USERS]) == len(payload.Filters))
>>>>>>> 3b849887
	groupedFilters[model.FILTER_TYPE_USERS] = append(groupedFilters[model.FILTER_TYPE_USERS], payload.SearchFilter...)

	for group, filterArray := range groupedFilters {
		for index := range filterArray {
			err := groupedFilters[group][index].TransformDateTypeFilters(timezoneString)
			if err != nil {
				log.WithFields(logFields).Error("Failed to transform payload filters.")
				return nil, http.StatusBadRequest, "Datetime Filters Processing Failed"
			}
		}
	}

	var params, minMaxQParams []interface{}
	params = append(params, projectID)

	isGroupUserStmt := getGroupUserStatement(profileType, payload.Query.Source)
	sourceStmt, sourceID, err := store.GetSourceStmtWithParams(projectID, profileType, payload.Query.Source)
	if err != nil {
		return nil, http.StatusBadRequest, err.Error()
	}
	if sourceID != 0 {
		params = append(params, sourceID)
	}
	minMaxQParams = append(minMaxQParams, params...)

	// to check whether the filter in account profiles is of user properties
	isUserProperty := hasUserProperty(profileType, payload.Query.GlobalUserProperties)

	var whereStmt string
	if isUserProperty {
		whereStmt = fmt.Sprintf("WHERE users.project_id=? %s %s", isGroupUserStmt, sourceStmt) // Common String for Queries
	} else {
		whereStmt = fmt.Sprintf("WHERE project_id=? %s %s", isGroupUserStmt, sourceStmt) // Common String for Queries
	}
	// Get min and max updated_at after ordering as part of optimisation.
	limitVal := 100000
	if len(payload.Query.GlobalUserProperties) > 0 {
		limitVal = 1000000
	}
	minMax, errCode, errStr := store.GetMinAndMaxUpdatedAt(profileType, whereStmt, limitVal, minMaxQParams)
	if errCode != http.StatusOK {
		log.WithFields(logFields).WithField("status", errCode).Error(errStr)
		return nil, errCode, errStr
	}

	// Get Profiles
	runQueryStmt, queryParams, err := store.GenerateQueryString(projectID, profileType, payload.Query.Source, sourceStmt, isUserProperty, whereStmt, *minMax, groupedFilters)
	if err != nil {
		return nil, http.StatusInternalServerError, err.Error()
	}
	params = append(params, queryParams...)

	var profiles []model.Profile
	db := C.GetServices().Db
	err = db.Raw(runQueryStmt, params...).Scan(&profiles).Error
	if err != nil {
		log.WithError(err).WithFields(logFields).WithField("status", err).Error("Failed to get profile users.")
		return nil, http.StatusInternalServerError, "Query Execution Failed."
	}

	// Get merged properties for all accounts
	if profileType == model.PROFILE_TYPE_ACCOUNT && C.IsDomainEnabled(projectID) && payload.Query.Source == "All" {
		profiles, statusCode = store.AccountPropertiesForDomainsEnabled(projectID, profiles)
		if statusCode != http.StatusOK {
			return nil, statusCode, "Query Transformation Failed."
		}
	}

	// Get Return Table Content
	returnData, err := FormatProfilesStruct(profiles, profileType, payload.Query.TableProps, payload.Query.Source)
	if err != nil {
		log.WithError(err).WithFields(logFields).WithField("status", err).Error("Failed to filter properties from profiles.")
		return nil, http.StatusInternalServerError, "Query formatting failed."
	}
	return returnData, http.StatusFound, ""
}

// hasUserProperty checks for user properties in filters.
func hasUserProperty(profileType string, properties []model.QueryProperty) bool {
	isUserProperty := false

	if profileType == model.PROFILE_TYPE_ACCOUNT {
		for _, filter := range properties {
			if filter.Entity == model.PropertyEntityUserGroup {
				isUserProperty = true
				break
			}
		}
	}

	return isUserProperty
}

// getGroupUserStatement generates a where statement indicating whether the user is a group user or not
func getGroupUserStatement(profileType, source string) string {
	isGroupUserStmt := ""
	if source == "All" {
		return isGroupUserStmt
	}
	if profileType == model.PROFILE_TYPE_ACCOUNT {
		isGroupUserStmt = "AND users.is_group_user=1"
	} else if profileType == model.PROFILE_TYPE_USER {
		isGroupUserStmt = "AND (is_group_user=0 OR is_group_user IS NULL)"
	}
	return isGroupUserStmt
}

// getGroupUserStatement generates a where statement for source of the user/account. returns a statement with source value.
func (store *MemSQL) GetSourceStmtWithParams(projectID int64, profileType, source string) (string, int, error) {
	sourceStmt := ""
	sourceID := 0
	status := http.StatusOK
	if profileType == model.PROFILE_TYPE_ACCOUNT {
		if C.IsDomainEnabled(projectID) {
			sourceStmt, sourceID, status = store.GetSourceStringForAccountsV2(projectID, source)
		} else {
			sourceStmt, status = store.GetSourceStringForAccountsV1(projectID, source)
		}
		if status != http.StatusOK {
			return "", 0, fmt.Errorf("failed retrieving account source")
		}
	} else if profileType == model.PROFILE_TYPE_USER {
		if model.UserSourceMap[source] == model.UserSourceWeb {
			sourceStmt = "AND (source=1 OR source IS NULL)"
		} else if source == "All" {
			sourceStmt = ""
		} else {
			sourceStmt = "AND source=?"
			sourceID = model.UserSourceMap[source]
		}
	}
	return sourceStmt, sourceID, nil
}

// GetMinAndMaxUpdatedAt returns timestamps used for windowing the profiles listing query
func (store *MemSQL) GetMinAndMaxUpdatedAt(profileType string, whereStmt string, limitVal int, minMaxQParams []interface{}) (*model.MinMaxUpdatedAt, int, string) {
	var minMax model.MinMaxUpdatedAt
	windowSelectStr := "MIN(updated_at) AS min_updated_at, MAX(updated_at) AS max_updated_at"

	fromStr := fmt.Sprintf("%s AND updated_at < ?", whereStmt)
	minMaxQParams = append(minMaxQParams, FormatTimeToString(gorm.NowFunc()))

	queryStrmt := fmt.Sprintf("SELECT %s FROM (SELECT updated_at FROM users %s ORDER BY updated_at DESC LIMIT %d);", windowSelectStr, fromStr, limitVal)
	db := C.GetServices().Db
	err := db.Raw(queryStrmt, minMaxQParams...).Scan(&minMax).Error
	if err != nil {
		return nil, http.StatusInternalServerError, "Failed Setting Time Range."
	}
	return &minMax, http.StatusOK, ""
}

// buildFilterStringAndParams generates a where string and a list of parameters for property filters.
func buildFilterStringAndParams(projectID int64, groupedFilters map[string][]model.QueryProperty) (string, []interface{}, error) {
	var filterString string
	var filterParams []interface{}
	var filtersArray []string

	for group, filters := range groupedFilters {
		if group == model.FILTER_TYPE_USERS {
			continue
		}
		filtersForSource, filterParamsForSource, err := buildWhereFromProperties(projectID, filters, 0)
		if err != nil {
			return "", nil, fmt.Errorf("filters ftring build failed")
		}
		if filtersForSource == "" {
			continue
		}
		filtersForSource = "(" + filtersForSource + ")"
		filtersArray = append(filtersArray, filtersForSource)
		filterParams = append(filterParams, filterParamsForSource...)
	}

	switch len(filtersArray) {
	case 0:
		break
	case 1:
		filterString = filtersArray[0]
	default:
		filterString = strings.Join(filtersArray, " OR ")
	}

	userTypeFilters, userTypeFiltersParams, errMsg := buildWhereFromProperties(projectID, groupedFilters[model.FILTER_TYPE_USERS], 0)
	if errMsg != nil {
		return "", nil, fmt.Errorf("filters ftring build failed")
	}
	if userTypeFilters != "" {
		if filterString != "" {
			filterString = filterString + " AND (" + userTypeFilters + ")"
		} else {
			filterString = "(" + userTypeFilters + ")"
		}
		filterParams = append(filterParams, userTypeFiltersParams...)
	}

	return filterString, filterParams, nil
}

// GenerateQueryString generates the final query used to fetch the list of profiles.
func (store *MemSQL) GenerateQueryString(
	projectID int64,
	profileType string,
	source string,
	sourceStmt string,
	hasUserProperty bool,
	whereStmt string,
	minMax model.MinMaxUpdatedAt,
	groupedFilters map[string][]model.QueryProperty,
) (string, []interface{}, error) {
	var params []interface{}
	var queryString, selectString, selectColumnsStr, fromStr, groupByStr string

	isDomainGroup := (C.IsDomainEnabled(projectID) && source == "All")

	filterString, filterParams, err := buildFilterStringAndParams(projectID, groupedFilters)
	if err != nil {
		return "", params, err
	}

	if profileType == model.PROFILE_TYPE_ACCOUNT {
		if hasUserProperty && source != "All" {
			group, errCode := store.GetGroup(projectID, source)
			if errCode != http.StatusFound || group == nil {
				return "", params, fmt.Errorf("failed to get group while adding group info")
			}
			joinStr := fmt.Sprintf("JOIN users as user_user_g ON users.id = user_user_g.group_%d_user_id", group.ID)
			whereStmt = joinStr + " " + whereStmt
		}

		selectString = "id AS identity, properties, updated_at AS last_activity"
		selectColumnsStr = "users.id, users.properties, users.updated_at "
		groupByStr = ""

		// selecting property col of users in case of user props in account profiles
		if hasUserProperty {
			selectColumnsStr = selectColumnsStr + ", user_user_g.properties as user_global_user_properties"
		}

	} else if profileType == model.PROFILE_TYPE_USER {
		selectString = "COALESCE(customer_user_id, id) AS identity, ISNULL(customer_user_id) AS is_anonymous, properties, MAX(updated_at) AS last_activity"
		selectColumnsStr = "id, customer_user_id, properties, updated_at"
		groupByStr = "GROUP BY identity"
	}

	timeAndRecordsLimit := "users.updated_at BETWEEN ? AND ? LIMIT 100000000"
	params = append(params, FormatTimeToString(minMax.MinUpdatedAt), FormatTimeToString(minMax.MaxUpdatedAt))

	if filterString != "" {
		fromStr = fmt.Sprintf("(SELECT %s FROM users %s AND ", selectColumnsStr, whereStmt) +
			timeAndRecordsLimit + " ) AS select_view WHERE"

		if profileType == model.PROFILE_TYPE_USER || !isDomainGroup {
			filterString = strings.ReplaceAll(filterString, "users.", "select_view.") // Json Filters on select_view

			if hasUserProperty {
				filterString = strings.ReplaceAll(filterString, "(user_global_user_properties", "(select_view.user_global_user_properties") // Json Filters on select_view
			}
		}
	} else {
		fromStr = fmt.Sprintf("users %s AND updated_at BETWEEN ? AND ?", whereStmt)
	}

	if profileType == model.PROFILE_TYPE_ACCOUNT && isDomainGroup {
		var queryParams []interface{}
		var err error
		queryString, queryParams, err = store.BuildQueryStringForDomains(projectID, filterString, hasUserProperty, source, sourceStmt, timeAndRecordsLimit, groupedFilters)
		if err != nil {
			return "", params, err
		}
		params = append(params, queryParams...)
	} else {
		queryString = fmt.Sprintf("SELECT %s FROM %s %s %s ORDER BY last_activity DESC LIMIT 1000;", selectString, fromStr, filterString, groupByStr)
	}
	params = append(params, filterParams...)

	return queryString, params, nil
}

/*
BuildQueryStringForDomains generates the query for profiles listing for 'All Accounts' case

Sample Query :-
SELECT domain_groups.id as identity, users.properties as properties, domain_groups.updated_at as last_activity FROM (
SELECT properties, group_6_user_id FROM users WHERE project_id=2 AND source != 9 AND group_6_user_id IS NOT NULL
AND updated_at BETWEEN '2023-03-07 14:38:54.494786' AND '2023-04-07 14:38:54.494786' LIMIT 1000000) AS users JOIN (
SELECT id, updated_at FROM users WHERE project_id = 2 AND source = 9 AND is_group_user = 1 AND group_6_id IS NOT NULL
) AS domain_groups ON users.group_6_user_id = domain_groups.id WHERE JSON_EXTRACT_STRING(users.properties, "$6signal_city") = "Delhi"
GROUP BY identity ORDER BY last_activity DESC LIMIT 1000;

*/

func (store *MemSQL) BuildQueryStringForDomains(projectID int64, filterString string, hasUserProperty bool, source string, sourceStmt string,
	userTimeAndRecordsLimit string, filters map[string][]model.QueryProperty) (string, []interface{}, error) {

	var params []interface{}

	domainGroup, errCode := store.GetGroup(projectID, U.GROUP_NAME_DOMAINS)
	if errCode != http.StatusFound || domainGroup == nil {
		return "", params, fmt.Errorf("failed to get domain group while adding group info")
	}

<<<<<<< HEAD
	whereForUserQuery := "WHERE project_id=? " + sourceStmt
	params = append(params, projectID, strconv.Itoa(model.UserSourceMap[model.UserSourceDomainsString]))

	userPropsJoin := ""

	// Join in case of "All" accounts with user properties
	if hasUserProperty {
		var errString string
		var param interface{}
		userPropsJoin, param, errString = store.GetUserPropertiesForAccounts(projectID, source)
		params = append(params, param)
		if errString != "" {
			return "", params, fmt.Errorf(errString)
		}
	}

	whereForDomainGroupQuery := fmt.Sprintf(strings.Replace(whereForUserQuery, "users.source!=", "source=",
		1) + " AND is_group_user = 1")
	whereForUserQuery = whereForUserQuery + " AND " + userTimeAndRecordsLimit
	selectUserColumnsString := fmt.Sprintf("properties, group_%d_user_id, id, customer_user_id, is_group_user, group_%d_id", domainGroup.ID, domainGroup.ID)
	userQueryString := fmt.Sprintf("(SELECT " + selectUserColumnsString + " FROM users " + whereForUserQuery + " ) AS users")
	selectDomainGroupColString := fmt.Sprintf("SELECT id, updated_at, group_%d_id FROM users", domainGroup.ID)
	domainGroupQueryString := "( " + selectDomainGroupColString + " " + whereForDomainGroupQuery +
		" ) AS domain_groups"
	onCondition := fmt.Sprintf("ON users.group_%d_user_id = domain_groups.id", domainGroup.ID)
	groupByStr := "GROUP BY identity"
	selectString := fmt.Sprintf("domain_groups.id AS identity, users.properties as properties, domain_groups.updated_at AS last_activity, domain_groups.group_%d_id as host_name", domainGroup.ID)
	var selectFilterString, havingString string
	selectFilterString, havingString = SelectFilterAndHavingStringsForAccounts(filters)
	if selectFilterString != "" {
		selectString = selectString + ", " + selectFilterString
	}
	queryString := "SELECT " + selectString + " FROM " + userQueryString + " JOIN " + domainGroupQueryString + " " +
		onCondition

	if userPropsJoin != "" {
		queryString = queryString + " " + userPropsJoin
	}

	if filterString != "" {
		queryString = queryString + " WHERE " + filterString
	}
	if selectFilterString != "" {
		queryString = queryString + " " + groupByStr + " " + havingString + " ORDER BY last_activity DESC LIMIT 1000;"
	} else {
		queryString = queryString + " " + groupByStr + " ORDER BY last_activity DESC LIMIT 1000;"
	}
	return queryString, params, nil
}

// GetTablePropsFromConfig gets us the table properties from timelines default configuration
func (store *MemSQL) GetTablePropsFromConfig(projectID int64, profileType string) []string {
	timelinesConfig, err := store.GetTimelinesConfig(projectID)
=======
	// Get merged properties for all accounts
	if profileType == model.PROFILE_TYPE_ACCOUNT && isDomainGroup {
		if isAllUserProperties {
			userParams := []interface{}{projectID, FormatTimeToString(minMax.MinUpdatedAt), FormatTimeToString(minMax.MaxUpdatedAt),
				projectID, model.UserSourceDomains}
			userParams = append(userParams, filterParams...)
			userDomains, _ := store.GetUsersAssociatedToDomain(projectID, timeAndRecordsLimit, filterString, userParams)
			profiles = appendProfiles(profiles, userDomains)
		}
		profiles, status = store.AccountPropertiesForDomainsEnabled(projectID, profiles)
		if status != http.StatusOK {
			return nil, status, "Query Transformation Failed."
		}
	}
	// Get Table Content
	returnData, err := FormatProfilesStruct(profiles, profileType, tableProps, payload.Source)
>>>>>>> 3b849887
	if err != nil {
		return nil
	}
	if profileType == model.PROFILE_TYPE_ACCOUNT {
		return timelinesConfig.AccountConfig.TableProps
	} else if profileType == model.PROFILE_TYPE_USER {
		return timelinesConfig.UserConfig.TableProps
	}
	return nil
}

<<<<<<< HEAD
// GetUserPropertiesForAccounts generates the additional join statement required for the case when account filters has user level properties
func (store *MemSQL) GetUserPropertiesForAccounts(projectID int64, source string) (string, interface{}, string) {
=======
// Function to merge unique profiles
func appendProfiles(profiles, userDomainProfiles []model.Profile) []model.Profile {
	for _, userProfile := range userDomainProfiles {
		exists := false

		for _, profile := range profiles {
			if profile.Identity == userProfile.Identity {
				exists = true
				break
			}
		}
		if !exists {
			profiles = append(profiles, userProfile)
		}
	}
	return profiles
}

func (store *MemSQL) userPropertiesForAccounts(projectID int64, source string) (string, interface{}, string) {
>>>>>>> 3b849887
	groupIdsMap, errCode := store.GetGroupNameIDMap(projectID)
	if errCode != http.StatusFound {
		return "", nil, "No CRMs for the project"
	}

	var selectColArr []string

	for groupName, id := range groupIdsMap {
		if model.IsAllowedAccountGroupNames(groupName) {
			selectColArr = append(selectColArr, fmt.Sprintf("%d", id))
		}
	}

	var selectCol, whereString, onString string
<<<<<<< HEAD

	if source == "All" {
		selectCol = fmt.Sprintf("CASE WHEN (users.customer_user_id IS NOT NULL AND users.group_%d_user_id IS NOT NULL)"+
			" THEN users.properties ELSE properties END AS user_global_user_properties, is_group_user, ", groupIdsMap[model.GROUP_NAME_DOMAINS])
		onString = fmt.Sprintf("CASE WHEN (users.group_%d_id IS NOT NULL AND users.is_group_user = 1) then (", groupIdsMap[model.GROUP_NAME_DOMAINS])
	} else {
		selectCol = "properties as user_global_user_properties, is_group_user, "
		onString = "("
	}

=======
	selectCol = "properties as user_global_user_properties, is_group_user, "
	onString = "("
>>>>>>> 3b849887
	whereString = "project_id = ? AND ("
	param := projectID

	for index, col := range selectColArr {
		selectCol = selectCol + fmt.Sprintf("group_%s_user_id", col)
		whereString = whereString + fmt.Sprintf("users.group_%s_id IS NOT NULL", col)
		onString = onString + fmt.Sprintf("users.id = user_user_g.group_%s_user_id", col)

		if index != len(selectColArr)-1 {
			selectCol = selectCol + ", "
			whereString = whereString + " OR "
			onString = onString + " OR "
		}
	}

	whereString = whereString + ")"
	onString = onString + ") AND (user_user_g.is_group_user = 0 OR user_user_g.is_group_user IS NULL)"

	joinStmnt := fmt.Sprintf("JOIN ( SELECT %s FROM users WHERE %s) AS user_user_g ON %s", selectCol, whereString, onString)

	return joinStmnt, param, ""
}

func (store *MemSQL) GetUsersAssociatedToDomain(projectID int64, timeAndRecordsLimit string, filterString string, userParams []interface{}) ([]model.Profile, int) {
	logFields := log.Fields{
		"project_id": projectID,
	}
	defer model.LogOnSlowExecutionWithParams(time.Now(), &logFields)
	logCtx := log.WithFields(logFields)

	groupIdsMap, status := store.GetGroupNameIDMap(projectID)
	if status != http.StatusFound {
		logCtx.Error("Domain group not found.")
		return nil, status
	}

	var selectColArr []string
	for groupName, id := range groupIdsMap {
		if model.IsAllowedAccountGroupNames(groupName) {
			selectColArr = append(selectColArr, fmt.Sprintf("group_%d_user_id IS NULL", id))
		}
	}

	var userProfiles []model.Profile

	if filterString == "" || timeAndRecordsLimit == "" {
		return userProfiles, http.StatusOK
	}

	colStr := strings.Join(selectColArr, " AND ")
	if _, ok := groupIdsMap[model.GROUP_NAME_DOMAINS]; !ok {
		return userProfiles, http.StatusBadRequest
	}
	domainID := groupIdsMap[model.GROUP_NAME_DOMAINS]
	query := fmt.Sprintf(`SELECT domain_groups.id AS identity, user_global_user_properties as properties, 
		domain_groups.updated_at AS last_activity, domain_groups.group_%d_id as host_name FROM (
		SELECT properties as user_global_user_properties, group_%d_user_id, id FROM users 
		WHERE project_id = ? AND customer_user_id IS NOT NULL AND group_%d_user_id IS NOT NULL 
		AND %s AND %s) AS users JOIN (SELECT updated_at, id, group_%d_id FROM 
		users WHERE project_id = ? AND source = ? AND is_group_user = 1) AS 
		domain_groups ON users.group_%d_user_id = domain_groups.id WHERE %s 
		GROUP BY identity ORDER BY last_activity DESC LIMIT 1000;`, domainID, domainID, domainID, colStr, timeAndRecordsLimit, domainID, domainID, filterString)

	db := C.GetServices().Db
	err := db.Raw(query, userParams...).Scan(&userProfiles).Error
	if err != nil {
		log.WithError(err).WithFields(logFields).WithField("status", err).Error("Failed to get profile users.")
		return nil, http.StatusInternalServerError
	}

	return userProfiles, http.StatusOK
}

func (store *MemSQL) AccountPropertiesForDomainsEnabled(projectID int64, profiles []model.Profile) ([]model.Profile, int) {
	logFields := log.Fields{
		"project_id": projectID,
	}
	defer model.LogOnSlowExecutionWithParams(time.Now(), &logFields)
	logCtx := log.WithFields(logFields)

	if len(profiles) < 1 {
		logCtx.Error("No domain account found.")
		return nil, http.StatusOK
	}

	domainGroup, status := store.GetGroup(projectID, model.GROUP_NAME_DOMAINS)
	if status != http.StatusFound {
		logCtx.Error("Domain group not found.")
		return nil, status
	}

	domainIDs := make([]string, len(profiles))
	for i, profile := range profiles {
		domainIDs[i] = profile.Identity
	}

	// Fetching accounts associated to the domain
	// SELECT group_6_user_id as identity, properties FROM `users`  WHERE (project_id='15000001' AND source!='9' AND
	// is_group_user=1 AND group_6_user_id IN ('4f88f40d-c571-4bee-b456-298c533d7ef9', 'ed68f40d-c571-4bee-b456-298c533d7ef9'));
	var accountGroupDetails []model.Profile
	db := C.GetServices().Db
	err := db.Table("users").Select(fmt.Sprintf("group_%d_user_id as identity, properties", domainGroup.ID)).
		Where("project_id=? AND source!=? AND "+fmt.Sprintf("group_%d_user_id", domainGroup.ID)+" IN (?)",
			projectID, model.UserSourceDomains, domainIDs).Find(&accountGroupDetails).Error
	if err != nil {
		logCtx.WithError(err).Error("Failed to get accounts associated to domains.")
		return nil, http.StatusInternalServerError
	}

	// map of domain ids and their decoded merged properties
	domainsIDPropsMap := make(map[string]map[string]interface{})
	for _, accountDetails := range accountGroupDetails {
		propertiesDecoded, err := U.DecodePostgresJsonb(accountDetails.Properties)
		if err != nil {
			log.Error("Unable to decode account properties.")
			return nil, http.StatusInternalServerError
		}
		if _, exists := domainsIDPropsMap[accountDetails.Identity]; !exists {
			domainsIDPropsMap[accountDetails.Identity] = (*propertiesDecoded)
		} else {
			domainsIDPropsMap[accountDetails.Identity] = U.MergeJSONMaps(domainsIDPropsMap[accountDetails.Identity], *propertiesDecoded)
		}
	}

	for index, id := range domainIDs {
		mergedProps := domainsIDPropsMap[id]
		propsEncoded, err := U.EncodeToPostgresJsonb(&mergedProps)
		if err != nil {
			log.WithFields(logFields).Error("Failed to encode account properties.")
			return nil, http.StatusInternalServerError
		}
		profiles[index].Properties = propsEncoded
	}
	return profiles, http.StatusOK
}

// GetSourceStringForAccountsV2 generates source string for Accounts with domain enabled flow
func (store *MemSQL) GetSourceStringForAccountsV2(projectID int64, source string) (string, int, int) {
	var sourceString string
	groupName := source
	if source == "All" {
		groupName = model.GROUP_NAME_DOMAINS
	}
	group, errCode := store.GetGroup(projectID, groupName)
	if errCode != http.StatusFound || group == nil {
		log.WithField("err_code", errCode).Error("Failed to get domain group while adding group info.")
		return sourceString, 0, http.StatusBadRequest
	}

	if source == "All" {
		sourceString = fmt.Sprintf("AND users.source!=? AND (users.group_%d_id IS NOT NULL OR (users.customer_user_id IS NOT NULL AND users.group_%d_user_id IS NOT NULL))", group.ID, group.ID)
	} else {
		if model.IsAllowedAccountGroupNames(source) && source == group.Name {
			sourceString = fmt.Sprintf("AND users.source!=? AND users.group_%d_id IS NOT NULL", group.ID)
		} else {
			log.WithField("err_code", errCode).Error(fmt.Sprintf("%s not enabled for this project.", source))
			return sourceString, 0, http.StatusBadRequest
		}
	}
	return sourceString, model.UserSourceDomains, http.StatusOK
}

// SelectFilterAndHavingStringsForAccounts generates a SELECT statement for filters and a HAVING clause for the case when filter properties are from multiple sources
func SelectFilterAndHavingStringsForAccounts(filtersMap map[string][]model.QueryProperty) (string, string) {
	index := 1
	filterArray := make([]string, 0)
	havingArray := make([]string, 0)
	propMap := make(map[string]bool)
	for group, filterArr := range filtersMap {
		if group == model.FILTER_TYPE_USERS {
			continue
		}
		for _, filter := range filterArr {

			if exists := propMap[filter.Property]; exists {
				continue
			}
			filterStr := fmt.Sprintf("MAX(JSON_EXTRACT_STRING(properties, '%s')) as filter_key_%d", filter.Property, index)
			filterArray = append(filterArray, filterStr)
			havingArray = append(havingArray, fmt.Sprintf("filter_key_%d IS NOT NULL", index))
			index += 1
			propMap[filter.Property] = true
		}
	}
	var selectFilterString, havingString string
	if len(filterArray) > 0 {
		selectFilterString = strings.Join(filterArray, ", ")
		havingString = "HAVING " + strings.Join(havingArray, " AND ")
	}
	return selectFilterString, havingString
}

<<<<<<< HEAD
=======
// SELECT domain_groups.id as identity, users.properties as properties, domain_groups.updated_at as last_activity FROM (
// SELECT properties, group_6_user_id FROM users WHERE project_id=2 AND source != 9 AND group_6_user_id IS NOT NULL
// AND updated_at BETWEEN '2023-03-07 14:38:54.494786' AND '2023-04-07 14:38:54.494786' LIMIT 1000000) AS users JOIN (
// SELECT id, updated_at FROM users WHERE project_id = 2 AND source = 9 AND is_group_user = 1 AND group_6_id IS NOT NULL
// ) AS domain_groups ON users.group_6_user_id = domain_groups.id WHERE JSON_EXTRACT_STRING(users.properties, "$6signal_city") = "Delhi"
// GROUP BY identity ORDER BY last_activity DESC LIMIT 1000;
func BuildQueryStringForDomains(filterString string, whereForUserQuery string, domainGroupId int,
	userTimeAndRecordsLimit string, filters map[string][]model.QueryProperty, userPropsJoin string) string {
	whereForDomainGroupQuery := fmt.Sprintf(strings.Replace(whereForUserQuery, "users.source!=", "source=",
		1) + " AND is_group_user = 1")
	whereForUserQuery = whereForUserQuery + " AND " + userTimeAndRecordsLimit
	selectUserColumnsString := fmt.Sprintf("properties, updated_at, group_%d_user_id, id, customer_user_id, is_group_user, group_%d_id", domainGroupId, domainGroupId)
	userQueryString := fmt.Sprintf("(SELECT " + selectUserColumnsString + " FROM users " + whereForUserQuery + " ) AS users")
	selectDomainGroupColString := fmt.Sprintf("SELECT id, group_%d_id FROM users", domainGroupId)
	domainGroupQueryString := "( " + selectDomainGroupColString + " " + whereForDomainGroupQuery +
		" ) AS domain_groups"
	onCondition := fmt.Sprintf("ON users.group_%d_user_id = domain_groups.id", domainGroupId)
	groupByStr := "GROUP BY identity"
	selectString := fmt.Sprintf("domain_groups.id AS identity, users.properties as properties, MAX(users.updated_at) AS last_activity, domain_groups.group_%d_id as host_name", domainGroupId)

	var selectFilterString, havingString string
	selectFilterString, havingString = SelectFilterAndHavingStringsForAccounts(filters)
	if selectFilterString != "" {
		selectString = selectString + ", " + selectFilterString
	}
	queryString := "SELECT " + selectString + " FROM " + userQueryString + " JOIN " + domainGroupQueryString + " " +
		onCondition

	if userPropsJoin != "" {
		queryString = queryString + " " + userPropsJoin
	}

	if filterString != "" {
		queryString = queryString + " WHERE " + filterString
	}
	if selectFilterString != "" {
		queryString = queryString + " " + groupByStr + " " + havingString + " ORDER BY last_activity DESC LIMIT 1000;"
	} else {
		queryString = queryString + " " + groupByStr + " ORDER BY last_activity DESC LIMIT 1000;"
	}
	return queryString
}

>>>>>>> 3b849887
func (store *MemSQL) GetGroupNameIDMap(projectID int64) (map[string]int, int) {
	groups, errCode := store.GetGroups(projectID)
	if errCode != http.StatusFound {
		log.WithField("err_code", errCode).Error("Failed to get groups while adding group info.")
		return nil, errCode
	}
	groupNameIDMap := make(map[string]int)
	if len(groups) > 0 {
		for _, group := range groups {
			if group.Name == model.GROUP_NAME_DOMAINS || model.IsAllowedAccountGroupNames(group.Name) {
				groupNameIDMap[group.Name] = group.ID
			}
		}
	}
	return groupNameIDMap, http.StatusFound
}

// GetSourceStringForAccountsV1 returns a source statement for the case when domains is disabled.
func (store *MemSQL) GetSourceStringForAccountsV1(projectID int64, source string) (string, int) {
	logFields := log.Fields{
		"projectID": projectID,
		"source":    source,
	}
	defer model.LogOnSlowExecutionWithParams(time.Now(), &logFields)
	var sourceString string
	// Check for Enabled Groups
	groupNameIDMap, errCode := store.GetGroupNameIDMap(projectID)
	if errCode != http.StatusFound {
		log.WithField("err_code", errCode).Error("Failed to get groups while adding group info.")
		return sourceString, http.StatusBadRequest
	}

	var crmNames []string
	var crmIDs []int
	var crmExists []bool
	crmGroups := make([]string, 0, len(model.AccountGroupNames))
	for key := range model.AllowedGroupNames {
		crmGroups = append(crmGroups, key)
	}
	for _, crmName := range crmGroups {
		crmID, exists := groupNameIDMap[crmName]
		if exists {
			crmIDs = append(crmIDs, crmID)
			crmNames = append(crmNames, crmName)
			crmExists = append(crmExists, exists)
		}
	}

	if len(crmExists) == 0 {
		log.WithFields(logFields).Error("No CRMs Enabled for this project.")
		return sourceString, http.StatusBadRequest
	}
	for i, crmName := range crmNames {
		if source == crmName && !crmExists[i] {
			log.WithFields(logFields).Error(crmName + " Not Enabled for this project.")
			return sourceString, http.StatusBadRequest
		}
	}

	var sourceArr []string
	for i, crmName := range crmNames {
		if source == "All" || source == crmName {
			if crmExists[i] {
				sourceArr = append(sourceArr, fmt.Sprintf("group_%d_id IS NOT NULL", crmIDs[i]))
			}
		}
	}
	if len(sourceArr) == 0 {
		return "", http.StatusBadRequest
	}
	sourceStr := strings.Join(sourceArr, " OR ")
	sourceString = fmt.Sprintf("AND (%s)", sourceStr)

	return sourceString, http.StatusOK
}

// FormatProfilesStruct transforms the results into a processed version suitable for the response payload.
func FormatProfilesStruct(profiles []model.Profile, profileType string, tableProps []string, source string) ([]model.Profile, error) {
	logFields := log.Fields{
		"profile_type": profileType,
	}

	if profileType == model.PROFILE_TYPE_ACCOUNT {
		var companyNameProps, hostNameProps []string
		if model.IsAllowedAccountGroupNames(source) {
			hostNameProps = []string{model.HostNameGroup[source]}
			companyNameProps = []string{model.AccountNames[source], U.UP_COMPANY}
		} else {
			companyNameProps = model.NameProps
			hostNameProps = model.HostNameProps
		}

		for index, profile := range profiles {
			filterTableProps := make(map[string]interface{}, 0)
			properties, err := U.DecodePostgresJsonb(profile.Properties)
			if err != nil {
				log.WithFields(logFields).WithFields(log.Fields{"identity": profile.Identity}).WithError(err).Error("Failed decoding account properties.")
				continue
			}

			// Filter Table Props
			for _, prop := range tableProps {
				if value, exists := (*properties)[prop]; exists {
					filterTableProps[prop] = value
				}
			}
			profiles[index].TableProps = filterTableProps

			// Filter Company Name and Hostname
			nameProps := append(companyNameProps, hostNameProps...)

			for _, prop := range nameProps {
				if profiles[index].Name == "" {
					if name, exists := (*properties)[prop]; exists {
						profiles[index].Name = fmt.Sprintf("%s", name)
					}
				}
			}

			for _, prop := range hostNameProps {
				if profiles[index].HostName == "" {
					if hostname, exists := (*properties)[prop]; exists {
						profiles[index].HostName = fmt.Sprintf("%s", hostname)
					}
				}
			}

			if profiles[index].Name == "" && profiles[index].HostName != "" {
				profiles[index].Name = profiles[index].HostName
			}
		}
	} else if profileType == model.PROFILE_TYPE_USER {
		for index, profile := range profiles {
			filterTableProps := make(map[string]interface{}, 0)
			properties, err := U.DecodePostgresJsonb(profile.Properties)
			if err != nil {
				log.WithFields(logFields).WithFields(log.Fields{"identity": profile.Identity}).WithError(err).Error("Failed decoding account properties.")
				continue
			}

			// Filter Table Props
			for _, prop := range tableProps {
				if value, exists := (*properties)[prop]; exists {
					filterTableProps[prop] = value
				}
			}
			profiles[index].TableProps = filterTableProps
		}
	}
	return profiles, nil
}

func (store *MemSQL) GetProfileUserDetailsByID(projectID int64, identity string, isAnonymous string) (*model.ContactDetails, int, string) {
	logFields := log.Fields{
		"project_id":   projectID,
		"id":           identity,
		"is_anonymous": isAnonymous,
	}
	defer model.LogOnSlowExecutionWithParams(time.Now(), &logFields)
	if projectID == 0 || identity == "" || isAnonymous == "" {
		log.WithFields(logFields).Error("invalid payload.")
		return nil, http.StatusBadRequest, "Invalid payload."
	}
	isAnon := isAnonymous == "true"
	userId := model.COLUMN_NAME_CUSTOMER_USER_ID
	if isAnon {
		userId = model.COLUMN_NAME_ID
	}

	db := C.GetServices().Db
	var uniqueUser model.ContactDetails
	if err := db.Table("users").Select("COALESCE(customer_user_id,id) AS user_id, ISNULL(customer_user_id) AS is_anonymous, properties").
		Where("project_id=? AND "+userId+"=?", projectID, identity).
		Group("user_id").
		Order("updated_at desc").
		Limit(1).
		Find(&uniqueUser).Error; err != nil {
		log.WithError(err).WithFields(logFields).WithField("status", err).Error("Failed to get contact details.")
		return nil, http.StatusInternalServerError, "User Query Failed."
	}

	propertiesDecoded, err := U.DecodePostgresJsonb(uniqueUser.Properties)
	if err != nil {
		log.WithFields(logFields).WithError(err).Error("Failed decoding user properties.")
	} else {
		if name, exists := (*propertiesDecoded)[U.UP_NAME]; exists {
			uniqueUser.Name = fmt.Sprintf("%s", name)
		}
		if company, exists := (*propertiesDecoded)[U.UP_COMPANY]; exists {
			uniqueUser.Company = fmt.Sprintf("%s", company)
		}
		timelinesConfig, err := store.GetTimelinesConfig(projectID)
		if err != nil {
			log.WithField("status", err).WithError(err).Error("Failed to fetch timelines_config from project_settings.")
		}
		uniqueUser.LeftPaneProps = GetLeftPanePropertiesFromConfig(timelinesConfig, model.PROFILE_TYPE_USER, propertiesDecoded)
		uniqueUser.Milestones = GetMilestonesFromConfig(timelinesConfig, model.PROFILE_TYPE_USER, propertiesDecoded)
	}

	if activities, err := store.GetUserActivities(projectID, identity, userId); err == nil {
		uniqueUser.UserActivity = activities
	}

	uniqueUser.Account, err = store.GetAssociatedDomainForUser(projectID, identity, isAnon)
	if err != nil {
		log.WithField("status", err).WithError(err).Error("associated account could not be fetched.")
		uniqueUser.Account = ""
	}

	return &uniqueUser, http.StatusFound, ""
}

func (store *MemSQL) GetUserActivities(projectID int64, identity string, userId string) ([]model.UserActivity, error) {
	logFields := log.Fields{
		"project_id": projectID,
		"id":         identity,
	}

	var userActivities []model.UserActivity

	eventNamesToExclude := []string{
		U.EVENT_NAME_HUBSPOT_CONTACT_UPDATED,
		U.EVENT_NAME_SALESFORCE_CONTACT_UPDATED,
		U.EVENT_NAME_SALESFORCE_LEAD_UPDATED,
		U.EVENT_NAME_LEAD_SQUARED_LEAD_UPDATED,
		U.EVENT_NAME_MARKETO_LEAD_UPDATED,
		U.EVENT_NAME_SALESFORCE_ACCOUNT_UPDATED,
		U.EVENT_NAME_SALESFORCE_OPPORTUNITY_UPDATED,
		U.EVENT_NAME_SALESFORCE_CAMPAIGNMEMBER_UPDATED,
		U.EVENT_NAME_SALESFORCE_TASK_UPDATED,
		U.EVENT_NAME_SALESFORCE_EVENT_UPDATED,
		U.EVENT_NAME_HUBSPOT_ENGAGEMENT_MEETING_UPDATED,
		U.EVENT_NAME_HUBSPOT_ENGAGEMENT_CALL_UPDATED,
		U.GROUP_EVENT_NAME_HUBSPOT_COMPANY_UPDATED,
		U.GROUP_EVENT_NAME_HUBSPOT_DEAL_UPDATED,
		U.GROUP_EVENT_NAME_SALESFORCE_ACCOUNT_UPDATED,
		U.GROUP_EVENT_NAME_SALESFORCE_OPPORTUNITY_UPDATED,
		U.GROUP_EVENT_NAME_G2_ALL,
	}

	eventNamesToExcludePlaceholders := strings.Repeat("?,", len(eventNamesToExclude)-1) + "?"
	eventsQuery := fmt.Sprintf(`SELECT event_names.name AS event_name, 
        event_names.type as event_type, 
        events1.timestamp AS timestamp, 
        events1.properties AS properties 
    FROM (
        SELECT project_id, event_name_id, timestamp, properties 
        FROM events 
        WHERE project_id=? AND timestamp <= ? 
        AND user_id IN (
            SELECT id FROM users WHERE project_id=? AND %s = ?
        ) AND event_name_id NOT IN (
            SELECT id FROM event_names WHERE project_id=? AND name IN (%s)
        ) 
        LIMIT 5000) AS events1 
    LEFT JOIN event_names
    ON events1.event_name_id=event_names.id 
    AND event_names.project_id=?;`, userId, eventNamesToExcludePlaceholders)

	excludedEventNamesArgs := make([]interface{}, len(eventNamesToExclude))
	for i, name := range eventNamesToExclude {
		excludedEventNamesArgs[i] = name
	}
	queryArgs := []interface{}{
		projectID,
		gorm.NowFunc().Unix(),
		projectID,
		identity,
		projectID,
	}
	queryArgs = append(queryArgs, excludedEventNamesArgs...)
	queryArgs = append(queryArgs, projectID)

	db := C.GetServices().Db
	rows, err := db.Raw(eventsQuery, queryArgs...).Rows()

	if err != nil || rows.Err() != nil {
		log.WithFields(logFields).WithError(err).WithError(rows.Err()).Error("Failed to get events")
		return []model.UserActivity{}, err
	}

	// User Activity
	standardDisplayNames := U.STANDARD_EVENTS_DISPLAY_NAMES
	errCode, projectDisplayNames := store.GetDisplayNamesForAllEvents(projectID)
	if errCode != http.StatusFound {
		log.WithError(err).WithField("project_id", projectID).Error("Error fetching display names for the project")
	}

	for rows.Next() {
		var userActivity model.UserActivity
		if err := db.ScanRows(rows, &userActivity); err != nil {
			log.WithFields(logFields).WithError(err).Error("Failed scanning events list")
			return []model.UserActivity{}, err
		}

		properties, err := U.DecodePostgresJsonb(userActivity.Properties)
		if err != nil {
			log.WithFields(logFields).WithError(err).Error("Failed decoding event properties")
		} else {
			// Virtual Events Case: Replace event_name with $page_url
			if userActivity.EventType == model.TYPE_FILTER_EVENT_NAME {
				if pageURL, exists := (*properties)[U.EP_PAGE_URL]; exists {
					userActivity.AliasName = fmt.Sprintf("%s", pageURL)
				}
			}
			// Display Names
			if (*properties)[U.EP_IS_PAGE_VIEW] == true {
				userActivity.DisplayName = "Page View"
				// Page View Icon
				userActivity.Icon = "window"
			} else if standardDisplayNames[userActivity.EventName] != "" {
				userActivity.DisplayName = standardDisplayNames[userActivity.EventName]
			} else if projectDisplayNames[userActivity.EventName] != "" {
				userActivity.DisplayName = projectDisplayNames[userActivity.EventName]
			} else {
				userActivity.DisplayName = userActivity.EventName
			}
			// Alias Names
			if userActivity.EventName == U.EVENT_NAME_SALESFORCE_CAMPAIGNMEMBER_CREATED {
				userActivity.AliasName = fmt.Sprintf("Added to %s", (*properties)[U.EP_SALESFORCE_CAMPAIGN_NAME])
			} else if userActivity.EventName == U.EVENT_NAME_SALESFORCE_CAMPAIGNMEMBER_RESPONDED_TO_CAMPAIGN {
				userActivity.AliasName = fmt.Sprintf("Responded to %s", (*properties)[U.EP_SALESFORCE_CAMPAIGN_NAME])
			} else if userActivity.EventName == U.EVENT_NAME_HUBSPOT_CONTACT_FORM_SUBMISSION {
				userActivity.AliasName = fmt.Sprintf("%s", (*properties)[U.EP_HUBSPOT_FORM_SUBMISSION_TITLE])
			} else if userActivity.EventName == U.EVENT_NAME_HUBSPOT_ENGAGEMENT_EMAIL {
				emailSubject := "No Subject"
				if subject, exists := (*properties)[U.EP_HUBSPOT_ENGAGEMENT_SUBJECT]; exists {
					if !(subject == nil || subject == "") {
						emailSubject = fmt.Sprintf("%s", subject)
					}
				}
				userActivity.AliasName = fmt.Sprintf("%s: %s", (*properties)[U.EP_HUBSPOT_ENGAGEMENT_TYPE], emailSubject)
			} else if userActivity.EventName == U.EVENT_NAME_HUBSPOT_ENGAGEMENT_MEETING_CREATED ||
				userActivity.EventName == U.EVENT_NAME_HUBSPOT_ENGAGEMENT_CALL_CREATED {
				userActivity.AliasName = fmt.Sprintf("%s", (*properties)[U.EP_HUBSPOT_ENGAGEMENT_TITLE])
			} else if userActivity.EventName == U.EVENT_NAME_SALESFORCE_TASK_CREATED {
				userActivity.AliasName = fmt.Sprintf("Created Task - %s", (*properties)[U.EP_SF_TASK_SUBJECT])
			} else if userActivity.EventName == U.EVENT_NAME_SALESFORCE_EVENT_CREATED {
				userActivity.AliasName = fmt.Sprintf("Created Event - %s", (*properties)[U.EP_SF_EVENT_SUBJECT])
			} else if userActivity.EventName == U.EVENT_NAME_HUBSPOT_CONTACT_LIST {
				userActivity.AliasName = fmt.Sprintf("Added to Hubspot List - %s", (*properties)[U.EP_HUBSPOT_CONTACT_LIST_LIST_NAME])
			}
			// Set Icons
			if icon, exists := model.EVENT_ICONS_MAP[userActivity.EventName]; exists {
				userActivity.Icon = icon
			} else if strings.Contains(userActivity.EventName, "hubspot_") || strings.Contains(userActivity.EventName, "hs_") {
				userActivity.Icon = "hubspot"
			} else if strings.Contains(userActivity.EventName, "salesforce_") || strings.Contains(userActivity.EventName, "sf_") {
				userActivity.Icon = "salesforce"
			} else if strings.Contains(userActivity.EventName, "linkedin_") || strings.Contains(userActivity.EventName, "li_") {
				userActivity.Icon = "linkedin"
			}
			// Default Icon
			if userActivity.Icon == "" {
				userActivity.Icon = "calendar-star"
			}

			// Filtered Properties
			userActivity.Properties = GetFilteredProperties(userActivity.EventName, userActivity.EventType, properties)
		}
		userActivities = append(userActivities, userActivity)
	}

	return userActivities, nil
}

func GetFilteredProperties(eventName string, eventType string, properties *map[string]interface{}) *postgres.Jsonb {
	var returnProperties *postgres.Jsonb
	filteredProperties := make(map[string]interface{})
	filterProps, eventExistsInMap := model.HOVER_EVENTS_NAME_PROPERTY_MAP[eventName]
	if (*properties)[U.EP_IS_PAGE_VIEW] == true {
		for _, prop := range model.PAGE_VIEW_HOVERPROPS_LIST {
			if value, propExists := (*properties)[prop]; propExists {
				filteredProperties[prop] = value
			}
		}
	} else if eventExistsInMap {
		for _, prop := range filterProps {
			if value, propExists := (*properties)[prop]; propExists {
				filteredProperties[prop] = value
			}
		}
	} else if model.IsEventNameTypeSmartEvent(eventType) {
		for key, value := range *properties {
			if strings.Contains(key, "$curr_") || strings.Contains(key, "$prev_") {
				filteredProperties[key] = value
			}
		}
	}
	if len(filteredProperties) > 0 {
		propertiesJSON, err := json.Marshal(filteredProperties)
		if err != nil {
			log.WithError(err).Error("filter properties marshal error.")
		}
		returnProperties = &postgres.Jsonb{RawMessage: propertiesJSON}
	} else {
		returnProperties = nil
	}
	return returnProperties
}

func (store *MemSQL) GetProfileAccountDetailsByID(projectID int64, id string, groupName string) (*model.AccountDetails, int, string) {
	logFields := log.Fields{
		"project_id": projectID,
		"id":         id,
		"group_name": groupName,
	}
	defer model.LogOnSlowExecutionWithParams(time.Now(), &logFields)
	if projectID == 0 {
		log.Error("Invalid project ID.")
		return nil, http.StatusBadRequest, "Invalid project ID."
	}
	if id == "" {
		log.Error("Invalid account ID.")
		return nil, http.StatusBadRequest, "Invalid account ID."
	}
	if groupName == "" {
		log.Error("Invalid group name.")
		return nil, http.StatusBadRequest, "Invalid group name."
	}

	propertiesDecoded := make(map[string]interface{})
	var status int
	isUserDetails := false
	var accountDetails model.AccountDetails

	var group *model.Group
	if groupName == "All" {
		group, status = store.GetGroup(projectID, U.GROUP_NAME_DOMAINS)
	} else {
		group, status = store.GetGroup(projectID, groupName)
	}
	if status != http.StatusFound || group == nil {
		return nil, status, "Failed to get group"
	}
	groupUserString := fmt.Sprintf("group_%d_user_id=? ", group.ID)
	params := []interface{}{projectID, id}

	if C.IsDomainEnabled(projectID) {
		propertiesDecoded, isUserDetails, status = store.AccountPropertiesForDomainsEnabledV2(projectID, id, groupName)
	} else {
		groupUserString, propertiesDecoded, params, status = store.AccountPropertiesForDomainsDisabledV1(projectID, id)
	}

	if isUserDetails {
		accountDetails, propertiesDecoded, status = store.GetUserDetailsAssociatedToDomain(projectID, id)
	}

	if status != http.StatusOK {
		return nil, status, "Accounts Query Processing Failed"
	}

	accountDetails = FormatAccountDetails(projectID, propertiesDecoded, groupName, accountDetails.HostName)

	timelinesConfig, err := store.GetTimelinesConfig(projectID)
	if err != nil {
		log.WithError(err).Error("Failed to fetch timelines_config from project_settings.")
	}

	accountDetails.LeftPaneProps = GetLeftPanePropertiesFromConfig(timelinesConfig, model.PROFILE_TYPE_ACCOUNT, &propertiesDecoded)
	accountDetails.Milestones = GetMilestonesFromConfig(timelinesConfig, model.PROFILE_TYPE_ACCOUNT, &propertiesDecoded)

	additionalProp := timelinesConfig.AccountConfig.UserProp
	selectStrAdditionalProp := ""
	if additionalProp != "" {
		selectStrAdditionalProp = fmt.Sprintf("JSON_EXTRACT_STRING(properties, '%s') as additional_prop,", additionalProp)
	}

	// Timeline Query
	query := fmt.Sprintf(`SELECT COALESCE(JSON_EXTRACT_STRING(properties, '%s'), customer_user_id, id) AS user_name, %s
        COALESCE(customer_user_id, id) AS user_id, 
        ISNULL(customer_user_id) AS is_anonymous 
    FROM users 
    WHERE project_id = ?
	  AND (is_group_user = 0 OR is_group_user IS NULL)
	  AND (%s)
    GROUP BY user_id 
    ORDER BY updated_at DESC 
    LIMIT 26;`, U.UP_NAME, selectStrAdditionalProp, groupUserString)

	// Get Timeline for <=25 users
	db := C.GetServices().Db
	rows, err := db.Raw(query, params...).Rows()
	if err != nil || rows.Err() != nil {
		log.WithFields(logFields).WithError(err).WithError(rows.Err()).Error("Failed to get associated users")
		return nil, http.StatusInternalServerError, "Accounts Query Building Failed"
	}
	defer U.CloseReadQuery(rows, nil)

	var accountTimeline []model.UserTimeline

	var numUsers int // Counter for the number of users processed

	for rows.Next() {
		var userTimeline model.UserTimeline
		if err := db.ScanRows(rows, &userTimeline); err != nil {
			log.WithFields(logFields).WithError(err).Error("Error scanning associated users list")
			return nil, http.StatusInternalServerError, "Accounts Query Execution Failed"
		}

		// Determine column to use as the user ID based on IsAnonymous
		var userIDStr string
		if userTimeline.IsAnonymous {
			userIDStr = model.COLUMN_NAME_ID
		} else {
			userIDStr = model.COLUMN_NAME_CUSTOMER_USER_ID
		}

		// Get the user's activities
		if activities, err := store.GetUserActivities(projectID, userTimeline.UserId, userIDStr); err == nil {
			userTimeline.UserActivities = activities
		}

		accountTimeline = append(accountTimeline, userTimeline)

		// Increment the number of users processed
		numUsers++
	}

	// Log a warning if users are greater than 25
	if numUsers > 25 {
		log.WithFields(logFields).Warn("Number of users greater than 25")
	}

	accountDetails.AccountTimeline = accountTimeline

	intentTimeline, err := store.GetIntentTimeline(projectID, groupName, id)
	if err != nil {
		log.WithFields(logFields).WithError(err).Error("Error retrieving intent timeline")
	} else {
		accountDetails.AccountTimeline = append(accountDetails.AccountTimeline, intentTimeline)
	}

	overview, err := store.GetAccountOverview(projectID, id, groupName)
	if err != nil {
		log.WithFields(logFields).WithError(err)
	} else {
		accountDetails.Overview = overview
	}

	return &accountDetails, http.StatusFound, ""
}

func (store *MemSQL) GetAccountOverview(projectID int64, id, groupName string) (model.Overview, error) {
	logFields := log.Fields{
		"project_id": projectID,
		"id":         id,
	}

	overview := model.Overview{}

	// Get Users Count and Total Active Time
	queryParams := []interface{}{projectID} // Initialize with projectID
	groupUserString := ""
	var params []interface{}
	grpName := groupName
	if groupName == "All" {
		grpName = U.GROUP_NAME_DOMAINS
	}
	group, errGetGroup := store.GetGroup(projectID, grpName)
	if group != nil {
		groupUserString = fmt.Sprintf("group_%d_user_id=? ", group.ID)
		params = append(params, id)
	}

	var errGetCount error
	if errGetGroup != http.StatusFound {
		errGetCount = fmt.Errorf("error retrieving parameters")
		log.WithFields(logFields).Error("Error retrieving parameters")
	} else {
		overviewQuery := fmt.Sprintf(`
		SELECT COUNT(DISTINCT(id)) AS users_count, 
			SUM(JSON_EXTRACT_STRING(properties, '%s')) AS time_active 
		FROM (
			SELECT LAST(id, updated_at) AS id, properties 
			FROM users 
			WHERE project_id = ?
			  AND (is_group_user=0 OR is_group_user IS NULL)
			  AND (%s)
			  AND customer_user_id IS NOT NULL 
			GROUP BY customer_user_id
			UNION 
			SELECT id, properties 
			FROM users 
		  	WHERE project_id = ?
			  AND (is_group_user=0 OR is_group_user IS NULL)
			  AND (%s) 
			  AND customer_user_id IS NULL
		);`,
			U.UP_TOTAL_SPENT_TIME, groupUserString, groupUserString,
		)
		queryParams = append(queryParams, params...)      // append groupUserString params
		queryParams = append(queryParams, queryParams...) // double the queryParams

		db := C.GetServices().Db
		errGetCount = db.Raw(overviewQuery, queryParams...).Scan(&overview).Error
		if errGetCount != nil {
			log.WithFields(logFields).WithError(errGetCount).Error("Error retrieving users count and active time")
		}
	}

	// Get Account Engagement Score and Trends
	accountScore, _, errGetScore := store.GetPerAccountScore(projectID, time.Now().Format("20060102"), id, model.NUM_TREND_DAYS, true)
	if errGetScore != nil {
		log.WithFields(logFields).WithError(errGetScore).Error("Error retrieving account score")
	} else {
		overview.Temperature = accountScore.Score
		overview.ScoresList = accountScore.Trend
	}

	if errGetScore != nil && errGetCount != nil {
		return overview, fmt.Errorf("error getting overview")
	}
	return overview, nil
}

func (store *MemSQL) GetIntentTimeline(projectID int64, groupName string, id string) (model.UserTimeline, error) {
	intentTimeline := model.UserTimeline{
		UserId:         id,
		IsAnonymous:    false,
		UserName:       model.GROUP_ACTIVITY_USERNAME,
		UserActivities: []model.UserActivity{},
	}

	if groupName == "All" || groupName == U.GROUP_NAME_DOMAINS {
		intentTimeline.AdditionalProp = "All"
		groupNameIDMap, status := store.GetGroupNameIDMap(projectID)
		if status != http.StatusFound {
			return intentTimeline, fmt.Errorf("failed to retrieve GroupNameID map")
		}
		// Fetch accounts associated with the domain
		associatedAccounts, status := store.GetAccountsAssociatedToDomain(projectID, id, groupNameIDMap[model.GROUP_NAME_DOMAINS])
		if status != http.StatusFound {
			return intentTimeline, fmt.Errorf("failed to fetch associated accounts for domain ID %v", id)
		}
		// Fetch user activities for each associated account
		for _, user := range associatedAccounts {
			intentActivities, err := store.GetUserActivities(projectID, user.ID, model.COLUMN_NAME_ID)
			if err != nil {
				return intentTimeline, fmt.Errorf("failed to retrieve user activities for user ID %v", user.ID)
			}
			intentTimeline.UserActivities = append(intentTimeline.UserActivities, intentActivities...)
		}
	} else {
		if groupDisplayName, exists := U.STANDARD_GROUP_DISPLAY_NAMES[groupName]; exists {
			intentTimeline.AdditionalProp = groupDisplayName
		} else {
			intentTimeline.AdditionalProp = groupName
		}
		// Fetch user activities for the given account ID
		intentActivities, err := store.GetUserActivities(projectID, id, model.COLUMN_NAME_ID)
		if err != nil {
			return intentTimeline, fmt.Errorf("failed to retrieve user activities for user ID %v", id)
		}
		intentTimeline.UserActivities = intentActivities
	}

	return intentTimeline, nil
}

func FormatTimeToString(time time.Time) string {
	return time.Format("2006-01-02 15:04:05.000000")
}

func (store *MemSQL) AccountPropertiesForDomainsEnabledV2(projectID int64, id, groupName string) (map[string]interface{}, bool, int) {
	propertiesDecoded := make(map[string]interface{}, 0)
	isUserDetails := false
	if groupName == "All" {
		groupNameIDMap, status := store.GetGroupNameIDMap(projectID)
		if status != http.StatusFound {
			return propertiesDecoded, isUserDetails, status
		}
		// Fetching accounts associated to the domain
		accountGroupDetails, status := store.GetAccountsAssociatedToDomain(projectID, id, groupNameIDMap[model.GROUP_NAME_DOMAINS])
		if status != http.StatusFound {
			return propertiesDecoded, isUserDetails, status
		}

		if len(accountGroupDetails) < 1 {
			isUserDetails = true
			return propertiesDecoded, isUserDetails, status
		}

		for index, accountGroupDetail := range accountGroupDetails {
			props, err := U.DecodePostgresJsonb(&accountGroupDetail.Properties)
			if err != nil {
				log.Error("Unable to decode account properties.")
				return propertiesDecoded, isUserDetails, status
			}
			// merging all account properties
			if index == 0 {
				propertiesDecoded = *props
			} else {
				propertiesDecoded = U.MergeJSONMaps(propertiesDecoded, *props)
			}
		}
	} else {
		if !model.IsAllowedAccountGroupNames(groupName) {
			log.Error("Invalid group name.")
			return propertiesDecoded, isUserDetails, http.StatusBadRequest
		}
		// Filter Properties
		properties, status := store.GetUserPropertiesByUserID(projectID, id)
		if status != http.StatusFound {
			log.Error("Failed to get account properties.")
			return propertiesDecoded, isUserDetails, http.StatusInternalServerError
		}
		props, err := U.DecodePostgresJsonb(properties)
		if err != nil {
			log.WithError(err).Error("Failed to decode account properties.")
			return propertiesDecoded, isUserDetails, http.StatusInternalServerError
		}
		propertiesDecoded = *props
	}
	return propertiesDecoded, isUserDetails, http.StatusOK
}

func (store *MemSQL) AccountPropertiesForDomainsDisabledV1(projectID int64, id string) (string, map[string]interface{}, []interface{}, int) {
	var groupUserString string
	propertiesDecoded := make(map[string]interface{}, 0)
	var params []interface{}
	params = append(params, projectID)
	groupNameIDMap, errCode := store.GetGroupNameIDMap(projectID)
	if errCode != http.StatusFound {
		log.WithField("err_code", errCode).Error("Failed to get groups.")
		return groupUserString, propertiesDecoded, params, http.StatusNotFound
	}
	firstVal := false
	for name, groupID := range groupNameIDMap {
		if model.IsAllowedAccountGroupNames(name) {
			if !firstVal {
				groupUserString = fmt.Sprintf("group_%d_user_id=? ", groupID)
				firstVal = true
				params = append(params, id)
			} else {
				groupUserString = groupUserString + fmt.Sprintf(" OR group_%d_user_id=? ", groupID)
				params = append(params, id)
			}
		}
	}
	properties, status := store.GetUserPropertiesByUserID(projectID, id)
	if status != http.StatusFound {
		log.Error("Failed to get account properties.")
		return groupUserString, propertiesDecoded, params, http.StatusInternalServerError
	}
	props, err := U.DecodePostgresJsonb(properties)
	if err != nil {
		log.WithError(err).Error("Failed to decode account properties.")
		return groupUserString, propertiesDecoded, params, http.StatusInternalServerError
	}
	propertiesDecoded = *props

	return groupUserString, propertiesDecoded, params, http.StatusOK
}

func (store *MemSQL) GetUserDetailsAssociatedToDomain(projectID int64, id string) (model.AccountDetails, map[string]interface{}, int) {
	logFields := log.Fields{
		"project_id": projectID,
		"id":         id,
	}
	defer model.LogOnSlowExecutionWithParams(time.Now(), &logFields)
	logCtx := log.WithFields(logFields)

	var accountDetails model.AccountDetails
	var paramsQuery []interface{}

	domainGroup, errCode := store.GetGroup(projectID, model.GROUP_NAME_DOMAINS)
	if errCode != http.StatusFound {
		logCtx.Error("Domain group not found")
		return accountDetails, nil, errCode
	}

	// Fetching accounts associated to the domain
	// SELECT domain_group.group_1_id AS host_name, users.properties AS properties FROM (SELECT group_1_id, id FROM users WHERE project_id = 1000000 AND source = 9
	// AND id = "aa5f9e4e-e516-481f-86cd-bd42debda12c") AS domain_group JOIN (SELECT group_1_user_id, properties FROM users WHERE project_id = 1000000 AND (is_group_user = 0 OR
	// is_group_user IS NULL) AND group_1_user_id IS NOT NULL) AS users ON domain_group.id = users.group_1_user_id LIMIT 1;
	db := C.GetServices().Db
	query := fmt.Sprintf("SELECT domain_group.group_%d_id AS host_name, users.properties AS properties FROM "+
		"(SELECT group_%d_id, id FROM users WHERE project_id = ? AND source = ? AND id = ?) AS domain_group JOIN "+
		"(SELECT group_%d_user_id, properties FROM users WHERE project_id = ? AND (is_group_user = 0 OR is_group_user IS NULL) "+
		"AND customer_user_id IS NOT NULL AND group_%d_user_id IS NOT NULL) AS users ON domain_group.id = users.group_%d_user_id LIMIT 1", domainGroup.ID,
		domainGroup.ID, domainGroup.ID, domainGroup.ID, domainGroup.ID)
	paramsQuery = append(paramsQuery, projectID, model.UserSourceDomains, id, projectID)
	err := db.Raw(query, paramsQuery...).Scan(&accountDetails).Error
	if err != nil {
		logCtx.WithError(err).Error("Failed to get groups.")
		return accountDetails, nil, http.StatusInternalServerError
	}

	props, err := U.DecodePostgresJsonb(accountDetails.Properties)
	if err != nil {
		log.Error("Unable to decode account properties.")
		return accountDetails, nil, http.StatusInternalServerError
	}

	propertiesDecoded := *props

	return accountDetails, propertiesDecoded, http.StatusOK
}

func (store *MemSQL) GetAccountsAssociatedToDomain(projectID int64, id string, domainGroupId int) ([]model.User, int) {
	logFields := log.Fields{
		"project_id": projectID,
		"id":         id,
	}
	defer model.LogOnSlowExecutionWithParams(time.Now(), &logFields)
	logCtx := log.WithFields(logFields)
	// Fetching accounts associated to the domain
	// SELECT id, source, properties FROM users WHERE project_id = 2 AND source!=9 AND is_group_user=1 AND
	// group_6_user_id = '92d0899a-cbf3-4031-8a43-6b330e07326f'
	var accountGroupDetails []model.User
	db := C.GetServices().Db
	err := db.Table("users").Select("id, source, properties").
		Where("project_id=? AND source!=? AND is_group_user=1 AND "+fmt.Sprintf("group_%d_user_id", domainGroupId)+"=?", projectID, model.UserSourceDomains, id).Find(&accountGroupDetails).Error
	if err != nil {
		logCtx.WithError(err).Error("Failed to get groups.")
		return nil, http.StatusInternalServerError
	}
	return accountGroupDetails, http.StatusFound
}

func FormatAccountDetails(projectID int64, propertiesDecoded map[string]interface{},
	groupName string, hostName string) model.AccountDetails {
	var companyNameProps, hostNameProps []string
	var accountDetails model.AccountDetails

	if C.IsDomainEnabled(projectID) && groupName != "All" {
		if model.IsAllowedAccountGroupNames(groupName) {
			hostNameProps = []string{model.HostNameGroup[groupName]}
			companyNameProps = []string{model.AccountNames[groupName], U.UP_COMPANY}
		}
	} else {
		companyNameProps = model.NameProps
		hostNameProps = model.HostNameProps
	}

	nameProps := append(companyNameProps, hostNameProps...)
	for _, prop := range nameProps {
		if name, exists := (propertiesDecoded)[prop]; exists {
			accountDetails.Name = fmt.Sprintf("%s", name)
			break
		}
	}

	if hostName != "" {
		accountDetails.HostName = hostName
	} else {
		for _, prop := range hostNameProps {
			if host, exists := (propertiesDecoded)[prop]; exists {
				accountDetails.HostName = fmt.Sprintf("%s", host)
				break
			}
		}
	}

	if accountDetails.Name == "" && accountDetails.HostName != "" {
		accountDetails.Name = accountDetails.HostName
	}
	return accountDetails
}

func GetLeftPanePropertiesFromConfig(timelinesConfig model.TimelinesConfig, profileType string, propertiesDecoded *map[string]interface{}) map[string]interface{} {

	filteredProperties := make(map[string]interface{})
	var leftPaneProps []string

	if profileType == model.PROFILE_TYPE_USER {
		leftPaneProps = timelinesConfig.UserConfig.LeftpaneProps
	} else if profileType == model.PROFILE_TYPE_ACCOUNT {
		leftPaneProps = timelinesConfig.AccountConfig.LeftpaneProps
	}
	for _, prop := range leftPaneProps {
		if value, exists := (*propertiesDecoded)[prop]; exists {
			filteredProperties[prop] = value
		}
	}
	return filteredProperties
}

func GetMilestonesFromConfig(timelinesConfig model.TimelinesConfig, profileType string, propertiesDecoded *map[string]interface{}) map[string]interface{} {

	filteredProperties := make(map[string]interface{})
	var milestones []string

	if profileType == model.PROFILE_TYPE_USER {
		milestones = timelinesConfig.UserConfig.Milestones
	} else if profileType == model.PROFILE_TYPE_ACCOUNT {
		milestones = timelinesConfig.AccountConfig.Milestones
	}
	for _, prop := range milestones {
		if value, exists := (*propertiesDecoded)[prop]; exists {
			filteredProperties[prop] = value
		}
	}
	return filteredProperties
}

func (store *MemSQL) GetAnalyzeResultForSegments(projectId int64, profileType string, query model.Query) ([]model.Profile, int, error) {
	logFields := log.Fields{
		"project_id": projectId,
	}
	defer model.LogOnSlowExecutionWithParams(time.Now(), &logFields)
	logCtx := log.WithFields(logFields)

	if projectId == 0 {
		logCtx.Error("Segment event query Failed. Invalid projectID.")
		return nil, http.StatusBadRequest, fmt.Errorf("segment event query failed. invalid projectID")
	}

	// Update parameters
	query.Caller = profileType
	query.Class = model.QueryClassEvents
	query.From = U.TimeNowZ().AddDate(0, 0, -28).Unix()
	query.To = U.TimeNowZ().Unix()
	err := query.TransformDateTypeFilters()
	if err != nil {
		log.WithFields(logFields).Error("Failed to transform query payload filters.")
		return nil, http.StatusBadRequest, fmt.Errorf("segment filters processing failed")
	}

	result, errCode, errMsg := store.Analyze(projectId, query, C.EnableOptimisedFilterOnEventUserQuery(), false)
	if errCode != http.StatusOK {
		logCtx.WithField("err_code", errCode).Error("Failed at building query. ", errMsg)
		return nil, errCode, fmt.Errorf(errMsg)
	}
	profiles, err := FormatAnalyzeResultForProfiles(result, query.Caller)
	if err != nil {
		logCtx.Error("Failed at building query. ", err)
		return nil, errCode, err
	}

	return profiles, http.StatusOK, nil
}

func FormatAnalyzeResultForProfiles(result *model.QueryResult, profileType string) ([]model.Profile, error) {
	profiles := make([]model.Profile, 0)

	for _, profile := range result.Rows {
		var row model.Profile
		row.Identity = profile[0].(string)

		if profileType == model.PROFILE_TYPE_USER {
			isAnonymous := profile[1] == float64(1)
			row.IsAnonymous = isAnonymous
			row.LastActivity = profile[2].(time.Time)
			reflectProps := reflect.ValueOf(profile[3])
			props := make(map[string]interface{}, 0)
			if err := json.Unmarshal([]byte(reflectProps.String()), &props); err != nil {
				return nil, fmt.Errorf("failed at unmarshalling props")
			}
			var err error
			row.Properties, err = U.EncodeToPostgresJsonb(&props)
			if err != nil {
				return nil, fmt.Errorf("failed at encoding props")
			}
		} else if profileType == model.PROFILE_TYPE_ACCOUNT {
			row.TableProps = make(map[string]interface{}, 0)
			row.LastActivity = profile[1].(time.Time)
			reflectProps := reflect.ValueOf(profile[2])
			props := make(map[string]interface{}, 0)
			if err := json.Unmarshal([]byte(reflectProps.String()), &props); err != nil {
				return nil, fmt.Errorf("failed at unmarshalling props")
			}
			var err error
			row.Properties, err = U.EncodeToPostgresJsonb(&props)
			if err != nil {
				return nil, fmt.Errorf("failed at encoding props")
			}
		}

		profiles = append(profiles, row)
	}

	return profiles, nil
}

func GroupFiltersByPrefix(filters []model.QueryProperty) map[string][]model.QueryProperty {
	filtersMap := make(map[string][]model.QueryProperty)
	filterPrefixList := []string{
		U.GROUP_NAME_HUBSPOT_COMPANY,
		U.GROUP_NAME_SALESFORCE_ACCOUNT,
		U.GROUP_NAME_SIX_SIGNAL,
		U.LI_PROPERTIES_PREFIX,
		U.GROUP_NAME_G2,
	}

	for _, filter := range filters {
		var groupName string
		for _, prefix := range filterPrefixList {
			if strings.Contains(strings.ToLower(filter.Property), prefix) {
				groupName = prefix
				break
			}
		}

		if groupName == "" {
			groupName = model.FILTER_TYPE_USERS
		} else if groupName == U.LI_PROPERTIES_PREFIX {
			groupName = U.GROUP_NAME_LINKEDIN_COMPANY
		}

		filtersMap[groupName] = append(filtersMap[groupName], filter)
	}

	return filtersMap
}<|MERGE_RESOLUTION|>--- conflicted
+++ resolved
@@ -82,12 +82,8 @@
 	}
 
 	// transforming datetime filters
-<<<<<<< HEAD
 	groupedFilters := GroupFiltersByPrefix(payload.Query.GlobalUserProperties)
-=======
-	groupedFilters := GroupFiltersByPrefix(payload.Filters)
-	isAllUserProperties := profileType == model.PROFILE_TYPE_ACCOUNT && payload.Source == "All" && (len(groupedFilters[model.FILTER_TYPE_USERS]) == len(payload.Filters))
->>>>>>> 3b849887
+	isAllUserProperties := profileType == model.PROFILE_TYPE_ACCOUNT && payload.Query.Source == "All" && (len(groupedFilters[model.FILTER_TYPE_USERS]) == len(payload.Query.GlobalUserProperties))
 	groupedFilters[model.FILTER_TYPE_USERS] = append(groupedFilters[model.FILTER_TYPE_USERS], payload.SearchFilter...)
 
 	for group, filterArray := range groupedFilters {
@@ -150,6 +146,10 @@
 
 	// Get merged properties for all accounts
 	if profileType == model.PROFILE_TYPE_ACCOUNT && C.IsDomainEnabled(projectID) && payload.Query.Source == "All" {
+		if isAllUserProperties {
+			userDomains, _ := store.GetUsersAssociatedToDomain(projectID, minMax, groupedFilters)
+			profiles = appendProfiles(profiles, userDomains)
+		}
 		profiles, statusCode = store.AccountPropertiesForDomainsEnabled(projectID, profiles)
 		if statusCode != http.StatusOK {
 			return nil, statusCode, "Query Transformation Failed."
@@ -389,7 +389,6 @@
 		return "", params, fmt.Errorf("failed to get domain group while adding group info")
 	}
 
-<<<<<<< HEAD
 	whereForUserQuery := "WHERE project_id=? " + sourceStmt
 	params = append(params, projectID, strconv.Itoa(model.UserSourceMap[model.UserSourceDomainsString]))
 
@@ -443,24 +442,6 @@
 // GetTablePropsFromConfig gets us the table properties from timelines default configuration
 func (store *MemSQL) GetTablePropsFromConfig(projectID int64, profileType string) []string {
 	timelinesConfig, err := store.GetTimelinesConfig(projectID)
-=======
-	// Get merged properties for all accounts
-	if profileType == model.PROFILE_TYPE_ACCOUNT && isDomainGroup {
-		if isAllUserProperties {
-			userParams := []interface{}{projectID, FormatTimeToString(minMax.MinUpdatedAt), FormatTimeToString(minMax.MaxUpdatedAt),
-				projectID, model.UserSourceDomains}
-			userParams = append(userParams, filterParams...)
-			userDomains, _ := store.GetUsersAssociatedToDomain(projectID, timeAndRecordsLimit, filterString, userParams)
-			profiles = appendProfiles(profiles, userDomains)
-		}
-		profiles, status = store.AccountPropertiesForDomainsEnabled(projectID, profiles)
-		if status != http.StatusOK {
-			return nil, status, "Query Transformation Failed."
-		}
-	}
-	// Get Table Content
-	returnData, err := FormatProfilesStruct(profiles, profileType, tableProps, payload.Source)
->>>>>>> 3b849887
 	if err != nil {
 		return nil
 	}
@@ -472,11 +453,6 @@
 	return nil
 }
 
-<<<<<<< HEAD
-// GetUserPropertiesForAccounts generates the additional join statement required for the case when account filters has user level properties
-func (store *MemSQL) GetUserPropertiesForAccounts(projectID int64, source string) (string, interface{}, string) {
-=======
-// Function to merge unique profiles
 func appendProfiles(profiles, userDomainProfiles []model.Profile) []model.Profile {
 	for _, userProfile := range userDomainProfiles {
 		exists := false
@@ -494,8 +470,8 @@
 	return profiles
 }
 
-func (store *MemSQL) userPropertiesForAccounts(projectID int64, source string) (string, interface{}, string) {
->>>>>>> 3b849887
+// GetUserPropertiesForAccounts generates the additional join statement required for the case when account filters has user level properties
+func (store *MemSQL) GetUserPropertiesForAccounts(projectID int64, source string) (string, interface{}, string) {
 	groupIdsMap, errCode := store.GetGroupNameIDMap(projectID)
 	if errCode != http.StatusFound {
 		return "", nil, "No CRMs for the project"
@@ -510,21 +486,8 @@
 	}
 
 	var selectCol, whereString, onString string
-<<<<<<< HEAD
-
-	if source == "All" {
-		selectCol = fmt.Sprintf("CASE WHEN (users.customer_user_id IS NOT NULL AND users.group_%d_user_id IS NOT NULL)"+
-			" THEN users.properties ELSE properties END AS user_global_user_properties, is_group_user, ", groupIdsMap[model.GROUP_NAME_DOMAINS])
-		onString = fmt.Sprintf("CASE WHEN (users.group_%d_id IS NOT NULL AND users.is_group_user = 1) then (", groupIdsMap[model.GROUP_NAME_DOMAINS])
-	} else {
-		selectCol = "properties as user_global_user_properties, is_group_user, "
-		onString = "("
-	}
-
-=======
 	selectCol = "properties as user_global_user_properties, is_group_user, "
 	onString = "("
->>>>>>> 3b849887
 	whereString = "project_id = ? AND ("
 	param := projectID
 
@@ -548,12 +511,22 @@
 	return joinStmnt, param, ""
 }
 
-func (store *MemSQL) GetUsersAssociatedToDomain(projectID int64, timeAndRecordsLimit string, filterString string, userParams []interface{}) ([]model.Profile, int) {
+func (store *MemSQL) GetUsersAssociatedToDomain(projectID int64, minMax *model.MinMaxUpdatedAt, groupedFilters map[string][]model.QueryProperty) ([]model.Profile, int) {
 	logFields := log.Fields{
 		"project_id": projectID,
 	}
 	defer model.LogOnSlowExecutionWithParams(time.Now(), &logFields)
 	logCtx := log.WithFields(logFields)
+
+	var userProfiles []model.Profile
+
+	filterString, filterParams, err := buildFilterStringAndParams(projectID, groupedFilters)
+	if err != nil || filterString == "" {
+		return nil, http.StatusOK
+	}
+
+	timeAndRecordsLimit := "users.updated_at BETWEEN ? AND ? LIMIT 100000000"
+	params := []interface{}{FormatTimeToString(minMax.MinUpdatedAt), FormatTimeToString(minMax.MaxUpdatedAt)}
 
 	groupIdsMap, status := store.GetGroupNameIDMap(projectID)
 	if status != http.StatusFound {
@@ -568,16 +541,11 @@
 		}
 	}
 
-	var userProfiles []model.Profile
-
-	if filterString == "" || timeAndRecordsLimit == "" {
-		return userProfiles, http.StatusOK
-	}
-
 	colStr := strings.Join(selectColArr, " AND ")
 	if _, ok := groupIdsMap[model.GROUP_NAME_DOMAINS]; !ok {
 		return userProfiles, http.StatusBadRequest
 	}
+
 	domainID := groupIdsMap[model.GROUP_NAME_DOMAINS]
 	query := fmt.Sprintf(`SELECT domain_groups.id AS identity, user_global_user_properties as properties, 
 		domain_groups.updated_at AS last_activity, domain_groups.group_%d_id as host_name FROM (
@@ -588,8 +556,12 @@
 		domain_groups ON users.group_%d_user_id = domain_groups.id WHERE %s 
 		GROUP BY identity ORDER BY last_activity DESC LIMIT 1000;`, domainID, domainID, domainID, colStr, timeAndRecordsLimit, domainID, domainID, filterString)
 
+	queryParams := []interface{}{projectID}
+	queryParams = append(queryParams, params...)
+	queryParams = append(queryParams, projectID, model.UserSourceDomains)
+	queryParams = append(queryParams, filterParams...)
 	db := C.GetServices().Db
-	err := db.Raw(query, userParams...).Scan(&userProfiles).Error
+	err = db.Raw(query, queryParams...).Scan(&userProfiles).Error
 	if err != nil {
 		log.WithError(err).WithFields(logFields).WithField("status", err).Error("Failed to get profile users.")
 		return nil, http.StatusInternalServerError
@@ -717,52 +689,6 @@
 	return selectFilterString, havingString
 }
 
-<<<<<<< HEAD
-=======
-// SELECT domain_groups.id as identity, users.properties as properties, domain_groups.updated_at as last_activity FROM (
-// SELECT properties, group_6_user_id FROM users WHERE project_id=2 AND source != 9 AND group_6_user_id IS NOT NULL
-// AND updated_at BETWEEN '2023-03-07 14:38:54.494786' AND '2023-04-07 14:38:54.494786' LIMIT 1000000) AS users JOIN (
-// SELECT id, updated_at FROM users WHERE project_id = 2 AND source = 9 AND is_group_user = 1 AND group_6_id IS NOT NULL
-// ) AS domain_groups ON users.group_6_user_id = domain_groups.id WHERE JSON_EXTRACT_STRING(users.properties, "$6signal_city") = "Delhi"
-// GROUP BY identity ORDER BY last_activity DESC LIMIT 1000;
-func BuildQueryStringForDomains(filterString string, whereForUserQuery string, domainGroupId int,
-	userTimeAndRecordsLimit string, filters map[string][]model.QueryProperty, userPropsJoin string) string {
-	whereForDomainGroupQuery := fmt.Sprintf(strings.Replace(whereForUserQuery, "users.source!=", "source=",
-		1) + " AND is_group_user = 1")
-	whereForUserQuery = whereForUserQuery + " AND " + userTimeAndRecordsLimit
-	selectUserColumnsString := fmt.Sprintf("properties, updated_at, group_%d_user_id, id, customer_user_id, is_group_user, group_%d_id", domainGroupId, domainGroupId)
-	userQueryString := fmt.Sprintf("(SELECT " + selectUserColumnsString + " FROM users " + whereForUserQuery + " ) AS users")
-	selectDomainGroupColString := fmt.Sprintf("SELECT id, group_%d_id FROM users", domainGroupId)
-	domainGroupQueryString := "( " + selectDomainGroupColString + " " + whereForDomainGroupQuery +
-		" ) AS domain_groups"
-	onCondition := fmt.Sprintf("ON users.group_%d_user_id = domain_groups.id", domainGroupId)
-	groupByStr := "GROUP BY identity"
-	selectString := fmt.Sprintf("domain_groups.id AS identity, users.properties as properties, MAX(users.updated_at) AS last_activity, domain_groups.group_%d_id as host_name", domainGroupId)
-
-	var selectFilterString, havingString string
-	selectFilterString, havingString = SelectFilterAndHavingStringsForAccounts(filters)
-	if selectFilterString != "" {
-		selectString = selectString + ", " + selectFilterString
-	}
-	queryString := "SELECT " + selectString + " FROM " + userQueryString + " JOIN " + domainGroupQueryString + " " +
-		onCondition
-
-	if userPropsJoin != "" {
-		queryString = queryString + " " + userPropsJoin
-	}
-
-	if filterString != "" {
-		queryString = queryString + " WHERE " + filterString
-	}
-	if selectFilterString != "" {
-		queryString = queryString + " " + groupByStr + " " + havingString + " ORDER BY last_activity DESC LIMIT 1000;"
-	} else {
-		queryString = queryString + " " + groupByStr + " ORDER BY last_activity DESC LIMIT 1000;"
-	}
-	return queryString
-}
-
->>>>>>> 3b849887
 func (store *MemSQL) GetGroupNameIDMap(projectID int64) (map[string]int, int) {
 	groups, errCode := store.GetGroups(projectID)
 	if errCode != http.StatusFound {
