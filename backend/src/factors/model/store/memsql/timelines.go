--- conflicted
+++ resolved
@@ -577,28 +577,16 @@
 	userTimeAndRecordsLimit string, filters map[string][]model.QueryProperty, userPropsJoin string) string {
 	whereForDomainGroupQuery := fmt.Sprintf(strings.Replace(whereForUserQuery, "users.source!=", "source=",
 		1) + " AND is_group_user = 1")
-<<<<<<< HEAD
 	whereForUserQuery = whereForUserQuery + " AND " + userTimeAndRecordsLimit
-	selectUserColumnsString := fmt.Sprintf("properties, group_%d_user_id, id, customer_user_id, is_group_user, group_%d_id", domainGroupId, domainGroupId)
+	selectUserColumnsString := fmt.Sprintf("properties, updated_at, group_%d_user_id, id, customer_user_id, is_group_user, group_%d_id", domainGroupId, domainGroupId)
 	userQueryString := fmt.Sprintf("(SELECT " + selectUserColumnsString + " FROM users " + whereForUserQuery + " ) AS users")
-	selectDomainGroupColString := fmt.Sprintf("SELECT id, updated_at, group_%d_id FROM users", domainGroupId)
-=======
-	if filterString != "" {
-		whereForUserQuery = whereForUserQuery + " AND " + userTimeAndRecordsLimit
-	}
-	selectUserColumnsString := fmt.Sprintf("properties, updated_at, group_%d_user_id", domainGroupId)
-	userQueryString := fmt.Sprintf("(SELECT " + selectUserColumnsString + " FROM users " + whereForUserQuery + " ) AS users")
-	selectDomainGroupColString := "SELECT id FROM users"
->>>>>>> f981c4b6
+	selectDomainGroupColString := fmt.Sprintf("SELECT id, group_%d_id FROM users", domainGroupId)
 	domainGroupQueryString := "( " + selectDomainGroupColString + " " + whereForDomainGroupQuery +
 		" ) AS domain_groups"
 	onCondition := fmt.Sprintf("ON users.group_%d_user_id = domain_groups.id", domainGroupId)
 	groupByStr := "GROUP BY identity"
-<<<<<<< HEAD
-	selectString := fmt.Sprintf("domain_groups.id AS identity, users.properties as properties, domain_groups.updated_at AS last_activity, domain_groups.group_%d_id as host_name", domainGroupId)
-=======
-	selectString := "domain_groups.id AS identity, users.properties as properties, MAX(users.updated_at) AS last_activity"
->>>>>>> f981c4b6
+	selectString := fmt.Sprintf("domain_groups.id AS identity, users.properties as properties, MAX(users.updated_at) AS last_activity, domain_groups.group_%d_id as host_name", domainGroupId)
+
 	var selectFilterString, havingString string
 	selectFilterString, havingString = SelectFilterAndHavingStringsForAccounts(filters)
 	if selectFilterString != "" {
