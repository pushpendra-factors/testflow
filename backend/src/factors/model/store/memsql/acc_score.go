--- conflicted
+++ resolved
@@ -212,16 +212,12 @@
 
 	fscore = 0
 	for day, countsPerday := range countsMapDays {
-<<<<<<< HEAD
-		accountScore, err := ComputeAccountScoreOnLastEvent(*weights, countsPerday.EventsCount)
-=======
 		countsInInt := make(map[string]int64)
 		for eventKey, eventCount := range countsPerday.EventsCount {
 			countsInInt[eventKey] = int64(eventCount)
 		}
 
 		accountScore, _, decay, err := ComputeAccountScore(*weights, countsInInt, day)
->>>>>>> 674b5d22
 		if err != nil {
 			return model.PerAccountScore{}, nil, err
 		}
@@ -232,17 +228,14 @@
 			t.Timestamp = day
 			unixDay := model.GetDateFromString(day)
 			if unixDay >= prevDateTotrend {
-<<<<<<< HEAD
-				scoreOnDays[day] = float32(accountScore)
-=======
 				scoreOnDays[day] = fscore
->>>>>>> 674b5d22
 				if debug {
 					t.Debug = make(map[string]interface{})
 					t.Debug["counts"] = make(map[string]int64, 0)
 					t.Debug["counts"] = countsInInt
 					t.Debug["date"] = day
 					t.Debug["score"] = accountScore
+					t.Debug["decay"] = decay
 				}
 			}
 			resultmap[day] = t
