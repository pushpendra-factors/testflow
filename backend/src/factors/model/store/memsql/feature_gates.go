package memsql

import (
	"errors"
	C "factors/config"
	"factors/model/model"
	"fmt"
	log "github.com/sirupsen/logrus"
	"net/http"
	"strconv"
)

// Not in use
func (store *MemSQL) GetFeaturesForProject(projectID int64) (model.FeatureGate, error) {
	var featureGate model.FeatureGate
	db := C.GetServices().Db
	err := db.Where("project_id = ?", projectID).Find(&featureGate).Error
	if err != nil {
		log.WithError(err).Error("Failed to get feature gates for projectID ", projectID)
		return model.FeatureGate{}, errors.New("Failed to get feature gates")
	}
	return featureGate, nil
}

// not in use
func (store *MemSQL) GetFeatureStatusForProject(projectID int64, featureName string) (int, error) {
	var status int
	db := C.GetServices().Db
	sqlQuery := fmt.Sprintf("SELECT %s from feature_gates where project_id = %d LIMIT 1", featureName, projectID)
	rows, err := db.Raw(sqlQuery).Rows()
	if err != nil {
		log.WithError(err).Error("Failed to execute query on get feature status for project ", projectID)
		return 0, err
	}
	defer rows.Close()
	for rows.Next() {
		if err := db.ScanRows(rows, &status); err != nil {
			log.WithError(err).Error("Failed scanning rows on getSegmentDuplicateUsers")
			return 0, err
		}
	}
	return status, nil
}

// isEnabled, error
func (store *MemSQL) GetFeatureStatusForProjectV2(projectID int64, featureName string, includeProjectSettings bool) (bool, error) {
	logCtx := log.WithField("project_id", projectID)

	featureList, addOns, err := store.GetPlanDetailsAndAddonsForProject(projectID)
	if err != nil {
		logCtx.WithError(err).Error("Failed to get feature status for Project ID ", projectID)
	}
	featureStatus := isFeatureAvailableForProject(featureList, addOns, featureName)
	if !featureStatus || !includeProjectSettings {
		return featureStatus, nil
	}
	// project settings check (AND of feature gates and project settings integration)

	switch featureName {
	case model.FEATURE_HUBSPOT:
		return store.IsHubspotIntegrationAvailable(projectID), nil
	case model.FEATURE_SALESFORCE:
		return store.IsSalesforceIntegrationAvailable(projectID), nil
	case model.FEATURE_BING_ADS:
		return store.IsBingIntegrationAvailable(projectID), nil
	case model.FEATURE_MARKETO:
		return store.IsMarketoIntegrationAvailable(projectID), nil
	case model.FEATURE_LINKEDIN:
		return store.IsLinkedInIntegrationAvailable(projectID), nil
	case model.FEATURE_GOOGLE_ADS:
		return store.IsAdwordsIntegrationAvailable(projectID), nil
	default:
		log.Error("Include Project Settings Enabled but Definition is not present for feature ",featureName)
		return featureStatus, nil
	}

	return featureStatus, nil
}

func (store *MemSQL) UpdateFeatureStatusForProject(projectID int64, feature model.FeatureDetails) (string, error) {
	_, addOns, err := store.GetPlanDetailsAndAddonsForProject(projectID)
	if err != nil {
		log.WithError(err).Error("Failed to update feature status for Project ID ", projectID)
		return "Failed to get Plan Details ", err
	}
	for idx, addOn := range addOns {
		if addOn.Name == feature.Name {
			addOns[idx] = feature
		}
	}
	errMsg, err := store.UpdateAddonsForProject(projectID, addOns)
	if err != nil {
		log.WithError(err).Error("Failed to update feature status for Project ID ", projectID)
		return errMsg, err
	}
	return "", nil
}

func (store *MemSQL) GetFeatureLimitForProject(projectID int64, featureName string) (int64, error) {
	featureList, addOns, err := store.GetPlanDetailsAndAddonsForProject(projectID)
	if err != nil {
		log.WithError(err).Error("Failed to get feature limit for Project ID ", projectID)
		return 0, err
	}

	var limit int64
	isEnabled := false
	for _, feature := range featureList {
		if featureName == feature.Name {
			isEnabled = true
			limit += feature.Limit
		}
	}

	for _, feature := range addOns {
		if featureName == feature.Name {
			if !feature.IsEnabledFeature {
				return 0, errors.New("Feature is disabled for this project")
			} else {
				isEnabled = true
			}
			limit += feature.Limit
		}
	}
	if !isEnabled {
		return 0, errors.New("Feature not enabled for this project")
	}

	return limit, nil

}
func isFeatureAvailableForProject(featureList model.FeatureList, addOns model.OverWrite, featureName string) bool {
	for _, feature := range featureList {
		if featureName == feature.Name {
			return feature.IsEnabledFeature
		}
	}

	for _, feature := range addOns {
		if featureName == feature.Name {
			return feature.IsEnabledFeature
		}
	}

	return false
}

// not in use
func (store *MemSQL) UpdateStatusForFeature(projectID int64, featureName string, updateValue int) (int, error) {
	if _, ok := model.FeatureStatusTypeAlias[updateValue]; !ok {
		return http.StatusBadRequest, errors.New("undefined status")
	}
	db := C.GetServices().Db
	updatedFields := map[string]interface{}{
		featureName: updateValue,
	}
	err := db.Table("feature_gates").Where("project_id = ?", projectID).Update(updatedFields)
	if err != nil {
		log.Error("Failed to get feature gates for projectID ", projectID)
		return http.StatusInternalServerError, errors.New("Failed to get feature gates")
	}
	return http.StatusAccepted, nil
}

// not in use
func (*MemSQL) CreateDefaultFeatureGatesConfigForProject(ProjectID int64) (int, error) {
	db := C.GetServices().Db
	var featureGate model.FeatureGate
	featureGate.ProjectID = ProjectID

	err := db.Create(featureGate).Error

	if err != nil {
		log.WithError(err).Error("Failed to create feature gates dependency for Project ID ", ProjectID)
		return http.StatusInternalServerError, err
	}
	return http.StatusCreated, nil

}

func (store *MemSQL) GetAllProjectsWithFeatureEnabled(featureName string, includeProjectSettings bool) ([]int64, error) {
	var enabledProjectIds []int64 = make([]int64, 0)

	projectIDs, errCode := store.GetAllProjectIDs()
	if errCode != http.StatusFound {
		err := fmt.Errorf("failed to get all projects ids to query feature enabled flag")
		log.WithField("err_code", err).Error(err)
		return nil, err
	}
	for _, projectId := range projectIDs {
		available, err := store.GetFeatureStatusForProjectV2(projectId, featureName, false)
		if err != nil {
			log.WithFields(log.Fields{"project_id": projectId, "feature": featureName}).WithError(err).Error("failed to get feature status for project ID ")
			continue
		}
		if available {
			enabledProjectIds = append(enabledProjectIds, projectId)
		}
	}
<<<<<<< HEAD
	if !includeProjectSettings {
		return enabledProjectIds, nil
	}

	projectIdsMap := make(map[int64]bool)
	for _, projectID := range enabledProjectIds {
		projectIdsMap[projectID] = true
	}
	// project settings/fivetran mappings check

	projectIdsArray := make([]int64, 0)
	switch featureName {
	case model.FEATURE_HUBSPOT:
		settings, status := store.GetAllHubspotProjectSettings()
		if status != http.StatusFound {
			return projectIdsArray, errors.New(fmt.Sprintf("Failed to get %s enabled project settings ", featureName))
		}
		for _, setting := range settings {
			if _, exists := projectIdsMap[setting.ProjectId]; exists {
				projectIdsArray = append(projectIdsArray, setting.ProjectId)
			}
		}
	case model.FEATURE_SALESFORCE:
		settings, status := store.GetAllSalesforceProjectSettings()
		if status != http.StatusFound {
			return projectIdsArray, errors.New(fmt.Sprintf("Failed to get %s enabled project settings ", featureName))
		}
		for _, setting := range settings {
			if _, exists := projectIdsMap[setting.ProjectID]; exists {
				projectIdsArray = append(projectIdsArray, setting.ProjectID)
			}
		}
	case model.FEATURE_LINKEDIN:
		settings, status := store.GetLinkedinEnabledProjectSettings()
		if status != http.StatusFound {
			return projectIdsArray, errors.New(fmt.Sprintf("Failed to get %s enabled project settings ", featureName))
		}
		for _, setting := range settings {
			projectID, _ := strconv.ParseInt(setting.ProjectId, 10, 64)
			if _, exists := projectIdsMap[projectID]; exists {
				projectIdsArray = append(projectIdsArray, projectID)
			}
		}
	case model.FEATURE_GOOGLE_ADS:
		settings, status := store.GetAllIntAdwordsProjectSettings()
		if status != http.StatusFound {
			return projectIdsArray, errors.New(fmt.Sprintf("Failed to get %s enabled project settings ", featureName))
		}
		for _, setting := range settings {
			if _, exists := projectIdsMap[setting.ProjectId]; exists {
				projectIdsArray = append(projectIdsArray, setting.ProjectId)
			}
		}
	default:
		log.Error("Include Project Settings Enabled but Definition is not present for feature ",featureName)
		return enabledProjectIds, nil
	}
	return projectIdsArray, nil
=======
	return enabledProjectIds, nil
}

func (store *MemSQL) GetProjectsArrayWithFeatureEnabledFromProjectIdFlag(stringProjectsIDs, featureName string) ([]int64, error) {
	projectIdsArray := make([]int64, 0)
	var err error
	if stringProjectsIDs == "*" {
		projectIdsArray, err = store.GetAllProjectsWithFeatureEnabled(featureName)
		if err != nil {
			errString := fmt.Errorf("failed to get feature status for all projects")
			log.WithError(err).Error(errString)
		}
	} else {
		projectIds := C.GetTokensFromStringListAsUint64(stringProjectsIDs)
		for _, projectId := range projectIds {
			available := false
			available, err = store.GetFeatureStatusForProjectV2(projectId, featureName)
			if err != nil {
				log.WithFields(log.Fields{"projectID": projectId}).WithError(err)
				continue
			}
			if available {
				projectIdsArray = append(projectIdsArray, projectId)
			}
		}
	}
	return projectIdsArray, err
>>>>>>> 029bde14

}<|MERGE_RESOLUTION|>--- conflicted
+++ resolved
@@ -70,7 +70,7 @@
 	case model.FEATURE_GOOGLE_ADS:
 		return store.IsAdwordsIntegrationAvailable(projectID), nil
 	default:
-		log.Error("Include Project Settings Enabled but Definition is not present for feature ",featureName)
+		log.Error("Include Project Settings Enabled but Definition is not present for feature ", featureName)
 		return featureStatus, nil
 	}
 
@@ -197,7 +197,6 @@
 			enabledProjectIds = append(enabledProjectIds, projectId)
 		}
 	}
-<<<<<<< HEAD
 	if !includeProjectSettings {
 		return enabledProjectIds, nil
 	}
@@ -252,19 +251,18 @@
 			}
 		}
 	default:
-		log.Error("Include Project Settings Enabled but Definition is not present for feature ",featureName)
+		log.Error("Include Project Settings Enabled but Definition is not present for feature ", featureName)
 		return enabledProjectIds, nil
 	}
 	return projectIdsArray, nil
-=======
-	return enabledProjectIds, nil
+
 }
 
 func (store *MemSQL) GetProjectsArrayWithFeatureEnabledFromProjectIdFlag(stringProjectsIDs, featureName string) ([]int64, error) {
 	projectIdsArray := make([]int64, 0)
 	var err error
 	if stringProjectsIDs == "*" {
-		projectIdsArray, err = store.GetAllProjectsWithFeatureEnabled(featureName)
+		projectIdsArray, err = store.GetAllProjectsWithFeatureEnabled(featureName, false)
 		if err != nil {
 			errString := fmt.Errorf("failed to get feature status for all projects")
 			log.WithError(err).Error(errString)
@@ -273,7 +271,7 @@
 		projectIds := C.GetTokensFromStringListAsUint64(stringProjectsIDs)
 		for _, projectId := range projectIds {
 			available := false
-			available, err = store.GetFeatureStatusForProjectV2(projectId, featureName)
+			available, err = store.GetFeatureStatusForProjectV2(projectId, featureName, false)
 			if err != nil {
 				log.WithFields(log.Fields{"projectID": projectId}).WithError(err)
 				continue
@@ -284,6 +282,5 @@
 		}
 	}
 	return projectIdsArray, err
->>>>>>> 029bde14
 
 }