package factors_deanon

import (
	"errors"
<<<<<<< HEAD
	"factors/config"
=======
	"factors/cache"
>>>>>>> 6eb25999
	"factors/model/model"
	"fmt"
	"net/http"

	cacheRedis "factors/cache/redis"

	U "factors/util"

	log "github.com/sirupsen/logrus"
)

const ACCOUNT_LIMIT_PARTIAL_EXCEEDED = "75_percent_limit_exceeded"
const ACCOUNT_LIMIT_FULLY_EXCEEDED = "100_percent_limit_exceeded"
const MAILMODO_75_PERCENT_EXCEEDED_CAMPAIGN_ID = "7b6f7b1d-b87c-54f1-87ae-14d6911b1a3e"
const MAILMODO_100_PERCENT_EXCEEDED_CAMPAIGN_ID = "a7b3aef4-1d15-538f-b01c-55868cfd5c9c"
const EMAIL_TYPE_TRANSACTIONAL = "transactional"

type HTTPClient interface {
	Do(req *http.Request) (*http.Response, error)
}
type PartialAccountLimitExceeded struct {
	Client HTTPClient
}

type FullAccountLimitExceeded struct {
	Client HTTPClient
}

// Match method on struct of PartialAccountLimitExceeded checks the cases if the acount limit exceeds 75% or not and alert is not sent.
func (p *PartialAccountLimitExceeded) Match(projectId int64, percentageExhausted float64, limit int64, timeZone U.TimeZoneString, logCtx *log.Entry) (bool, error) {

	sendAlert := false
	var err error
	if percentageExhausted >= 75 && percentageExhausted < 100 {
		sendAlert, err = ShouldSendAccountLimitAlert(projectId, limit, ACCOUNT_LIMIT_PARTIAL_EXCEEDED, timeZone, logCtx)
		if err != nil {
			return false, err
		}
	}

	return sendAlert, nil
}

// Match method on struct of FullAccountLimitExceeded checks the cases if the acount limit exceeds 100% or not and alert is not sent.
func (f *FullAccountLimitExceeded) Match(projectId int64, percentageExhausted float64, limit int64, timeZone U.TimeZoneString, logCtx *log.Entry) (bool, error) {

	alertNotSent := false
	var err error
	if percentageExhausted >= 100 {
		alertNotSent, err = ShouldSendAccountLimitAlert(projectId, limit, ACCOUNT_LIMIT_FULLY_EXCEEDED, timeZone, logCtx)
		if err != nil {
			return false, err
		}
	}

	return alertNotSent, nil
}

// Execute method on struct of PartialAccountLimitExceeded forms the request for and gets the response from Mailmodo if account limit exceeds 75%.
func (p *PartialAccountLimitExceeded) Execute(projectId int64, payloadJSON []byte, logCtx *log.Entry) error {

	request, err := model.FormMailmodoTriggerCampaignRequest(MAILMODO_75_PERCENT_EXCEEDED_CAMPAIGN_ID, payloadJSON)
	if err != nil {
		return err
	}

	response, err := p.Client.Do(request)
	if err != nil {
		return err
	}
	defer response.Body.Close()

	if response.StatusCode != http.StatusOK {
		return errors.New("failed sending account limit email alert")
	}

	if config.IsEnrichmentDebugLogsEnabled(projectId) {
		logCtx.Info("Partial Account limit exceeded email alert sent successfully.")
	}
	return nil
}

// Execute method on struct of FullAccountLimitExceeded forms the request for and gets the response from Mailmodo if account limit exceeds 100%.
func (f *FullAccountLimitExceeded) Execute(projectId int64, payloadJSON []byte, logCtx *log.Entry) error {

	request, err := model.FormMailmodoTriggerCampaignRequest(MAILMODO_100_PERCENT_EXCEEDED_CAMPAIGN_ID, payloadJSON)
	if err != nil {
		return err
	}

	response, err := f.Client.Do(request)
	if err != nil {
		return err
	}
	defer response.Body.Close()

	if response.StatusCode != http.StatusOK {
		return errors.New("failed sending account limit email alert")
	}

	if config.IsEnrichmentDebugLogsEnabled(projectId) {
		logCtx.Info("Full Account limit exceeded email alert sent successfully.")
	}

	return nil
}

// ShouldSendAccountLimitAlert checks if the alert has already been sent or not.
func ShouldSendAccountLimitAlert(projectId int64, limit int64, exhaustType string, timeZone U.TimeZoneString, logCtx *log.Entry) (bool, error) {

	key, err := GetAccountLimitEmailAlertCacheKey(projectId, limit, exhaustType, timeZone, logCtx)
	if err != nil {
		logCtx.WithError(err).Error("Failed to get cache key for account limit email alert")
		return false, err
	}
	exists, err := cacheRedis.ExistsPersistent(key)
	if err != nil {
		logCtx.WithError(err).Error("Failed to check existence of cache key for account limit email alert")
		return false, err
	}
	return !exists, nil
}

// GetAccountLimitEmailAlertCacheKey gets the cache key for the account limit email alert.
<<<<<<< HEAD
func GetAccountLimitEmailAlertCacheKey(projectId int64, limit int64, exhaustType string, timeZone U.TimeZoneString, logCtx *log.Entry) (*cacheRedis.Key, error) {
=======
func GetAccountLimitEmailAlertCacheKey(projectId int64, limit int64, exhaustType string, timeZone U.TimeZoneString) (*cache.Key, error) {

	logCtx := log.WithField("project_id", projectId)
>>>>>>> 6eb25999

	monthYear := U.GetCurrentMonthYear(timeZone)
	prefix := fmt.Sprintf("alert:%s:limit:%v", exhaustType, limit)
	key, err := cache.NewKey(projectId, prefix, monthYear)
	if err != nil {
		logCtx.WithError(err).Error("Failed to get cache key for account limit email alert")
		return nil, err
	}

	return key, nil
}

// SetAccountLimitEmailAlertCacheKey sets the value of the cache key to true, which indicates the alert has been sent.
func SetAccountLimitEmailAlertCacheKey(projectId int64, limit int64, exhaustType string, timeZone U.TimeZoneString, logCtx *log.Entry) error {

	key, err := GetAccountLimitEmailAlertCacheKey(projectId, limit, exhaustType, timeZone, logCtx)
	if err != nil {
		logCtx.WithError(err).Error("Failed to get cache key for account limit email alert")
		return err
	}
	// three month
	var expiry float64 = 3 * 31 * 24 * 60 * 60
	err = cacheRedis.SetPersistent(key, "true", expiry)
	if err != nil {
		logCtx.WithError(err).Error("Failed to set cache key for account limit email alert")
		return err
	}
	return nil
}<|MERGE_RESOLUTION|>--- conflicted
+++ resolved
@@ -2,11 +2,8 @@
 
 import (
 	"errors"
-<<<<<<< HEAD
 	"factors/config"
-=======
 	"factors/cache"
->>>>>>> 6eb25999
 	"factors/model/model"
 	"fmt"
 	"net/http"
@@ -131,13 +128,7 @@
 }
 
 // GetAccountLimitEmailAlertCacheKey gets the cache key for the account limit email alert.
-<<<<<<< HEAD
-func GetAccountLimitEmailAlertCacheKey(projectId int64, limit int64, exhaustType string, timeZone U.TimeZoneString, logCtx *log.Entry) (*cacheRedis.Key, error) {
-=======
-func GetAccountLimitEmailAlertCacheKey(projectId int64, limit int64, exhaustType string, timeZone U.TimeZoneString) (*cache.Key, error) {
-
-	logCtx := log.WithField("project_id", projectId)
->>>>>>> 6eb25999
+func GetAccountLimitEmailAlertCacheKey(projectId int64, limit int64, exhaustType string, timeZone U.TimeZoneString, logCtx *log.Entry) (*cache.Key, error) {
 
 	monthYear := U.GetCurrentMonthYear(timeZone)
 	prefix := fmt.Sprintf("alert:%s:limit:%v", exhaustType, limit)
