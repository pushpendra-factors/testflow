package task

import (
	"errors"
	C "factors/config"
	"factors/model/model"
	"factors/model/store"
	U "factors/util"
	"fmt"
	"github.com/jinzhu/now"
	log "github.com/sirupsen/logrus"
	"math"
	"net/http"
	"strconv"
	"strings"
	"time"
)

type Message struct {
	AlertName     string
	AlertType     int
	Operator      string
	Category      string
	ActualValue   float64
	ComparedValue float64
	PageURL       string
	Value         float64
	DateRange     string
	ComparedTo    string
	From          int64
	To            int64
}

type dateRanges struct {
	from      int64
	to        int64
	prev_from int64
	prev_to   int64
}

func ComputeAndSendAlerts(projectID uint64, configs map[string]interface{}) (map[string]interface{}, bool) {
	allAlerts, errCode := store.GetStore().GetAllAlerts(projectID)
	if errCode != http.StatusFound {
		log.Fatalf("Failed to get all alerts for project_id: %v", projectID)
		return nil, false
	}
	var alertDescription model.AlertDescription
	var alertConfiguration model.AlertConfiguration
	var dateRange dateRanges
	status := make(map[string]interface{})
	endTimestampUnix := configs["endTimestamp"].(int64)
	if endTimestampUnix == 0 || endTimestampUnix > U.TimeNowUnix() {
		status["error"] = "invalid end timestamp"
		return status, false
	}
	endTimestamp := time.Unix(endTimestampUnix, 0)
	for _, alert := range allAlerts {
		var kpiQuery model.KPIQuery
		alert.LastRunTime = time.Now()

		err := U.DecodePostgresJsonbToStructType(alert.AlertDescription, &alertDescription)
		if err != nil {
			log.Errorf("failed to decode alert description for project_id: %v, alert_name: %s", projectID, alert.AlertName)
			log.Error(err)
			continue
		}
		err = U.DecodePostgresJsonbToStructType(alert.AlertConfiguration, &alertConfiguration)
		if err != nil {
			log.Errorf("failed to decode alert configuration for project_id: %v, alert_name: %s", projectID, alert.AlertName)
			log.Error(err)
			continue
		}
		err = U.DecodePostgresJsonbToStructType(alertDescription.Query, &kpiQuery)
		if err != nil {
			log.Errorf("Error decoding query for project_id: %v, alert_name: %s", projectID, alert.AlertName)
			log.Error(err)
			continue
		}
		if kpiQuery.Category == model.ProfileQueryClass {
			kpiQuery.GroupByTimestamp = getGBTForKPIQuery(alertDescription.DateRange)
		}
		timezoneString := U.TimeZoneString(kpiQuery.Timezone)
		dateRange, err = getDateRange(timezoneString, alertDescription.DateRange, alertDescription.ComparedTo, endTimestamp)
		if err != nil {
			log.Errorf("failed to getDateRange, error: %v for project_id: %v,alert_name: %s,", err, projectID, alert.AlertName)
			continue
		}
		statusCode, actualValue, comparedValue, err := executeAlertsKPIQuery(projectID, alert.AlertType, dateRange, kpiQuery)
		if (err != nil) || (statusCode != http.StatusOK) {
			log.Errorf("failed to execute query for project_id: %v, alert_name: %s", projectID, alert.AlertName)
			log.Errorf("status code: %v, error: %s", statusCode, err)
			continue
		}
		value, err := strconv.ParseFloat(alertDescription.Value, 64)
		if err != nil {
			log.Errorf("failed to convert value to float64 for alertName: %s", alert.AlertName)
			continue
		}
		notify, err := sendAlert(alertDescription.Operator, actualValue, comparedValue, value)
		if err != nil {
			log.Errorf("failed to compare results for project_id: %v,alert_name: %s, error: %v", projectID, alert.AlertName, err)
			continue
		}
		if notify {
			msg := Message{
				AlertName:     strings.Title(alertDescription.Name),
				AlertType:     alert.AlertType,
				Operator:      alertDescription.Operator,
				Category:      strings.Title(filterStringbyLastWord(kpiQuery.DisplayCategory, "metrics")),
				ActualValue:   actualValue,
				ComparedValue: comparedValue,
				PageURL:       kpiQuery.PageUrl,
				Value:         value,
				DateRange:     alertDescription.DateRange,
				ComparedTo:    alertDescription.ComparedTo,
				From:          dateRange.from,
				To:            dateRange.to,
			}
			if alertConfiguration.IsEmailEnabled {
				sendEmailAlert(projectID, msg, dateRange, timezoneString, alertConfiguration.Emails)
			}
			if alertConfiguration.IsSlackEnabled {
				sendSlackAlert(msg)
			}
		}
		alert.LastAlertSent = true
<<<<<<< HEAD
		statusCode, errMsg := store.GetStore().UpdateAlert(alert)
=======
		statusCode, errMsg := store.GetStore().UpdateAlert(alert.LastAlertSent)
>>>>>>> cd382a76
		if errMsg != "" {
			log.Errorf("failed to update alert for project_id: %v, alert_name: %s, error: %v", projectID, alert.AlertName, errMsg)
			continue
		}
	}
	return nil, true
}
func executeAlertsKPIQuery(projectID uint64, alertType int, date_range dateRanges, kpiQuery model.KPIQuery) (statusCode int, actualValue float64, comparedValue float64, err error) {
	kpiQueryGroup := model.KPIQueryGroup{
		Class:         "kpi",
		Queries:       []model.KPIQuery{},
		GlobalFilters: []model.KPIFilter{},
		GlobalGroupBy: []model.KPIGroupBy{},
	}
	kpiQuery.From = date_range.from
	kpiQuery.To = date_range.to
	kpiQueryGroup.Queries = append(kpiQueryGroup.Queries, kpiQuery)
	results, statusCode := store.GetStore().ExecuteKPIQueryGroup(projectID, "", kpiQueryGroup)
	log.Info("query response first", results, statusCode)
	if len(results) != 1 {
		log.Error("empty or invalid result for ", kpiQuery)
		return statusCode, actualValue, comparedValue, errors.New("empty or invalid result")
	}
	if len(results[0].Rows) == 0 {
		log.Error("empty result for ", kpiQuery)
		return statusCode, actualValue, comparedValue, errors.New("empty or invalid value in result")
	}
	if statusCode != http.StatusOK {
		log.Error("failed to execute query for ", kpiQuery)
		return statusCode, actualValue, comparedValue, nil
	}
	if kpiQuery.Category == model.ProfileQueryClass {
		switch results[0].Rows[0][1].(type) {
		case float64:
			actualValue = results[0].Rows[0][1].(float64)
		case int64:
			actualValue = float64(results[0].Rows[0][1].(int64))
		case int:
			actualValue = float64(results[0].Rows[0][1].(int))
		case float32:
			actualValue = float64(results[0].Rows[0][1].(float32))
		default:
			log.Error("failed to convert value to float64 for ", kpiQuery)
			return statusCode, actualValue, comparedValue, errors.New("failed to convert value to float64")
		}
	} else {
		switch results[0].Rows[0][0].(type) {
		case float64:
			actualValue = results[0].Rows[0][0].(float64)
		case int64:
			actualValue = float64(results[0].Rows[0][0].(int64))
		case int:
			actualValue = float64(results[0].Rows[0][0].(int))
		case float32:
			actualValue = float64(results[0].Rows[0][0].(float32))
		default:
			log.Error("invalid value for ", kpiQuery)
			return statusCode, actualValue, comparedValue, errors.New("invalid value")
		}

	}
	if alertType == 2 {
		kpiQueryGroup.Queries = []model.KPIQuery{}
		kpiQuery.From = date_range.prev_from
		kpiQuery.To = date_range.prev_to
		kpiQueryGroup.Queries = append(kpiQueryGroup.Queries, kpiQuery)
		results, statusCode = store.GetStore().ExecuteKPIQueryGroup(projectID, "", kpiQueryGroup)
		log.Info("query response second", results, statusCode)
		if len(results) != 1 {
			log.Error("empty or invalid result for comparision type alerts  ", kpiQuery)
			return statusCode, actualValue, comparedValue, errors.New("empty or invalid result")
		}
		if len(results[0].Rows) == 0 {
			log.Error("empty result for comparision type alerts ", kpiQuery)
			return statusCode, actualValue, comparedValue, errors.New("empty or invalid value in result")
		}
		if statusCode != http.StatusOK {
			return statusCode, actualValue, comparedValue, nil
		}
		if kpiQuery.Category == model.ProfileQueryClass {
			comparedValue = results[0].Rows[0][1].(float64)
		} else {
			comparedValue = results[0].Rows[0][0].(float64)
		}
	}

	return statusCode, actualValue, comparedValue, nil
}

func getDateRange(timezone U.TimeZoneString, dateRange string, prevDateRange string, endTimeStamp time.Time) (dateRanges, error) {

	if dateRange == model.LAST_MONTH || dateRange == model.LAST_QUARTER {
		return dateRanges{}, errors.New("invalid date range")
	}
	var from, to, prev_from, prev_to time.Time
	var err error
	endTimeStamp = U.ConvertTimeIn(endTimeStamp, timezone)
	switch dateRange {
	case model.LAST_WEEK:
		// end time stamp from config
		from = endTimeStamp.AddDate(0, 0, -6)
		from = now.New(from).BeginningOfWeek()
		to = now.New(from).EndOfWeek()
		if prevDateRange == model.PREVIOUS_PERIOD {
			prev_from = from.AddDate(0, 0, -7)
			prev_from = now.New(prev_from).BeginningOfWeek()
			prev_to = now.New(prev_from).EndOfWeek()
		} else if prevDateRange == model.SAME_PERIOD_LAST_YEAR {
			prev_from = from.AddDate(-1, 0, 0)
			prev_from = now.New(prev_from).BeginningOfWeek()
			prev_to = now.New(prev_from).EndOfWeek()
		}
	case model.LAST_MONTH:
		from = endTimeStamp.AddDate(0, 0, 1)
		from = now.New(from).BeginningOfMonth().AddDate(0, 0, -1)
		from = now.New(from).BeginningOfMonth()
		to = now.New(from).EndOfMonth()
		if prevDateRange == model.PREVIOUS_PERIOD {
			prev_from = from.AddDate(0, 0, -1)
			prev_from = now.New(prev_from).BeginningOfMonth()
			prev_to = now.New(prev_from).EndOfMonth()
		} else if prevDateRange == model.SAME_PERIOD_LAST_YEAR {
			prev_from = from.AddDate(-1, 0, 0)
			prev_from = now.New(prev_from).BeginningOfMonth()
			prev_to = now.New(prev_from).EndOfMonth()
		}
	case model.LAST_QUARTER:
		from = endTimeStamp.AddDate(0, 0, 1)
		from = now.New(from).BeginningOfMonth().AddDate(0, 0, -1)
		from = now.New(from).BeginningOfQuarter()
		to = now.New(from).EndOfQuarter()
		if prevDateRange == model.PREVIOUS_PERIOD {
			prev_from = from.AddDate(0, 0, -1)
			prev_from = now.New(prev_from).BeginningOfQuarter()
			prev_to = now.New(prev_from).EndOfQuarter()
		} else if prevDateRange == model.SAME_PERIOD_LAST_YEAR {
			prev_from = from.AddDate(-1, 0, 0)
			prev_from = now.New(prev_from).BeginningOfQuarter()
			prev_to = now.New(prev_from).EndOfQuarter()
		}
	default:
		err = errors.New("invalid date_range")
	}
	return dateRanges{
		from:      from.Unix(),
		to:        to.Unix(),
		prev_from: prev_from.Unix(),
		prev_to:   prev_to.Unix(),
	}, err
}

func sendAlert(operator string, actualValue float64, comparedValue float64, value float64) (bool, error) {
	switch operator {
	case model.IS_LESS_THAN:
		if actualValue < value {
			return true, nil
		}
	case model.IS_GREATER_THAN:
		if actualValue > value {
			return true, nil
		}
	case model.DECREASED_BY_MORE_THAN:
		if (comparedValue - actualValue) > value {
			return true, nil
		}
	case model.INCREASED_BY_MORE_THAN:
		if (actualValue - comparedValue) > value {
			return true, nil
		}
	case model.INCREASED_OR_DECREASED_BY_MORE_THAN:
		if math.Abs(actualValue-comparedValue) > value {
			return true, nil
		}
	case model.PERCENTAGE_HAS_DECREASED_BY_MORE_THAN:
		if (comparedValue-actualValue)*100 > comparedValue*(value) {
			return true, nil
		}
	case model.PERCENTAGE_HAS_INCREASED_BY_MORE_THAN:
		if (actualValue-comparedValue)*100 > comparedValue*(value) {
			return true, nil
		}
	case model.PERCENTAGE_HAS_INCREASED_OR_DECREASED_BY_MORE_THAN:
		if math.Abs(actualValue-comparedValue)*100 > comparedValue*(value) {
			return true, nil
		}
	default:
		return false, errors.New("invalid comparsion")
	}
	return false, nil
}

func sendEmailAlert(projectID uint64, msg Message, dateRange dateRanges, timezone U.TimeZoneString, emails []string) {
	var success, fail int
	sub := "Factors Alert"
	text := ""
	var statement string
	fromTime := time.Unix(dateRange.from, 0)
	toTime := time.Unix(dateRange.to, 0)

	fromTime = U.ConvertTimeIn(fromTime, timezone)
	toTime = U.ConvertTimeIn(toTime, timezone)

	from := fromTime.Format("02 Jan 2006")
	to := toTime.Format("02 Jan 2006")

	if msg.Operator == model.INCREASED_OR_DECREASED_BY_MORE_THAN || msg.Operator == model.PERCENTAGE_HAS_INCREASED_OR_DECREASED_BY_MORE_THAN {
		if msg.ActualValue > msg.ComparedValue {
			if msg.Operator == model.INCREASED_OR_DECREASED_BY_MORE_THAN {
				msg.Operator = model.INCREASED_BY_MORE_THAN
			} else {
				msg.Operator = model.PERCENTAGE_HAS_INCREASED_BY_MORE_THAN
			}
		} else {
			if msg.Operator == model.INCREASED_OR_DECREASED_BY_MORE_THAN {
				msg.Operator = model.DECREASED_BY_MORE_THAN
			} else {
				msg.Operator = model.PERCENTAGE_HAS_DECREASED_BY_MORE_THAN
			}
		}
	}
	actualValue := strings.TrimRight(strings.TrimRight(fmt.Sprintf("%.2f", msg.ActualValue), "0"), ".")

	if msg.AlertType == 1 {
<<<<<<< HEAD
		statement = fmt.Sprintf(`For the %s (%s to %s) <br> <b> %s from %s %s %s : %s </b>`, strings.ReplaceAll(msg.DateRange, "_", " "), from, to, strings.ReplaceAll(msg.AlertName, "_", " "), strings.ReplaceAll(msg.Category, "_", " "), strings.ReplaceAll(msg.Operator, "_", " "), fmt.Sprint(msg.Value), actualValue)
		//	statement = fmt.Sprintf(`%s %s recorded for %s in %s from %s to %s`, fmt.Sprint(msg.ActualValue), strings.ReplaceAll(msg.AlertName, "_", " "), strings.ReplaceAll(msg.Category, "_", " "), strings.ReplaceAll(msg.DateRange, "_", " "), from, to)
	} else if msg.AlertType == 2 {
		ComparedValue := strings.TrimRight(strings.TrimRight(fmt.Sprintf("%.2f", msg.ComparedValue), "0"), ".")
		statement = fmt.Sprintf(`For the %s (%s to %s) compared to %s <br> <b> %s from %s %s %s : %s(%s) </b>`, strings.ReplaceAll(msg.DateRange, "_", " "), from, to, strings.ReplaceAll(msg.ComparedTo, "_", " "), strings.ReplaceAll(msg.AlertName, "_", " "), strings.ReplaceAll(msg.Category, "_", " "), strings.ReplaceAll(msg.Operator, "_", " "), fmt.Sprint(msg.Value), actualValue, ComparedValue)
=======
		if msg.Category == strings.Title(model.PageViews) {
			statement = fmt.Sprintf(`For the %s (%s to %s) <br> <b> %s from %s %s %s : %s </b>`, strings.ReplaceAll(msg.DateRange, "_", " "), from, to, strings.ReplaceAll(msg.AlertName, "_", " "), msg.PageURL, strings.ReplaceAll(msg.Operator, "_", " "), fmt.Sprint(msg.Value), actualValue)
		} else {
			statement = fmt.Sprintf(`For the %s (%s to %s) <br> <b> %s from %s %s %s : %s </b>`, strings.ReplaceAll(msg.DateRange, "_", " "), from, to, strings.ReplaceAll(msg.AlertName, "_", " "), strings.ReplaceAll(msg.Category, "_", " "), strings.ReplaceAll(msg.Operator, "_", " "), fmt.Sprint(msg.Value), actualValue)
		}

		//	statement = fmt.Sprintf(`%s %s recorded for %s in %s from %s to %s`, fmt.Sprint(msg.ActualValue), strings.ReplaceAll(msg.AlertName, "_", " "), strings.ReplaceAll(msg.Category, "_", " "), strings.ReplaceAll(msg.DateRange, "_", " "), from, to)
	} else if msg.AlertType == 2 {
		ComparedValue := strings.TrimRight(strings.TrimRight(fmt.Sprintf("%.2f", msg.ComparedValue), "0"), ".")
		if msg.Category == strings.Title(model.PageViews) {
			statement = fmt.Sprintf(`For the %s (%s to %s) compared to %s <br> <b> %s from %s %s %s : %s(%s) </b>`, strings.ReplaceAll(msg.DateRange, "_", " "), from, to, strings.ReplaceAll(msg.ComparedTo, "_", " "), strings.ReplaceAll(msg.AlertName, "_", " "), msg.PageURL, strings.ReplaceAll(msg.Operator, "_", " "), fmt.Sprint(msg.Value), actualValue, ComparedValue)
		} else {
			statement = fmt.Sprintf(`For the %s (%s to %s) compared to %s <br> <b> %s from %s %s %s : %s(%s) </b>`, strings.ReplaceAll(msg.DateRange, "_", " "), from, to, strings.ReplaceAll(msg.ComparedTo, "_", " "), strings.ReplaceAll(msg.AlertName, "_", " "), strings.ReplaceAll(msg.Category, "_", " "), strings.ReplaceAll(msg.Operator, "_", " "), fmt.Sprint(msg.Value), actualValue, ComparedValue)
		}
>>>>>>> cd382a76
		//	statement = fmt.Sprintf(`%s %s %s for %s in %s (from %s to %s ) compared to %s - %s(%s)`, strings.ReplaceAll(msg.AlertName, "_", " "), strings.ReplaceAll(msg.Operator, "_", " "), fmt.Sprint(msg.Value), strings.ReplaceAll(msg.Category, "_", " "), strings.ReplaceAll(msg.DateRange, "_", " "), from, to, strings.ReplaceAll(msg.ComparedTo, "_", " "), fmt.Sprint(msg.ActualValue), fmt.Sprint(msg.ComparedValue))
	}
	html := U.CreateAlertTemplate(statement)
	dryRunFlag := C.GetConfig().EnableDryRunAlerts
	if dryRunFlag {
		log.Info("Dry run mode enabled. No emails will be sent")
		log.Info(statement, projectID)
		return
	}
	for _, email := range emails {
		err := C.GetServices().Mailer.SendMail(email, C.GetFactorsSenderEmail(), sub, html, text)
		if err != nil {
			fail++
			log.WithError(err).Error("failed to send email alert")
			return
		}
		success++
	}
	log.Info(statement, projectID)
	log.Info("sent email alert to ", success, " failed to send email alert to ", fail)
}

func sendSlackAlert(msg Message) bool {
	fmt.Println("slack alert sent")
	return true
}
func getGBTForKPIQuery(dateRangeType string) string {
	if dateRangeType == model.LAST_WEEK {
		return model.GroupByTimestampWeek
	} else if dateRangeType == model.LAST_MONTH {
		return model.GroupByTimestampMonth
	} else if dateRangeType == model.LAST_QUARTER {
		return model.GroupByTimestampQuarter
	}
	return ""
}
func filterStringbyLastWord(displayCategory string, word string) string {
	arr := strings.Split(displayCategory, "_")
	// check last element of array is "metrics" if yes delete that
	if arr[len(arr)-1] == word || arr[len(arr)-1] == strings.Title(word) {
		arr = arr[:len(arr)-1]
	}
	return strings.Join(arr, "_")
}<|MERGE_RESOLUTION|>--- conflicted
+++ resolved
@@ -7,13 +7,14 @@
 	"factors/model/store"
 	U "factors/util"
 	"fmt"
-	"github.com/jinzhu/now"
-	log "github.com/sirupsen/logrus"
 	"math"
 	"net/http"
 	"strconv"
 	"strings"
 	"time"
+
+	"github.com/jinzhu/now"
+	log "github.com/sirupsen/logrus"
 )
 
 type Message struct {
@@ -124,11 +125,7 @@
 			}
 		}
 		alert.LastAlertSent = true
-<<<<<<< HEAD
-		statusCode, errMsg := store.GetStore().UpdateAlert(alert)
-=======
 		statusCode, errMsg := store.GetStore().UpdateAlert(alert.LastAlertSent)
->>>>>>> cd382a76
 		if errMsg != "" {
 			log.Errorf("failed to update alert for project_id: %v, alert_name: %s, error: %v", projectID, alert.AlertName, errMsg)
 			continue
@@ -352,13 +349,6 @@
 	actualValue := strings.TrimRight(strings.TrimRight(fmt.Sprintf("%.2f", msg.ActualValue), "0"), ".")
 
 	if msg.AlertType == 1 {
-<<<<<<< HEAD
-		statement = fmt.Sprintf(`For the %s (%s to %s) <br> <b> %s from %s %s %s : %s </b>`, strings.ReplaceAll(msg.DateRange, "_", " "), from, to, strings.ReplaceAll(msg.AlertName, "_", " "), strings.ReplaceAll(msg.Category, "_", " "), strings.ReplaceAll(msg.Operator, "_", " "), fmt.Sprint(msg.Value), actualValue)
-		//	statement = fmt.Sprintf(`%s %s recorded for %s in %s from %s to %s`, fmt.Sprint(msg.ActualValue), strings.ReplaceAll(msg.AlertName, "_", " "), strings.ReplaceAll(msg.Category, "_", " "), strings.ReplaceAll(msg.DateRange, "_", " "), from, to)
-	} else if msg.AlertType == 2 {
-		ComparedValue := strings.TrimRight(strings.TrimRight(fmt.Sprintf("%.2f", msg.ComparedValue), "0"), ".")
-		statement = fmt.Sprintf(`For the %s (%s to %s) compared to %s <br> <b> %s from %s %s %s : %s(%s) </b>`, strings.ReplaceAll(msg.DateRange, "_", " "), from, to, strings.ReplaceAll(msg.ComparedTo, "_", " "), strings.ReplaceAll(msg.AlertName, "_", " "), strings.ReplaceAll(msg.Category, "_", " "), strings.ReplaceAll(msg.Operator, "_", " "), fmt.Sprint(msg.Value), actualValue, ComparedValue)
-=======
 		if msg.Category == strings.Title(model.PageViews) {
 			statement = fmt.Sprintf(`For the %s (%s to %s) <br> <b> %s from %s %s %s : %s </b>`, strings.ReplaceAll(msg.DateRange, "_", " "), from, to, strings.ReplaceAll(msg.AlertName, "_", " "), msg.PageURL, strings.ReplaceAll(msg.Operator, "_", " "), fmt.Sprint(msg.Value), actualValue)
 		} else {
@@ -373,7 +363,6 @@
 		} else {
 			statement = fmt.Sprintf(`For the %s (%s to %s) compared to %s <br> <b> %s from %s %s %s : %s(%s) </b>`, strings.ReplaceAll(msg.DateRange, "_", " "), from, to, strings.ReplaceAll(msg.ComparedTo, "_", " "), strings.ReplaceAll(msg.AlertName, "_", " "), strings.ReplaceAll(msg.Category, "_", " "), strings.ReplaceAll(msg.Operator, "_", " "), fmt.Sprint(msg.Value), actualValue, ComparedValue)
 		}
->>>>>>> cd382a76
 		//	statement = fmt.Sprintf(`%s %s %s for %s in %s (from %s to %s ) compared to %s - %s(%s)`, strings.ReplaceAll(msg.AlertName, "_", " "), strings.ReplaceAll(msg.Operator, "_", " "), fmt.Sprint(msg.Value), strings.ReplaceAll(msg.Category, "_", " "), strings.ReplaceAll(msg.DateRange, "_", " "), from, to, strings.ReplaceAll(msg.ComparedTo, "_", " "), fmt.Sprint(msg.ActualValue), fmt.Sprint(msg.ComparedValue))
 	}
 	html := U.CreateAlertTemplate(statement)
