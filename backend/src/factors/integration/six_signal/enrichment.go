package six_signal

import (
	"encoding/json"
	"errors"
	"factors/model/model"
	"factors/model/store"
	"factors/util"
	"io/ioutil"
	"net/http"
	"time"

	log "github.com/sirupsen/logrus"
)

type response struct {
	Company struct {
		Zip              string `json:"zip"`
		NaicsDescription string `json:"naics_description"`
		EmployeeCount    string `json:"employee_count"`
		Country          string `json:"country"`
		Address          string `json:"address"`
		City             string `json:"city"`
		EmployeeRange    string `json:"employee_range"`
		Industry         string `json:"industry"`
		Sic              string `json:"sic"`
		RevenueRange     string `json:"revenue_range"`
		CountryIsoCode   string `json:"country_iso_code"`
		Phone            string `json:"phone"`
		Domain           string `json:"domain"`
		Name             string `json:"name"`
		State            string `json:"state"`
		Region           string `json:"region"`
		Naics            string `json:"naics"`
		AnnualRevenue    string `json:"annual_revenue"`
		SicDescription   string `json:"sic_description"`
	} `json:"company"`
}

func ExecuteSixSignalEnrich(projectId int64, sixSignalKey string, properties *util.PropertiesMap, clientIP string, statusChannel chan int) {
	defer close(statusChannel)
	err := enrichUsingSixSignal(projectId, sixSignalKey, properties, clientIP)

	if err != nil {
		statusChannel <- 0
	}
	statusChannel <- 1
}
func enrichUsingSixSignal(projectId int64, sixSignalKey string, properties *util.PropertiesMap, clientIP string) error {
	if clientIP == "" {
		return errors.New("invalid IP, failed adding user properties")
	}

	url := "https://epsilon.6sense.com/v1/company/details"
	method := "GET"
	client := &http.Client{
		Timeout: util.TimeoutOneSecond + 100*time.Millisecond,
	}
	req, err := http.NewRequest(method, url, nil)
	if err != nil {
		return err
	}
	sixSignalKey = "Token " + sixSignalKey
	req.Header.Add("Authorization", sixSignalKey)
	req.Header.Add("X-Forwarded-For", clientIP)

	res, err := client.Do(req)
	if err != nil {
		return err
	}
	defer res.Body.Close()
	body, err := ioutil.ReadAll(res.Body)

	var result response
	if err := json.Unmarshal(body, &result); err != nil {
		log.WithFields(log.Fields{"Error": err}).Warn("Cannot unmarshal JSON")
		return err
	}

	//log.WithFields(log.Fields{"clientIP": clientIP, "response": result}).Info("Six Signal Data Logs")

	if zip := result.Company.Zip; zip != "" {
		if c, ok := (*properties)[util.SIX_SIGNAL_ZIP]; !ok || c == "" {
			(*properties)[util.SIX_SIGNAL_ZIP] = zip
		}
	}

	if naicsDesc := result.Company.NaicsDescription; naicsDesc != "" {
		if c, ok := (*properties)[util.SIX_SIGNAL_NAICS_DESCRIPTION]; !ok || c == "" {
			(*properties)[util.SIX_SIGNAL_NAICS_DESCRIPTION] = naicsDesc
		}
	}

	if empCount := result.Company.EmployeeCount; empCount != "" {
		if c, ok := (*properties)[util.SIX_SIGNAL_EMPLOYEE_COUNT]; !ok || c == "" {
			(*properties)[util.SIX_SIGNAL_EMPLOYEE_COUNT] = empCount
		}
	}

	if country := result.Company.Country; country != "" {
		if c, ok := (*properties)[util.SIX_SIGNAL_COUNTRY]; !ok || c == "" {
			(*properties)[util.SIX_SIGNAL_COUNTRY] = country
		}
	}

	empRange := result.Company.EmployeeRange
	if empRange != "" {
		if c, ok := (*properties)[util.SIX_SIGNAL_EMPLOYEE_RANGE]; !ok || c == "" {
			(*properties)[util.SIX_SIGNAL_EMPLOYEE_RANGE] = empRange
		}
	}

	if city := result.Company.City; city != "" {
		if c, ok := (*properties)[util.SIX_SIGNAL_CITY]; !ok || c == "" {
			(*properties)[util.SIX_SIGNAL_CITY] = city
		}
	}

	if industry := result.Company.Industry; industry != "" {
		if c, ok := (*properties)[util.SIX_SIGNAL_INDUSTRY]; !ok || c == "" {
			(*properties)[util.SIX_SIGNAL_INDUSTRY] = industry
		}
	}

	if sic := result.Company.Sic; sic != "" {
		if c, ok := (*properties)[util.SIX_SIGNAL_SIC]; !ok || c == "" {
			(*properties)[util.SIX_SIGNAL_SIC] = sic
		}
	}

	if revenueRange := result.Company.RevenueRange; revenueRange != "" {
		if c, ok := (*properties)[util.SIX_SIGNAL_REVENUE_RANGE]; !ok || c == "" {
			(*properties)[util.SIX_SIGNAL_REVENUE_RANGE] = revenueRange
		}
	}

	if countryIsoCode := result.Company.CountryIsoCode; countryIsoCode != "" {
		if c, ok := (*properties)[util.SIX_SIGNAL_COUNTRY_ISO_CODE]; !ok || c == "" {
			(*properties)[util.SIX_SIGNAL_COUNTRY_ISO_CODE] = countryIsoCode
		}
	}

	if phone := result.Company.Phone; phone != "" {
		if c, ok := (*properties)[util.SIX_SIGNAL_PHONE]; !ok || c == "" {
			(*properties)[util.SIX_SIGNAL_PHONE] = phone
		}
	}

<<<<<<< HEAD
	if domain := result.Company.Domain; domain != "" {
		if c, ok := (*properties)[util.SIX_SIGNAL_DOMAIN]; !ok || c == "" {

			(*properties)[util.SIX_SIGNAL_DOMAIN] = domain
			model.SetSixSignalAPICountCacheResult(projectId, util.TimeZoneStringIST)

			timeZone, statusCode := store.GetStore().GetTimezoneForProject(projectId)
			if statusCode != http.StatusFound {
				timeZone = util.TimeZoneStringIST
			}
			err := model.SetSixSignalMonthlyUniqueEnrichmentCount(projectId, domain, timeZone)
			if err != nil {
				log.Error("SetSixSignalMonthlyUniqueEnrichmentCount Failed.")
			}

=======
	//Keeping name,address and domain empty, if empRange is equals to "0 - 9"
	if empRange == "0 - 9" {
		(*properties)[util.SIX_SIGNAL_ADDRESS] = ""
		(*properties)[util.SIX_SIGNAL_DOMAIN] = ""
		(*properties)[util.SIX_SIGNAL_NAME] = ""
	} else {

		if address := result.Company.Address; address != "" {
			if c, ok := (*properties)[util.SIX_SIGNAL_ADDRESS]; !ok || c == "" {
				(*properties)[util.SIX_SIGNAL_ADDRESS] = address
			}
		}

		if domain := result.Company.Domain; domain != "" {
			if c, ok := (*properties)[util.SIX_SIGNAL_DOMAIN]; !ok || c == "" {
				(*properties)[util.SIX_SIGNAL_DOMAIN] = domain
				model.SetSixSignalAPICountCacheResult(projectId, util.TimeZoneStringIST)
			}
>>>>>>> 07742a42
		}

		if name := result.Company.Name; name != "" {
			if c, ok := (*properties)[util.SIX_SIGNAL_NAME]; !ok || c == "" {
				(*properties)[util.SIX_SIGNAL_NAME] = name
			}
		}
	}

	if state := result.Company.State; state != "" {
		if c, ok := (*properties)[util.SIX_SIGNAL_STATE]; !ok || c == "" {
			(*properties)[util.SIX_SIGNAL_STATE] = state
		}
	}

	if region := result.Company.Region; region != "" {
		if c, ok := (*properties)[util.SIX_SIGNAL_REGION]; !ok || c == "" {
			(*properties)[util.SIX_SIGNAL_REGION] = region
		}
	}

	if naics := result.Company.Naics; naics != "" {
		if c, ok := (*properties)[util.SIX_SIGNAL_NAICS]; !ok || c == "" {
			(*properties)[util.SIX_SIGNAL_NAICS] = naics
		}
	}

	if annualRevenue := result.Company.AnnualRevenue; annualRevenue != "" {
		if c, ok := (*properties)[util.SIX_SIGNAL_ANNUAL_REVENUE]; !ok || c == "" {
			(*properties)[util.SIX_SIGNAL_ANNUAL_REVENUE] = annualRevenue
		}
	}

	if sicDesc := result.Company.SicDescription; sicDesc != "" {
		if c, ok := (*properties)[util.SIX_SIGNAL_SIC_DESCRIPTION]; !ok || c == "" {
			(*properties)[util.SIX_SIGNAL_SIC_DESCRIPTION] = sicDesc
		}
	}

	return nil
}<|MERGE_RESOLUTION|>--- conflicted
+++ resolved
@@ -146,23 +146,6 @@
 		}
 	}
 
-<<<<<<< HEAD
-	if domain := result.Company.Domain; domain != "" {
-		if c, ok := (*properties)[util.SIX_SIGNAL_DOMAIN]; !ok || c == "" {
-
-			(*properties)[util.SIX_SIGNAL_DOMAIN] = domain
-			model.SetSixSignalAPICountCacheResult(projectId, util.TimeZoneStringIST)
-
-			timeZone, statusCode := store.GetStore().GetTimezoneForProject(projectId)
-			if statusCode != http.StatusFound {
-				timeZone = util.TimeZoneStringIST
-			}
-			err := model.SetSixSignalMonthlyUniqueEnrichmentCount(projectId, domain, timeZone)
-			if err != nil {
-				log.Error("SetSixSignalMonthlyUniqueEnrichmentCount Failed.")
-			}
-
-=======
 	//Keeping name,address and domain empty, if empRange is equals to "0 - 9"
 	if empRange == "0 - 9" {
 		(*properties)[util.SIX_SIGNAL_ADDRESS] = ""
@@ -178,10 +161,19 @@
 
 		if domain := result.Company.Domain; domain != "" {
 			if c, ok := (*properties)[util.SIX_SIGNAL_DOMAIN]; !ok || c == "" {
+
 				(*properties)[util.SIX_SIGNAL_DOMAIN] = domain
 				model.SetSixSignalAPICountCacheResult(projectId, util.TimeZoneStringIST)
+
+				timeZone, statusCode := store.GetStore().GetTimezoneForProject(projectId)
+				if statusCode != http.StatusFound {
+					timeZone = util.TimeZoneStringIST
+				}
+				err := model.SetSixSignalMonthlyUniqueEnrichmentCount(projectId, domain, timeZone)
+				if err != nil {
+					log.Error("SetSixSignalMonthlyUniqueEnrichmentCount Failed.")
+				}
 			}
->>>>>>> 07742a42
 		}
 
 		if name := result.Company.Name; name != "" {
