package hubspot

import (
	"encoding/json"
	"errors"
	"fmt"
	"net/http"
	"strconv"
	"strings"
	"sync"
	"time"

	log "github.com/sirupsen/logrus"

	C "factors/config"
	"factors/model/model"
	"factors/model/store"
	SDK "factors/sdk"
	"factors/util"
	U "factors/util"
)

// Version definiton
type Version struct {
	Name      string `json:"version"`
	Value     string `json:"value"`
	Timestamp int64  `json:"timestamp"`
}

// Property definiton
type Property struct {
	Value     string    `json:"value"`
	Versions  []Version `json:"versions"`
	Timestamp int64     `json:"timestamp"`
}

// Associations struct for deal associations
type Associations struct {
	AssociatedContactIds []int64 `json:"associatedVids"`
	AssociatedCompanyIds []int64 `json:"associatedCompanyIds"`
	AssociatedDealIds    []int64 `json:"associatedDealIds"`
}

// ContactIdentity struct for contact profile
type ContactIdentity struct {
	Type      string      `json:"type"`
	Value     interface{} `json:"value"`
	IsPrimary bool        `json:"is-primary"`
}

// ContactIdentityProfile for contact
type ContactIdentityProfile struct {
	Identities []ContactIdentity `json:"identities"`
}

// Contact definition
type Contact struct {
	Vid              int64                    `json:"vid"`
	Properties       map[string]Property      `json:"properties"`
	IdentityProfiles []ContactIdentityProfile `json:"identity-profiles"`
}

// Deal definition
type Deal struct {
	DealId       int64               `json:"dealId"`
	Properties   map[string]Property `json:"properties"`
	Associations Associations        `json:"associations"`
}

// Company definition
type Company struct {
	CompanyId int64 `json:"companyId"`
	// not part of hubspot response. added to company on download.
	ContactIds []int64             `json:"contactIds"`
	Properties map[string]Property `json:"properties"`
}

// PropertyDetail defination for hubspot properties api
type PropertyDetail struct {
	Name      string `json:"name"`
	Label     string `json:"label"`
	Type      string `json:"type"`
	FieldType string `json:"fieldType"`
}

var syncOrderByType = [...]int{
	model.HubspotDocumentTypeContact,
	model.HubspotDocumentTypeCompany,
	model.HubspotDocumentTypeDeal,
}

func GetContactProperties(projectID uint64, document *model.HubspotDocument) (*map[string]interface{}, *map[string]interface{}, error) {
	if document.Type != model.HubspotDocumentTypeContact {
		return nil, nil, errors.New("invalid type")
	}

	var contact Contact
	err := json.Unmarshal((document.Value).RawMessage, &contact)
	if err != nil {
		return nil, nil, err
	}

	enrichedProperties := make(map[string]interface{}, 0)
	properties := make(map[string]interface{}, 0)

	for ipi := range contact.IdentityProfiles {
		for idi := range contact.IdentityProfiles[ipi].Identities {
			key := contact.IdentityProfiles[ipi].Identities[idi].Type
			enkey := model.GetCRMEnrichPropertyKeyByType(
				model.SmartCRMEventSourceHubspot,
				model.HubspotDocumentTypeNameContact,
				key,
			)
			if _, exists := enrichedProperties[enkey]; !exists {
				enrichedProperties[enkey] = contact.IdentityProfiles[ipi].Identities[idi].Value
			}

			if _, exists := properties[key]; !exists {
				properties[key] = contact.IdentityProfiles[ipi].Identities[idi].Value
			}
		}
	}

	for pkey, pvalue := range contact.Properties {
		enKey := model.GetCRMEnrichPropertyKeyByType(model.SmartCRMEventSourceHubspot,
			model.HubspotDocumentTypeNameContact, pkey)
		value, err := getHubspotMappedDataTypeValue(projectID, U.EVENT_NAME_HUBSPOT_CONTACT_UPDATED, enKey, pvalue.Value)
		if err != nil {
			log.WithFields(log.Fields{"project_id": projectID, "property_key": enKey}).WithError(err).Error("Failed to get property value.")
			continue
		}

		// give precedence to identity profiles, do not
		// overwrite same key from forstore.GetStore().
		if _, exists := enrichedProperties[enKey]; !exists {
			enrichedProperties[enKey] = value
		}

		if _, exists := properties[pkey]; !exists {
			properties[pkey] = value
		}

	}

	return &enrichedProperties, &properties, nil
}

func getCustomerUserIDFromProperties(projectID uint64, properties map[string]interface{}) string {
	// identify using email if exist on properties.
	emailInt, emailExists := properties[model.GetCRMEnrichPropertyKeyByType(model.SmartCRMEventSourceHubspot,
		model.HubspotDocumentTypeNameContact, "email")]
	if emailExists || emailInt != nil {
		email, ok := emailInt.(string)
		if ok && email != "" {
			return U.GetEmailLowerCase(email)
		}
	}

	// identify using phone if exist on properties.
	phoneInt := properties[model.GetCRMEnrichPropertyKeyByType(model.SmartCRMEventSourceHubspot,
		model.HubspotDocumentTypeNameContact, "phone")]
	if phoneInt != nil {
		phone := U.GetPropertyValueAsString(phoneInt)
		identifiedPhone, _ := store.GetStore().GetUserIdentificationPhoneNumber(projectID, phone)
		if identifiedPhone != "" {
			return identifiedPhone
		}

	}

	// other possible phone keys.
	for key := range properties {
		hasPhone := strings.Index(key, "phone")
		if hasPhone > -1 {
			phone := U.GetPropertyValueAsString(properties[key])
			identifiedPhone, _ := store.GetStore().GetUserIdentificationPhoneNumber(projectID, phone)
			if identifiedPhone != "" {
				return identifiedPhone
			}
		}
	}

	return ""
}

func getEventTimestamp(timestamp int64) int64 {
	if timestamp == 0 {
		return 0
	}

	return timestamp / 1000
}

/*
GetHubspotSmartEventPayload return smart event payload if the rule successfully gets passed.
WITHOUT PREVIOUS PROPERTY :- A query will be made for previous synced record which
will require docID and doctType
WITH PREVIOUS PROPERTY := docID and doctType won't be used
*/
func GetHubspotSmartEventPayload(projectID uint64, eventName, docID string,
	docType int, currentProperties, prevProperties *map[string]interface{},
	filter *model.SmartCRMEventFilter) (*model.CRMSmartEvent, *map[string]interface{}, bool) {

	logCtx := log.WithFields(log.Fields{"project_id": projectID, "doc_id": docID, "doc_type": docType, "filter": filter})
	var crmSmartEvent model.CRMSmartEvent
	var validProperty bool
	var newProperties map[string]interface{}

	if projectID == 0 || eventName == "" || filter == nil || currentProperties == nil ||
		(prevProperties == nil && (docType == 0 || docID == "")) {
		logCtx.Error("Missing required fields")
		return nil, prevProperties, false
	}

	if prevProperties != nil {
		validProperty = model.CRMFilterEvaluator(projectID, currentProperties, prevProperties, filter, model.CompareStateBoth)
	} else {
		validProperty = model.CRMFilterEvaluator(projectID, currentProperties, nil, filter, model.CompareStateCurr)
	}

	if !validProperty {
		return nil, prevProperties, false
	}

	if prevProperties == nil {
		prevDoc, status := store.GetStore().GetLastSyncedHubspotDocumentByID(projectID, docID, docType)
		if status != http.StatusFound && status != http.StatusNotFound {
			return nil, prevProperties, false
		}

		var err error
		if status == http.StatusNotFound { // use empty properties if no previous record exist
			prevProperties = &map[string]interface{}{}
		} else {

			if docType == model.HubspotDocumentTypeContact {
				_, prevProperties, err = GetContactProperties(projectID, prevDoc)
			}
			if docType == model.HubspotDocumentTypeDeal {
				_, prevProperties, err = getDealProperties(projectID, prevDoc)
			}

			if err != nil {
				logCtx.WithError(err).Error("Failed to GetHubspotDocumentProperties")
				return nil, prevProperties, false
			}
		}

		if !model.CRMFilterEvaluator(projectID, currentProperties, prevProperties,
			filter, model.CompareStateBoth) {
			return nil, prevProperties, false
		}
	}

	crmSmartEvent.Name = eventName
	model.FillSmartEventCRMProperties(&newProperties, currentProperties, prevProperties, filter)
	crmSmartEvent.Properties = newProperties

	return &crmSmartEvent, prevProperties, true
}

func getTimestampFromField(projectID uint64, propertyName string, properties *map[string]interface{}) (int64, error) {
	if timestampInt, exists := (*properties)[propertyName]; exists {

		if C.IsEnabledPropertyDetailFromDB() && C.IsEnabledPropertyDetailByProjectID(projectID) {
			timestampStr := U.GetPropertyValueAsString(timestampInt)

			if len(timestampStr) == 13 {
				log.WithFields(log.Fields{"property_name": propertyName, "property_value": timestampStr}).Error("Timestamp not in seconds.")
				timestamp, err := model.ReadHubspotTimestamp(timestampInt)
				if timestamp > 0 {
					return timestamp / 1000, err
				}

				return 0, err
			}

			return model.ReadHubspotTimestamp(timestampStr)
		}

		timestamp, err := model.ReadHubspotTimestamp(timestampInt)
		return getEventTimestamp(timestamp), err
	}

	return 0, errors.New("field doest not exist")
}

// TrackHubspotSmartEvent validates hubspot current properties with CRM smart filter and creates a event
func TrackHubspotSmartEvent(projectID uint64, hubspotSmartEventName *HubspotSmartEventName, eventID, docID, userID string, docType int,
	currentProperties, prevProperties *map[string]interface{}, defaultTimestamp int64, usingFallbackUserID bool) *map[string]interface{} {
	var valid bool
	var smartEventPayload *model.CRMSmartEvent

	logCtx := log.WithFields(log.Fields{"project_id": projectID, "doc_type": docType})

	if projectID == 0 || userID == "" || docType == 0 || currentProperties == nil || defaultTimestamp == 0 {
		logCtx.Error("Missing required fields.")
		return prevProperties
	}

	if hubspotSmartEventName.EventName == "" || hubspotSmartEventName.Filter == nil || hubspotSmartEventName.Type == "" {
		logCtx.Error("Missing smart event fields.")
		return prevProperties
	}

	smartEventPayload, prevProperties, valid = GetHubspotSmartEventPayload(projectID, hubspotSmartEventName.EventName, docID,
		docType, currentProperties, prevProperties, hubspotSmartEventName.Filter)
	if !valid {
		return prevProperties
	}

	model.AddSmartEventReferenceMeta(&smartEventPayload.Properties, eventID)

	smartEventTrackPayload := &SDK.TrackPayload{
		ProjectId:       projectID,
		EventProperties: smartEventPayload.Properties,
		Name:            smartEventPayload.Name,
		SmartEventType:  hubspotSmartEventName.Type,
		UserId:          userID,
		RequestSource:   model.UserSourceHubspot,
	}

	timestampReferenceField := hubspotSmartEventName.Filter.TimestampReferenceField
	if timestampReferenceField == model.TimestampReferenceTypeDocument {
		smartEventTrackPayload.Timestamp = getEventTimestamp(defaultTimestamp) + 1
	} else {
		fieldTimestamp, err := getTimestampFromField(projectID, timestampReferenceField, currentProperties)
		if err != nil {
			logCtx.WithField("timestamp_reference_field", timestampReferenceField).
				WithError(err).Errorf("Failed to get timestamp from reference field")
			smartEventTrackPayload.Timestamp = getEventTimestamp(defaultTimestamp) + 1 // use record timestamp if custom timestamp not available
		} else {
			if fieldTimestamp <= 0 {
				logCtx.WithField("timestamp_reference_field", timestampReferenceField).
					WithError(err).Error("O timestamp from timestamp reference field.")
				smartEventTrackPayload.Timestamp = getEventTimestamp(defaultTimestamp) + 1
			} else {
				smartEventTrackPayload.Timestamp = fieldTimestamp // make sure timestamp in seconds
			}

		}
	}

	if !C.IsDryRunCRMSmartEvent() {
		if usingFallbackUserID {
			logCtx.WithFields(log.Fields{"properties": smartEventPayload.Properties, "event_name": smartEventPayload.Name,
				"filter_exp":            *hubspotSmartEventName.Filter,
				"smart_event_timestamp": smartEventTrackPayload.Timestamp}).Warning("Smart event using fallback user id detected.")

		} else {
			status, _ := SDK.Track(projectID, smartEventTrackPayload, true, SDK.SourceHubspot, "")
			if status != http.StatusOK && status != http.StatusFound && status != http.StatusNotModified {
				logCtx.Error("Failed to create hubspot smart event")
			}
		}

	} else {
		logCtx.WithFields(log.Fields{"properties": smartEventPayload.Properties, "event_name": smartEventPayload.Name,
			"filter_exp":            *hubspotSmartEventName.Filter,
			"smart_event_timestamp": smartEventTrackPayload.Timestamp}).Info("Dry run smart event creation.")
	}

	return prevProperties
}

func GetHubspotPropertiesMeta(objectType string, apiKey string) ([]PropertyDetail, error) {
	if objectType == "" || apiKey == "" {
		return nil, errors.New("invalid parameters")
	}

	url := "https://" + "api.hubapi.com" + "/properties/v1/" + objectType + "/properties?hapikey=" + apiKey

	req, err := http.NewRequest("GET", url, nil)
	if err != nil {
		return nil, err
	}

	client := &http.Client{
		Timeout: 10 * time.Minute,
	}
	resp, err := client.Do(req)
	if err != nil {
		return nil, err
	}

	defer resp.Body.Close()
	if resp.StatusCode != http.StatusOK {
		var body interface{}
		json.NewDecoder(resp.Body).Decode(&body)
		return nil, fmt.Errorf("error while query data %s ", body)
	}

	var propertyDetails []PropertyDetail
	err = json.NewDecoder(resp.Body).Decode(&propertyDetails)

	if err != nil {
		return nil, err
	}

	return propertyDetails, nil
}

// CreateOrGetHubspotEventName makes sure event name exist
func CreateOrGetHubspotEventName(projectID uint64) int {
	logCtx := log.WithFields(log.Fields{"project_id": projectID})

	for i := range model.AllowedEventNamesForHubspot {
		_, status := store.GetStore().CreateOrGetEventName(&model.EventName{
			ProjectId: projectID,
			Name:      model.AllowedEventNamesForHubspot[i],
			Type:      model.TYPE_USER_CREATED_EVENT_NAME,
		})

		if status != http.StatusFound && status != http.StatusConflict && status != http.StatusCreated {
			logCtx.Error("Failed to create event name on SyncDatetimeAndNumericalProperties.")
			return http.StatusInternalServerError
		}

	}

	if C.IsAllowedHubspotGroupsByProjectID(projectID) {
		_, status := store.GetStore().CreateGroup(projectID, model.GROUP_NAME_HUBSPOT_COMPANY, model.AllowedGroupNames)
		if status != http.StatusCreated && status != http.StatusConflict {
			return http.StatusInternalServerError
		}

		_, status = store.GetStore().CreateGroup(projectID, model.GROUP_NAME_HUBSPOT_DEAL, model.AllowedGroupNames)
		if status != http.StatusCreated && status != http.StatusConflict {
			return http.StatusInternalServerError
		}
	}

	return http.StatusOK
}

func syncHubspotPropertyByType(projectID uint64, doctTypeAlias string, fieldName, fieldType string) error {

	logCtx := log.WithFields(log.Fields{"project_id": projectID, "doct_type_alias": doctTypeAlias, "field_name": fieldName, "field_type": fieldType})

	if projectID == 0 || doctTypeAlias == "" || fieldName == "" || fieldType == "" {
		logCtx.Error("Missing required fields.")
		return errors.New("missing required fields")
	}

	pType := model.GetHubspotMappedDataType(fieldType)

	enKey := model.GetCRMEnrichPropertyKeyByType(
		model.SmartCRMEventSourceHubspot,
		doctTypeAlias,
		U.GetPropertyValueAsString(fieldName),
	)

	if doctTypeAlias == model.HubspotDocumentTypeNameContact || doctTypeAlias == model.HubspotDocumentTypeNameCompany {
		eventName := U.EVENT_NAME_HUBSPOT_CONTACT_CREATED
		err := store.GetStore().CreateOrDeletePropertyDetails(projectID, eventName, enKey, pType, false, true)
		if err != nil {
			logCtx.WithFields(log.Fields{"enriched_property_key": enKey}).WithError(err).Error("Failed to create event property details.")
			return errors.New("failed to create created event property details")
		}

		eventName = U.EVENT_NAME_HUBSPOT_CONTACT_UPDATED
		err = store.GetStore().CreateOrDeletePropertyDetails(projectID, eventName, enKey, pType, false, true)
		if err != nil {
			logCtx.WithFields(log.Fields{"enriched_property_key": enKey}).Error("Failed to create updated event property details.")
			return errors.New("failed to create updated event property details")
		}

	} else if doctTypeAlias == model.HubspotDocumentTypeNameDeal {
		eventName := U.EVENT_NAME_HUBSPOT_DEAL_STATE_CHANGED
		err := store.GetStore().CreateOrDeletePropertyDetails(projectID, eventName, enKey, pType, false, true)
		if err != nil {
			logCtx.WithFields(log.Fields{"enriched_property_key": enKey}).WithError(err).Error("Failed to create event property details.")
			return errors.New("failed to create deal event property details")
		}
	}

	err := store.GetStore().CreateOrDeletePropertyDetails(projectID, "", enKey, pType, true, true)
	if err != nil {
		logCtx.WithFields(log.Fields{"enriched_property_key": enKey}).WithError(err).Error("Failed to create user property details.")
		return errors.New("failed to user property details")
	}

	return nil
}

// SyncDatetimeAndNumericalProperties sync datetime and numerical properties to the property_details table
func SyncDatetimeAndNumericalProperties(projectID uint64, apiKey string) (bool, []Status) {
	logCtx := log.WithFields(log.Fields{"project_id": projectID})

	if projectID == 0 || apiKey == "" {
		logCtx.Error("Missing required field.")
		return false, nil
	}

	status := CreateOrGetHubspotEventName(projectID)
	if status != http.StatusOK {
		logCtx.Error("Failed to CreateOrGetHubspotEventName.")
		return true, nil
	}

	var allStatus []Status
	anyFailures := false
	for docType, objectType := range *model.GetHubspotAllowedObjects(projectID) {
		propertiesMeta, err := GetHubspotPropertiesMeta(objectType, apiKey)
		if err != nil {
			logCtx.WithFields(log.Fields{"object_type": objectType}).WithError(err).Error("Failed to sync datetime and numerical properties.")
			continue
		}

		var status Status
		status.ProjectId = projectID
		status.Type = docType
		docTypeFailure := false
		for i := range propertiesMeta {
			fieldType := U.GetPropertyValueAsString(propertiesMeta[i].Type)
			if fieldType == "" {
				logCtx.Error("Failed to get property type field.")
				docTypeFailure = true
				continue
			}

			fieldName := U.GetPropertyValueAsString(propertiesMeta[i].Name)
			if fieldName == "" {
				logCtx.Error("Failed to get property name field.")
				docTypeFailure = true
				continue
			}

			label := U.GetPropertyValueAsString(propertiesMeta[i].Label)
			if label == "" {
				logCtx.Error("Failed to get property label")
			} else {
				err := store.GetStore().CreateOrUpdateDisplayNameByObjectType(projectID, model.GetCRMEnrichPropertyKeyByType(
					model.SmartCRMEventSourceHubspot,
					docType,
					fieldName,
				), docType, label, model.SmartCRMEventSourceHubspot)
				if err != http.StatusCreated && err != http.StatusConflict {
					logCtx.Error("Failed to create or update display name")
				}
			}

			if failure := syncHubspotPropertyByType(projectID, docType, fieldName, fieldType); failure != nil {
				docTypeFailure = true
			}

		}

		if docTypeFailure {
			status.Status = U.CRM_SYNC_STATUS_FAILURES
			anyFailures = true
		} else {
			status.Status = U.CRM_SYNC_STATUS_SUCCESS
		}

		allStatus = append(allStatus, status)
	}

	return anyFailures, allStatus
}

func syncContact(project *model.Project, document *model.HubspotDocument, hubspotSmartEventNames []HubspotSmartEventName) int {
	logCtx := log.WithField("project_id",
		project.ID).WithField("document_id", document.ID)

	if document.Action == model.HubspotDocumentActionDeleted {
		contactDocuments, status := store.GetStore().GetHubspotDocumentByTypeAndActions(project.ID, []string{document.ID}, model.HubspotDocumentTypeContact, []int{model.HubspotDocumentActionCreated})
		if status != http.StatusFound {
			logCtx.Error(
				"Failed to get hubspot documents by type and action on sync contact, action delete.")
			return http.StatusInternalServerError
		}
		userProperties := make(map[string]interface{})
		keyDelete := model.GetCRMEnrichPropertyKeyByType(model.SmartCRMEventSourceHubspot,
			model.HubspotDocumentTypeNameContact, "deleted")
		userProperties[keyDelete] = true
		userPropertiesJsonb, err := U.EncodeToPostgresJsonb(&userProperties)
		if err != nil {
			logCtx.WithError(err).Error("Failed to marshal company properties to Jsonb, in sync contact, action delete.")
			return http.StatusInternalServerError
		}

		deleteContactUserID := contactDocuments[0].UserId
		if deleteContactUserID == "" {
			event, errCode := store.GetStore().GetEventById(project.ID, contactDocuments[0].SyncId, "")
			if errCode != http.StatusFound {
				logCtx.WithField("delete_contact", contactDocuments[0].ID).Error(
					"Failed to get merged contact created event for getting user id.")
				return http.StatusInternalServerError
			}
			deleteContactUserID = event.UserId
		}

		_, errCode := store.GetStore().UpdateUserProperties(project.ID, deleteContactUserID, userPropertiesJsonb,
			document.Timestamp)
		if errCode != http.StatusAccepted && errCode != http.StatusNotModified {
			logCtx.WithField("UserID", contactDocuments[0].UserId).WithField("userPropertiesJsonb", userPropertiesJsonb).Error("Failed to update user properties for contact delete action")
			return http.StatusInternalServerError
		}
		errCode = store.GetStore().UpdateHubspotDocumentAsSynced(
			project.ID, document.ID, model.HubspotDocumentTypeContact, " ", document.Timestamp, document.Action, contactDocuments[0].UserId, "")
		if errCode != http.StatusAccepted {
			logCtx.Error("Failed to update hubspot contact document as synced, contact deleted document.")
			return http.StatusInternalServerError
		}
		return http.StatusOK
	}

	// process merged contact only in updated record
	if document.Action == model.HubspotDocumentActionUpdated {
		value, err := U.DecodePostgresJsonb(document.Value)
		if err != nil {
			logCtx.WithField("document.Value", document.Value).Error("Failed to decode hubspot Json document-Value.")
			return http.StatusInternalServerError
		}

		_, exists := (*value)["merged-vids"]
		if exists {
			var mergedVIDs []string
			for _, vInt := range (*value)["merged-vids"].([]interface{}) {
				vfloat, err := util.GetPropertyValueAsFloat64(vInt)
				if err != nil {
					logCtx.WithError(err).Error("Failed to convert contact id to float.")
					continue
				}
				mergedVIDs = append(mergedVIDs, fmt.Sprintf("%v", int64(vfloat)))
			}

			if len(mergedVIDs) != 0 {
				mergeContactDocuments, status := store.GetStore().GetHubspotDocumentByTypeAndActions(project.ID, mergedVIDs, model.HubspotDocumentTypeContact, []int{model.HubspotDocumentActionCreated})
				if status != http.StatusFound {
					logCtx.Error("Failed to get hubspot documents by type and action on sync contact.")
					return http.StatusInternalServerError
				}
				for _, mergedContact := range mergeContactDocuments {
					if mergedContact.ID != fmt.Sprintf("%v", (*value)["canonical-vid"]) {
						mergeUserProperties := make(map[string]interface{})
						keyMerge := model.GetCRMEnrichPropertyKeyByType(model.SmartCRMEventSourceHubspot,
							model.HubspotDocumentTypeNameContact, "merged")
						mergeUserProperties[keyMerge] = true
						keyPrimaryContact := model.GetCRMEnrichPropertyKeyByType(model.SmartCRMEventSourceHubspot,
							model.HubspotDocumentTypeNameContact, "primary_contact")
						mergeUserProperties[keyPrimaryContact] = (*value)["canonical-vid"]
						mergeUserPropertiesJsonb, err := U.EncodeToPostgresJsonb(&mergeUserProperties)
						if err != nil {
							logCtx.WithError(err).Error("Failed to marshal merged contact properties to Jsonb, in sync contact.")
							return http.StatusInternalServerError
						}

						mergedContactUserID := mergedContact.UserId
						if mergedContactUserID == "" {
							event, errCode := store.GetStore().GetEventById(project.ID, mergedContact.SyncId, "")
							if errCode != http.StatusFound {
								logCtx.WithField("merged_contact", mergedContact.ID).Error(
									"Failed to get merged contact created event for getting user id.")
								continue
							}
							mergedContactUserID = event.UserId
						}

						_, errCode := store.GetStore().UpdateUserProperties(project.ID, mergedContactUserID,
							mergeUserPropertiesJsonb, document.Timestamp)
						if errCode != http.StatusAccepted && errCode != http.StatusNotModified {
							logCtx.WithField("UserID", mergedContact.UserId).WithField("userPropertiesJsonb", mergeUserPropertiesJsonb).Error("Failed to update user properties")
							return http.StatusInternalServerError
						}
					}
				}
			}
		}
	}

	enProperties, properties, err := GetContactProperties(project.ID, document)
	if err != nil {
		logCtx.WithError(err).Error("Failed to get properites from hubspot contact.")
		return http.StatusInternalServerError
	}

	leadGUID, exists := (*enProperties)[model.UserPropertyHubspotContactLeadGUID]
	if !exists {
		logCtx.Error("Missing lead_guid on hubspot contact properties. Sync failed.")
		errCode := store.GetStore().UpdateHubspotDocumentAsSynced(
			project.ID, document.ID, model.HubspotDocumentTypeContact, "", document.Timestamp, document.Action, "", "")
		if errCode != http.StatusAccepted {
			logCtx.Error("Failed to update hubspot contact document as synced.")
			return http.StatusInternalServerError
		}

		return http.StatusOK
	}

	trackPayload := &SDK.TrackPayload{
		ProjectId:       project.ID,
		EventProperties: *enProperties,
		UserProperties:  *enProperties,
		Timestamp:       getEventTimestamp(document.Timestamp),
		RequestSource:   model.UserSourceHubspot,
	}

	logCtx = logCtx.WithField("action", document.Action).WithField(
		model.UserPropertyHubspotContactLeadGUID, leadGUID)

	customerUserID := getCustomerUserIDFromProperties(project.ID, *enProperties)
	var eventID, userID string
	if document.Action == model.HubspotDocumentActionCreated {

		createdUserID, status := store.GetStore().CreateUser(&model.User{
			ProjectId:      project.ID,
			JoinTimestamp:  getEventTimestamp(document.Timestamp),
			CustomerUserId: customerUserID,
			Source:         model.GetRequestSourcePointer(model.UserSourceHubspot)})
		if status != http.StatusCreated {
			logCtx.WithField("status", status).Error("Failed to create user for hubspot contact created event.")
			return http.StatusInternalServerError
		}

		trackPayload.Name = U.EVENT_NAME_HUBSPOT_CONTACT_CREATED
		trackPayload.UserId = createdUserID

		status, response := SDK.Track(project.ID, trackPayload, true, SDK.SourceHubspot, model.HubspotDocumentTypeNameContact)
		if status != http.StatusOK && status != http.StatusFound && status != http.StatusNotModified {
			logCtx.WithFields(log.Fields{"status": status, "track_response": response}).Error("Failed to track hubspot contact created event.")
			return http.StatusInternalServerError
		}

		userID = createdUserID
		eventID = response.EventId
	} else if document.Action == model.HubspotDocumentActionUpdated {
		trackPayload.Name = U.EVENT_NAME_HUBSPOT_CONTACT_UPDATED
		createdDocuments, status := store.GetStore().GetHubspotContactCreatedSyncIDAndUserID(project.ID, document.ID)
		if status != http.StatusFound {
			if status != http.StatusMultipleChoices {
				logCtx.WithField("error_code", status).Error("Failed to get user from contact created document.")
				return http.StatusInternalServerError
			}

			previousUserID := ""
			for i := range createdDocuments {

				if previousUserID != "" && createdDocuments[i].UserId != "" &&
					createdDocuments[i].UserId != previousUserID {
					logCtx.Error("Multiple user id for contact created document found.")
					return http.StatusInternalServerError
				}
				previousUserID = createdDocuments[i].UserId
			}
		}

		if createdDocuments[0].UserId != "" {
			userID = createdDocuments[0].UserId
		} else {
			event, errCode := store.GetStore().GetEventById(project.ID, createdDocuments[0].SyncId, "")
			if errCode != http.StatusFound {
				logCtx.WithField("event_id", createdDocuments[0].SyncId).Error(
					"Failed to get contact created event for getting user id.")
				return http.StatusInternalServerError
			}

			errCode = store.GetStore().UpdateHubspotDocumentAsSynced(
				project.ID, document.ID, model.HubspotDocumentTypeContact, event.ID, createdDocuments[0].Timestamp, model.HubspotDocumentActionCreated, event.UserId, "")
			if errCode != http.StatusAccepted {
				logCtx.Error("Failed to update hubspot contact created document user id.")
			}

			userID = event.UserId
		}

		if customerUserID != "" {
			status, _ := SDK.Identify(project.ID, &SDK.IdentifyPayload{
				UserId: userID, CustomerUserId: customerUserID, RequestSource: model.UserSourceHubspot}, false)
			if status != http.StatusOK {
				logCtx.WithField("customer_user_id", customerUserID).Error(
					"Failed to identify user on hubspot contact sync.")
				return http.StatusInternalServerError
			}
		} else {
			logCtx.Warning("Skipped user identification on hubspot contact sync. No customer_user_id on properties.")
		}

		trackPayload.UserId = userID
		status, response := SDK.Track(project.ID, trackPayload, true, SDK.SourceHubspot, model.HubspotDocumentTypeNameContact)
		if status != http.StatusOK && status != http.StatusFound && status != http.StatusNotModified {
			logCtx.WithFields(log.Fields{"status": status, "track_response": response}).Error("Failed to track hubspot contact updated event.")
			return http.StatusInternalServerError
		}
		eventID = response.EventId

	} else {
		logCtx.Error("Invalid action on hubspot contact sync.")
		return http.StatusInternalServerError
	}

	var defaultSmartEventTimestamp int64
	if timestamp, err := model.GetHubspotDocumentUpdatedTimestamp(document); err != nil {
		logCtx.WithError(err).Warn("Failed to get last modified timestamp for smart event. Using document timestamp")
		defaultSmartEventTimestamp = document.Timestamp
	} else {
		defaultSmartEventTimestamp = timestamp
	}

	user, status := store.GetStore().GetUser(project.ID, userID)
	if status != http.StatusFound {
		logCtx.WithField("error_code", status).Error("Failed to get user on sync contact.")
	}

	existingCustomerUserID := user.CustomerUserId

	if existingCustomerUserID != customerUserID {
		logCtx.WithFields(log.Fields{"existing_customer_user_id": existingCustomerUserID, "new_customer_user_id": customerUserID}).
			Warn("Different customer user id seen on sync contact")
	}

	if document.Action == model.HubspotDocumentActionUpdated {
		err = ApplyHSOfflineTouchPointRule(project, trackPayload, document, defaultSmartEventTimestamp)
		if err != nil {
			// log and continue
			logCtx.WithField("EventID", eventID).WithField("userID", eventID).WithField("userID", eventID).Info("failed creating hubspot offline touch point")
		}
	}

	var prevProperties *map[string]interface{}
	for i := range hubspotSmartEventNames {
		prevProperties = TrackHubspotSmartEvent(project.ID, &hubspotSmartEventNames[i], eventID, document.ID, userID, document.Type,
			properties, prevProperties, defaultSmartEventTimestamp, false)
	}

	errCode := store.GetStore().UpdateHubspotDocumentAsSynced(
		project.ID, document.ID, model.HubspotDocumentTypeContact, eventID, document.Timestamp, document.Action, userID, "")
	if errCode != http.StatusAccepted {
		logCtx.Error("Failed to update hubspot contact document as synced.")
		return http.StatusInternalServerError
	}

	return http.StatusOK
}

func ApplyHSOfflineTouchPointRule(project *model.Project, trackPayload *SDK.TrackPayload, document *model.HubspotDocument, lastModifiedTimeStamp int64) error {

	logCtx := log.WithFields(log.Fields{"project_id": project.ID, "method": "ApplyHSOfflineTouchPointRule",
		"document_id": document.ID, "document_action": document.Action})

	lastModifiedTimeStamp = U.CheckAndGetStandardTimestamp(lastModifiedTimeStamp)

	if &project.HubspotTouchPoints != nil && !U.IsEmptyPostgresJsonb(&project.HubspotTouchPoints) {

		var touchPointRules map[string][]model.HSTouchPointRule
		err := U.DecodePostgresJsonbToStructType(&project.HubspotTouchPoints, &touchPointRules)
		if err != nil {
			// logging and continuing.
			logCtx.WithField("Document", trackPayload).WithError(err).Error("Failed to fetch " +
				"offline touch point rules for hubspot document.")
			return err
		}

		rules := touchPointRules["hs_touch_point_rules"]

		for _, rule := range rules {

			// Check if rule is applicable & the record has changed property w.r.t filters
			if !canCreateHSTouchPoint(document.Action) || !filterCheck(rule, trackPayload, document, logCtx) {
				continue
			}

			_, err = CreateTouchPointEvent(project, trackPayload, document, rule, lastModifiedTimeStamp)
			if err != nil {
				logCtx.WithError(err).Error("failed to create touch point for hubspot contact updated document.")
				continue
			}

		}
	}
	return nil
}

func CreateTouchPointEvent(project *model.Project, trackPayload *SDK.TrackPayload, document *model.HubspotDocument, rule model.HSTouchPointRule, lastModifiedTimeStamp int64) (*SDK.TrackResponse, error) {

	logCtx := log.WithFields(log.Fields{"project_id": project.ID, "method": "CreateTouchPointEvent", "document_id": document.ID, "document_action": document.Action})
	logCtx.WithField("document", document).WithField("trackPayload", trackPayload).Info("CreateTouchPointEvent: creating hubspot offline touch point document")
	var trackResponse *SDK.TrackResponse
	var err error
	eventProperties := make(U.PropertiesMap, 0)
	payload := &SDK.TrackPayload{
		ProjectId:       project.ID,
		EventProperties: eventProperties,
		UserId:          trackPayload.UserId,
		Name:            U.EVENT_NAME_OFFLINE_TOUCH_POINT,
		RequestSource:   trackPayload.RequestSource,
	}

	var timestamp int64
	if rule.TouchPointTimeRef == model.LastModifiedTimeRef {
		timestamp = lastModifiedTimeStamp
	} else {
		timeValue, exists := (trackPayload.EventProperties)[rule.TouchPointTimeRef]
		if !exists {
			logCtx.Error("couldn't get the timestamp on hubspot contact properties using given rule.TouchPointTimeRef-", rule.TouchPointTimeRef)
			return nil, errors.New(fmt.Sprintf("couldn't get the timestamp on hubspot contact properties using given rule.TouchPointTimeRef - %s", rule.TouchPointTimeRef))
		}
		val, ok := timeValue.(int64)
		if !ok {
			logCtx.Error("couldn't convert the timestamp on hubspot contact properties. using lastModifiedTimeStamp instead, val", rule.TouchPointTimeRef, timeValue)
			timestamp = lastModifiedTimeStamp
		} else {
			timestamp = val
		}
	}

	payload.Timestamp = timestamp
	payload.EventProperties[U.EP_TIMESTAMP] = timestamp

	// Mapping touch point properties:
	for key, value := range rule.PropertiesMap {

		if value.Type == model.HSTouchPointPropertyValueAsConstant {
			payload.EventProperties[key] = value.Value
		} else {
			if _, exists := trackPayload.EventProperties[value.Value]; exists {
				payload.EventProperties[key] = trackPayload.EventProperties[value.Value]
			} else {
				// Property value is not found, hence keeping it as $none
				payload.EventProperties[key] = model.PropertyValueNone
			}
		}
	}

	status, trackResponse := SDK.Track(project.ID, payload, true, "", "")
	if status != http.StatusOK && status != http.StatusFound && status != http.StatusNotModified {
		logCtx.WithField("Document", trackPayload).WithError(err).Error(fmt.Errorf("create hubspot touchpoint event track failed for doc type %d, message %s", document.Type, trackResponse.Error))
		return trackResponse, errors.New(fmt.Sprintf("create hubspot touchpoint event track failed for doc type %d, message %s", document.Type, trackResponse.Error))
	}
	logCtx.WithField("statusCode", status).WithField("trackResponsePayload", trackResponse).Info("Successfully: created hubspot offline touch point")
	return trackResponse, nil
}

func canCreateHSTouchPoint(documentActionType int) bool {
	// Ignore doc types other than HubspotDocumentActionUpdated
	if documentActionType != model.HubspotDocumentActionUpdated {
		return false
	}
	return true
}
func filterCheck(rule model.HSTouchPointRule, trackPayload *SDK.TrackPayload, document *model.HubspotDocument, logCtx *log.Entry) bool {

	filtersPassed := 0
	for _, filter := range rule.Filters {
		switch filter.Operator {
		case model.EqualsOpStr:
			if _, exists := trackPayload.EventProperties[filter.Property]; exists {
				if filter.Value != "" && trackPayload.EventProperties[filter.Property] == filter.Value {
					filtersPassed++
				}
			}
		case model.NotEqualOpStr:
			if _, exists := trackPayload.EventProperties[filter.Property]; exists {
				if filter.Value != "" && trackPayload.EventProperties[filter.Property] != filter.Value {
					filtersPassed++
				}
			}
		case model.ContainsOpStr:
			if _, exists := trackPayload.EventProperties[filter.Property]; exists {
				if filter.Property != "" {
					val, ok := trackPayload.EventProperties[filter.Property].(string)
					if ok && strings.Contains(val, filter.Value) {
						filtersPassed++
					}
				}
			}
		default:
			logCtx.WithField("Document", trackPayload).Error("No matching operator found for offline touch point rules for hubspot document.")
			continue
		}
	}

	// Once filters passed, now check for the existing properties
	if filtersPassed != 0 && filtersPassed == len(rule.Filters) {
<<<<<<< HEAD
=======

>>>>>>> 8747cdc4
		prevDoc, status := store.GetStore().GetLastSyncedHubspotDocumentByID(document.ProjectId, document.ID, document.Type)
		if status != http.StatusFound {
			// In case no prev properties exist continue creating OTP
			return true
		}

<<<<<<< HEAD
=======
		if prevDoc.Action == model.HubspotDocumentActionCreated {
			// In case the only last sync doc was a CreateDocument, create an OTP for this one.
			return true
		}

>>>>>>> 8747cdc4
		var err error
		var prevProperties *map[string]interface{}

		if document.Type == model.HubspotDocumentTypeContact {
			prevProperties, _, err = GetContactProperties(document.ProjectId, prevDoc)
		}

		if err != nil {
			logCtx.WithError(err).Error("Failed to GetHubspotDocumentProperties - Offline touch point. Continuing.")
			// In case of err with previous properties, log error but continue creating OTP
			return true
		}

		samePropertyMatchingScore := 0
		for _, filter := range rule.Filters {
			if val1, exists1 := trackPayload.EventProperties[filter.Property]; exists1 {
				if val2, exists2 := (*prevProperties)[filter.Property]; exists2 {
					if val1 == val2 {
						samePropertyMatchingScore++
					}
				}
			}
		}
		// If all filter properties matches with that of the previous found properties, skip and fail
		if samePropertyMatchingScore == len(rule.Filters) {
			return false
		} else {
			return true
		}
	}
	// When neither filters matched nor (filters matched but values are same)
	return false
}

func getDealUserID(projectID uint64, deal *Deal) string {
	logCtx := log.WithField("project_id", projectID)

	contactIds := make([]string, 0, 0)
	// Get directly associated contacts.
	if len(deal.Associations.AssociatedContactIds) > 0 {
		// Considering first contact as primary contact.
		for i := range deal.Associations.AssociatedContactIds {
			contactIds = append(contactIds,
				strconv.FormatInt(deal.Associations.AssociatedContactIds[i], 10))
		}
	}

	// If no directly associated contacts available, get
	// contacts of companies directly associated.
	if len(contactIds) == 0 && len(deal.Associations.AssociatedCompanyIds) > 0 {
		// Considering first company as primary company.
		companyID := strconv.FormatInt(deal.Associations.AssociatedCompanyIds[0], 10)
		companyDocuments, errCode := store.GetStore().GetHubspotDocumentByTypeAndActions(projectID,
			[]string{companyID}, model.HubspotDocumentTypeCompany,
			[]int{model.HubspotDocumentActionCreated, model.HubspotDocumentActionUpdated})

		if errCode == http.StatusInternalServerError {
			logCtx.Error(
				"Failed to get deal user. Failed to get synced hubspot company documents.")
			return ""
		}

		companyContactIds := make(map[int64]bool, 0)
		for _, companyDocument := range companyDocuments {
			var company Company
			err := json.Unmarshal((companyDocument.Value).RawMessage, &company)
			if err != nil {
				logCtx.WithError(err).Error("Failed to unmarshal company document on get deal user")
			}

			for i := range company.ContactIds {
				companyContactIds[company.ContactIds[i]] = true
			}
		}

		for id := range companyContactIds {
			if id > 0 {
				contactIds = append(contactIds, strconv.FormatInt(id, 10))
			}
		}
	}

	if len(contactIds) == 0 {
		return ""
	}

	contactDocuments, errCode := store.GetStore().GetHubspotDocumentByTypeAndActions(projectID,
		contactIds, model.HubspotDocumentTypeContact, []int{model.HubspotDocumentActionCreated})
	if errCode == http.StatusInternalServerError {
		logCtx.Error(
			"Failed to get deal user. Failed to get synced hubspot contact documents.")
		return ""
	}

	// No synced contact document.
	if errCode == http.StatusNotFound || len(contactDocuments) == 0 {
		return ""
	}

	// Use first contact as primary contact.
	contactDocument := contactDocuments[0]
	if contactDocument.SyncId == "" {
		logCtx.Error("No sync_id on synced hubspot contact document.")
		return ""
	}

	event, errCode := store.GetStore().GetEventById(projectID, contactDocument.SyncId, "")
	if errCode != http.StatusFound {
		logCtx.WithField("event_id", contactDocument.SyncId).Error(
			"Failed to get deal user. Failed to get hubspot contact created event using sync_id.")
		return ""
	}

	return event.UserId
}

// HubspotSmartEventName holds event_name and filter expression
type HubspotSmartEventName struct {
	EventName string
	Filter    *model.SmartCRMEventFilter
	Type      string
}

// GetHubspotSmartEventNames returns all the smart_event for hubspot by object_type
func GetHubspotSmartEventNames(projectID uint64) *map[string][]HubspotSmartEventName {

	logCtx := log.WithFields(log.Fields{"project_id": projectID})

	eventNames, errCode := store.GetStore().GetSmartEventFilterEventNames(projectID, false)
	if errCode == http.StatusInternalServerError {
		logCtx.Error("Error while GetSmartEventFilterEventNames")
	}

	hubspotSmartEventNames := make(map[string][]HubspotSmartEventName)

	if len(eventNames) == 0 {
		return &hubspotSmartEventNames
	}

	for i := range eventNames {
		if eventNames[i].Type != model.TYPE_CRM_HUBSPOT {
			continue
		}

		var hubspotSmartEventName HubspotSmartEventName
		decFilterExp, err := model.GetDecodedSmartEventFilterExp(eventNames[i].FilterExpr)
		if err != nil {
			if err == model.ErrorSmartEventFiterEmptyString {
				logCtx.WithError(err).Warn("Empty string on smart event filter.")
			} else {
				logCtx.WithError(err).Error("Failed to decode smart event filter expression")
			}
			continue
		}

		hubspotSmartEventName.EventName = eventNames[i].Name
		hubspotSmartEventName.Filter = decFilterExp
		hubspotSmartEventName.Type = model.TYPE_CRM_HUBSPOT

		if _, exists := hubspotSmartEventNames[decFilterExp.ObjectType]; !exists {
			hubspotSmartEventNames[decFilterExp.ObjectType] = []HubspotSmartEventName{}
		}

		hubspotSmartEventNames[decFilterExp.ObjectType] = append(hubspotSmartEventNames[decFilterExp.ObjectType], hubspotSmartEventName)
	}

	return &hubspotSmartEventNames
}

func getCompanyNameAndDomainName(document *model.HubspotDocument) (string, string, error) {
	if document.Type != model.HubspotDocumentTypeCompany {
		return "", "", errors.New("invalid document type")
	}
	var company Company
	err := json.Unmarshal(document.Value.RawMessage, &company)
	if err != nil {
		return "", "", err
	}

	companyName := company.Properties["name"].Value
	domainName := company.Properties["domain"].Value

	return companyName, domainName, nil
}

func getCompanyGroupID(companyName, domainName string) string {
	if companyName != "" {
		return companyName
	}
	return domainName
}

func getCompanyProperties(projectID uint64, document *model.HubspotDocument) (map[string]interface{}, error) {
	if projectID < 1 || document == nil {
		return nil, errors.New("invalid parameters")
	}

	if document.Type != model.HubspotDocumentTypeCompany {
		return nil, errors.New("invalid document type")
	}

	var company Company
	err := json.Unmarshal((document.Value).RawMessage, &company)
	if err != nil {
		return nil, err
	}

	// build user properties from properties.
	// make sure company name exist.
	userProperties := make(map[string]interface{}, 0)
	for key, value := range company.Properties {
		// add company name to user default property.
		if key == "name" {
			userProperties[U.UP_COMPANY] = value.Value
		}

		propertyKey := model.GetCRMEnrichPropertyKeyByType(model.SmartCRMEventSourceHubspot,
			model.HubspotDocumentTypeNameCompany, key)
		value, err := getHubspotMappedDataTypeValue(projectID, U.EVENT_NAME_HUBSPOT_CONTACT_UPDATED, propertyKey, value.Value)
		if err != nil {
			log.WithFields(log.Fields{"project_id": projectID, "property_key": propertyKey}).WithError(err).Error("Failed to get property value.")
			continue
		}

		userProperties[propertyKey] = value
	}

	return userProperties, nil
}

func syncCompany(projectID uint64, document *model.HubspotDocument) int {
	if document.Type != model.HubspotDocumentTypeCompany {
		return http.StatusInternalServerError
	}

	logCtx := log.WithFields(log.Fields{"project_id": projectID, "document_id": document.ID,
		"doc_timestamp": document.Timestamp})

	var company Company
	err := json.Unmarshal((document.Value).RawMessage, &company)
	if err != nil {
		logCtx.WithError(err).Error("Falied to unmarshal hubspot company document.")
		return http.StatusInternalServerError
	}

	contactIds := make([]string, 0, 0)
	for i := range company.ContactIds {
		contactIds = append(contactIds,
			strconv.FormatInt(company.ContactIds[i], 10))
	}

	userProperties, err := getCompanyProperties(projectID, document)
	if err != nil {
		logCtx.WithError(err).Error("Failed to get company properties")
		return http.StatusInternalServerError
	}

	var companyUserID string
	var companyGroupID string
	if C.IsAllowedHubspotGroupsByProjectID(projectID) && document.GroupUserId == "" {
		companyUserID, companyGroupID, err = syncGroupCompany(projectID, document, &userProperties)
		if err != nil {
			logCtx.WithError(err).Error("Failed to update company group properties")
		}
	}

	userPropertiesJsonb, err := U.EncodeToPostgresJsonb(&userProperties)
	if err != nil {
		logCtx.WithError(err).Error("Failed to marshal company properties to Jsonb.")
		return http.StatusInternalServerError
	}

	if len(company.ContactIds) == 0 {
		logCtx.Warning("Skipped company sync. No contacts associated to company.")
		// No sync_id as no event or user or one user property created.
		errCode := store.GetStore().UpdateHubspotDocumentAsSynced(projectID, document.ID, model.HubspotDocumentTypeCompany, "", document.Timestamp, document.Action, "", companyUserID)
		if errCode != http.StatusAccepted {
			logCtx.Error("Failed to update hubspot deal document as synced.")
			return http.StatusInternalServerError
		}
		return http.StatusOK
	}

	var contactDocuments []model.HubspotDocument
	var errCode int
	if len(contactIds) > 0 {
		contactDocuments, errCode = store.GetStore().GetHubspotDocumentByTypeAndActions(projectID,
			contactIds, model.HubspotDocumentTypeContact, []int{model.HubspotDocumentActionCreated})
		if errCode == http.StatusInternalServerError {
			logCtx.Error("Failed to get hubspot documents by type and action on sync company.")
			return errCode
		}
	}

	// update $hubspot_company_name and other company
	// properties on each associated contact user.
	isContactsUpdateFailed := false
	for _, contactDocument := range contactDocuments {
		if contactDocument.SyncId != "" {
			contactSyncEvent, errCode := store.GetStore().GetEventById(
				projectID, contactDocument.SyncId, "")
			if errCode == http.StatusFound {

				contactUser, status := store.GetStore().GetUser(projectID, contactSyncEvent.UserId)
				if status != http.StatusFound {
					logCtx.WithField("user_id", contactSyncEvent.UserId).Error(
						"Failed to get user by contact event user update user properties with company properties.")
					isContactsUpdateFailed = true
					continue
				}

				if C.IsAllowedHubspotGroupsByProjectID(projectID) {
					_, status = store.GetStore().UpdateUserGroup(projectID, contactUser.ID, model.GROUP_NAME_HUBSPOT_COMPANY, companyGroupID, companyUserID)
					if status != http.StatusAccepted && status != http.StatusNotModified {
						logCtx.Error("Failed to update user group id.")
					}
				}

				_, errCode := store.GetStore().UpdateUserPropertiesV2(projectID, contactUser.ID, userPropertiesJsonb,
					contactUser.PropertiesUpdatedTimestamp+1, SDK.SourceHubspot, model.HubspotDocumentTypeNameCompany)
				if errCode != http.StatusAccepted && errCode != http.StatusNotModified {
					logCtx.WithField("user_id", contactSyncEvent.UserId).Error(
						"Failed to update user properites with company properties.")
					isContactsUpdateFailed = true
				}
			}
		}
	}

	if isContactsUpdateFailed {
		logCtx.Error("Failed to update some hubspot company properties on user properties.")
		return http.StatusInternalServerError
	}

	// No sync_id as no event or user or one user property created.
	errCode = store.GetStore().UpdateHubspotDocumentAsSynced(projectID, document.ID, model.HubspotDocumentTypeCompany, "", document.Timestamp, document.Action, "", companyUserID)
	if errCode != http.StatusAccepted {
		logCtx.Error("Failed to update hubspot deal document as synced.")
		return http.StatusInternalServerError
	}

	return http.StatusOK
}

func getHubspotMappedDataTypeValue(projectID uint64, eventName, enKey string, value interface{}) (interface{}, error) {
	if value == nil || value == "" {
		return nil, nil
	}

	if !C.IsEnabledPropertyDetailFromDB() || !C.IsEnabledPropertyDetailByProjectID(projectID) {
		return value, nil
	}

	ptype := store.GetStore().GetPropertyTypeByKeyValue(projectID, eventName, enKey, value, false)

	if ptype == U.PropertyTypeDateTime {
		datetime, err := U.GetPropertyValueAsFloat64(value)
		if err != nil {
			formatedTime, err := time.Parse(model.HubspotDateTimeLayout, U.GetPropertyValueAsString(value))
			if err == nil {
				return formatedTime.Unix(), nil
			}

			log.WithError(err).Error("Failed convert datetime property.")
			return nil, errors.New("failed to get datetime property")
		}

		return getEventTimestamp(int64(datetime)), nil

	}

	if ptype == U.PropertyTypeNumerical {
		num, err := U.GetPropertyValueAsFloat64(value)
		if err != nil {

			// try removing comma separated number
			cleanedValue := strings.ReplaceAll(U.GetPropertyValueAsString(value), ",", "")
			num, err := U.GetPropertyValueAsFloat64(cleanedValue)
			if err != nil {
				return nil, err
			}

			return num, nil
		}

		return num, nil
	}

	return value, nil
}

func getDealProperties(projectID uint64, document *model.HubspotDocument) (*map[string]interface{}, *map[string]interface{}, error) {

	if document.Type != model.HubspotDocumentTypeDeal {
		return nil, nil, errors.New("invalid type")
	}

	var deal Deal
	err := json.Unmarshal((document.Value).RawMessage, &deal)
	if err != nil {
		return nil, nil, err
	}

	enProperties := make(map[string]interface{}, 0)
	properties := make(map[string]interface{})
	for k, v := range deal.Properties {
		enKey := model.GetCRMEnrichPropertyKeyByType(model.SmartCRMEventSourceHubspot,
			model.HubspotDocumentTypeNameDeal, k)
		value, err := getHubspotMappedDataTypeValue(projectID, U.EVENT_NAME_HUBSPOT_DEAL_STATE_CHANGED, enKey, v.Value)
		if err != nil {
			log.WithFields(log.Fields{"project_id": projectID, "property_key": enKey}).WithError(err).Error("Failed to get property value.")
			continue
		}

		enProperties[enKey] = value
		properties[k] = value

	}

	return &enProperties, &properties, nil
}

func isValidGroupName(documentType int, groupName string) bool {
	if documentType == model.HubspotDocumentTypeCompany && groupName == model.GROUP_NAME_HUBSPOT_COMPANY {
		return true
	}

	if documentType == model.HubspotDocumentTypeDeal && groupName == model.GROUP_NAME_HUBSPOT_DEAL {
		return true
	}

	return false
}

func getGroupEventName(docType int) (string, string) {
	if docType == model.HubspotDocumentTypeCompany {
		return util.GROUP_EVENT_NAME_HUBSPOT_COMPANY_CREATED, util.GROUP_EVENT_NAME_HUBSPOT_COMPANY_UPDATED
	}

	if docType == model.HubspotDocumentTypeDeal {
		return util.GROUP_EVENT_NAME_HUBSPOT_DEAL_CREATED, util.GROUP_EVENT_NAME_HUBSPOT_DEAL_UPDATED
	}

	return "", ""
}

func updateCreatedDocument(createdDocument *model.HubspotDocument) bool {
	if createdDocument.Type == model.HubspotDocumentTypeCompany {
		if createdDocument.GroupUserId == "" && createdDocument.UserId == "" {
			return true
		}
	}

	if createdDocument.Type == model.HubspotDocumentTypeDeal {
		if createdDocument.GroupUserId == "" {
			return true
		}
	}

	return false
}

func getGroupUserID(createdDocument *model.HubspotDocument) string {
	if createdDocument.GroupUserId != "" {
		return createdDocument.GroupUserId
	}

	return ""
}

func createOrUpdateHubspotGroupsProperties(projectID uint64, document *model.HubspotDocument,
	enProperties *map[string]interface{}, groupName, groupID string) (string, int) {
	logCtx := log.WithFields(log.Fields{"project_id": projectID, "doc_type": document.Type, "document": document,
		"group_name": groupName, "group_id": groupID})

	if projectID == 0 || document == nil || enProperties == nil {
		logCtx.Error("Invalid parameters")
		return "", http.StatusBadRequest
	}

	if document.GroupUserId != "" {
		logCtx.Error("Document already processed for groups. Using existing group user id.")
		return document.GroupUserId, http.StatusOK
	}

	if !isValidGroupName(document.Type, groupName) {
		logCtx.Error("Invalid group name")
		return "", http.StatusBadRequest
	}

	groupUserID := ""
	var processEventNames []string
	var processEventTimestamps []int64
	var err error

	createdEventName, updatedEventName := getGroupEventName(document.Type)
	if document.Action == model.HubspotDocumentActionCreated {
		groupUserID, err = store.GetStore().CreateOrUpdateGroupPropertiesBySource(projectID, groupName, groupID, "",
			enProperties, getEventTimestamp(document.Timestamp), getEventTimestamp(document.Timestamp), model.SmartCRMEventSourceHubspot)

		if err != nil {
			logCtx.WithError(err).Error("Failed to update hubspot created group properties.")
			return "", http.StatusInternalServerError
		}

		processEventNames = append(processEventNames, createdEventName)
		processEventTimestamps = append(processEventTimestamps, document.Timestamp)
	}

	updateCreatedRecord := false
	if document.Action == model.HubspotDocumentActionUpdated {
		createdDocument, status := store.GetStore().GetSyncedHubspotDocumentByFilter(projectID,
			document.ID, document.Type, model.HubspotDocumentActionCreated)
		if status != http.StatusFound {
			logCtx.Error("Failed to get hubspot company created document for groups.")
			return "", http.StatusInternalServerError
		}

		if updateCreatedDocument(createdDocument) {
			processEventNames = append(processEventNames, createdEventName)
			processEventTimestamps = append(processEventTimestamps, createdDocument.Timestamp)
			updateCreatedRecord = true
		}

		groupUser := getGroupUserID(createdDocument)
		groupUserID, err = store.GetStore().CreateOrUpdateGroupPropertiesBySource(projectID, groupName, groupID,
			groupUser, enProperties, getEventTimestamp(createdDocument.Timestamp), getEventTimestamp(document.Timestamp),
			model.SmartCRMEventSourceHubspot)
		if err != nil {
			logCtx.WithError(err).Error("Failed to update hubspot updated group properties.")
			return "", http.StatusInternalServerError
		}

		processEventNames = append(processEventNames, updatedEventName)
		processEventTimestamps = append(processEventTimestamps, document.Timestamp)
	}

	if groupUserID == "" {
		logCtx.Error("Invalid group user id state.")
		return "", http.StatusInternalServerError
	}

	for i := range processEventNames {

		trackPayload := &SDK.TrackPayload{
			Name:          processEventNames[i],
			ProjectId:     projectID,
			Timestamp:     getEventTimestamp(processEventTimestamps[i]),
			UserId:        groupUserID,
			RequestSource: model.UserSourceHubspot,
		}
		docTypeAlias := model.GetHubspotTypeAliasByType(document.Type)

		status, response := SDK.Track(projectID, trackPayload, true, SDK.SourceHubspot, docTypeAlias)
		if status != http.StatusOK && status != http.StatusFound && status != http.StatusNotModified {
			logCtx.WithFields(log.Fields{"status": status, "track_response": response, "doc_type": docTypeAlias,
				"event_name": processEventNames[i], "event_timestamp": processEventTimestamps[i]}).
				Error("Failed to track hubspot group event.")
			return "", http.StatusInternalServerError
		}

		if processEventNames[i] == createdEventName && updateCreatedRecord {
			errCode := store.GetStore().UpdateHubspotDocumentAsSynced(projectID, document.ID, document.Type, "",
				processEventTimestamps[i], model.HubspotDocumentActionCreated, "", groupUserID) // marking user_id as empty won't update the column
			if errCode != http.StatusAccepted {
				logCtx.Error("Failed to update group user_id in hubspot created document as synced.")
				return "", http.StatusInternalServerError
			}
		}
	}

	return groupUserID, http.StatusOK
}

func getDealAssociatedIDs(projectID uint64, document *model.HubspotDocument) ([]string, []string, error) {
	if document.Type != model.HubspotDocumentTypeDeal {
		return nil, nil, errors.New("invalid document type")
	}

	var deal Deal
	err := json.Unmarshal((document.Value).RawMessage, &deal)
	if err != nil {
		return nil, nil, err
	}

	var contactIDs []string
	var companyIDs []string
	associatedContactIDs := deal.Associations.AssociatedContactIds
	for i := range associatedContactIDs {
		contactID := strconv.FormatInt(associatedContactIDs[i], 10)
		contactIDs = append(contactIDs, contactID)
	}

	associatedCompanyIDs := deal.Associations.AssociatedCompanyIds
	for i := range associatedCompanyIDs {
		companyID := strconv.FormatInt(associatedCompanyIDs[i], 10)
		companyIDs = append(companyIDs, companyID)
	}

	return contactIDs, companyIDs, nil
}

func syncGroupCompany(projectID uint64, document *model.HubspotDocument, enProperties *map[string]interface{}) (string, string, error) {
	companyName, domainName, err := getCompanyNameAndDomainName(document)
	if err != nil {
		return "", "", err
	}

	companyGroupID := getCompanyGroupID(companyName, domainName)
	companyUserID, status := createOrUpdateHubspotGroupsProperties(projectID, document, enProperties, model.GROUP_NAME_HUBSPOT_COMPANY, companyGroupID)
	if status != http.StatusOK {
		return "", "", errors.New("failed to update company group properties")
	}

	return companyUserID, companyGroupID, nil
}

func syncGroupDeal(projectID uint64, enProperties *map[string]interface{}, document *model.HubspotDocument) (string, int) {
	logCtx := log.WithFields(log.Fields{"project_id": projectID, "document": document.ID, "doc_type": document.Type})
	if document.Type != model.HubspotDocumentTypeDeal {
		logCtx.Error("Invalid document type on syncGroupDeal.")
		return "", http.StatusBadRequest
	}
	if document.GroupUserId != "" {
		logCtx.Error("Deal already processed for groups.")
		return document.GroupUserId, http.StatusOK
	}

	dealGroupUserID, status := createOrUpdateHubspotGroupsProperties(projectID, document, enProperties, model.GROUP_NAME_HUBSPOT_DEAL, "")
	if status != http.StatusOK {
		logCtx.Error("Failed to update deal group properties.")
		return "", http.StatusInternalServerError
	}

	contactIDList, companyIDList, err := getDealAssociatedIDs(projectID, document)
	if err != nil {
		logCtx.WithError(err).Error("Failed to getDealAssociatedIDs.")
		return "", http.StatusInsufficientStorage
	}

	if len(contactIDList) > 0 {
		documents, status := store.GetStore().GetHubspotDocumentByTypeAndActions(projectID, contactIDList, model.HubspotDocumentTypeContact, []int{model.HubspotDocumentActionCreated})
		if status != http.StatusFound {
			logCtx.WithFields(log.Fields{"contact_ids": contactIDList, "err_code": status}).
				Error("Failed to get contact created documents for syncGroupDeal.")
			return "", http.StatusInternalServerError
		}

		for i := range documents {
			userID := documents[i].UserId
			if userID == "" {
				logCtx.WithField("contact_id", documents[i].ID).Error("No user id found on contact create document")
				continue
			}

			_, status := store.GetStore().UpdateUserGroup(projectID, userID, model.GROUP_NAME_HUBSPOT_DEAL, "", dealGroupUserID)
			if status != http.StatusAccepted && status != http.StatusNotModified {
				logCtx.WithFields(log.Fields{"contact_id": documents[i].ID, "deal_group_user_id": dealGroupUserID, "err_code": status}).
					Error("Failed to update contact user group for hubspot deal.")
			}

			// update group_user_id  details on created record
			errCode := store.GetStore().UpdateHubspotDocumentAsSynced(projectID, documents[i].ID, document.Type, "",
				documents[i].Timestamp, model.HubspotDocumentActionCreated, "", groupUserID)
			if errCode != http.StatusAccepted {
				logCtx.Error("Failed to update group user_id in hubspot created document as synced in sync deal company.")
				continue
			}
		}
	}

	if len(companyIDList) > 0 {
		documents, status := store.GetStore().GetHubspotDocumentByTypeAndActions(projectID, companyIDList,
			model.HubspotDocumentTypeCompany, []int{model.HubspotDocumentActionCreated})
		if status != http.StatusFound {
			logCtx.WithFields(log.Fields{"company_ids": companyIDList}).Error("Failed to get company created documents for syncGroupDeal.")
			return "", http.StatusInternalServerError
		}

		for i := range documents {
			groupUserID := getGroupUserID(&documents[i])
			if groupUserID == "" {
				userProperties, err := getCompanyProperties(projectID, &documents[i])
				if err != nil {
					logCtx.WithFields(log.Fields{"document": documents[i]}).Error("Failed to get company properties in sync deal groups.")
					continue
				}

				groupUserID, _, err = syncGroupCompany(projectID, &documents[i], &userProperties)
				if err != nil {
					logCtx.WithFields(log.Fields{"document": documents[i]}).WithError(err).Error("Missing group user id in company record in sync deal groups.")
					continue
				}
			}

			_, status = store.GetStore().CreateGroupRelationship(projectID, model.GROUP_NAME_HUBSPOT_DEAL, dealGroupUserID,
				model.GROUP_NAME_HUBSPOT_COMPANY, groupUserID)
			if status != http.StatusCreated && status != http.StatusConflict {
				logCtx.WithFields(log.Fields{"company_id": documents[i].ID,
					"left_group_name":     model.GROUP_NAME_HUBSPOT_DEAL,
					"right_group_name":    model.GROUP_NAME_HUBSPOT_COMPANY,
					"left_group_user_id":  dealGroupUserID,
					"right_group_user_id": groupUserID}).
					Error("Failed to update hubspot deal group relationships.")
			}

			_, status = store.GetStore().CreateGroupRelationship(projectID, model.GROUP_NAME_HUBSPOT_COMPANY, groupUserID,
				model.GROUP_NAME_HUBSPOT_DEAL, dealGroupUserID)
			if status != http.StatusCreated && status != http.StatusConflict {
				logCtx.WithFields(log.Fields{"company_id": documents[i].ID,
					"right_group_name":    model.GROUP_NAME_HUBSPOT_DEAL,
					"left_group_name":     model.GROUP_NAME_HUBSPOT_COMPANY,
					"right_group_user_id": dealGroupUserID,
					"left_group_user_id":  groupUserID}).
					Error("Failed to update hubspot deal group relationships.")
			}
		}
	}

	return dealGroupUserID, http.StatusOK
}

func syncDeal(projectID uint64, document *model.HubspotDocument, hubspotSmartEventNames []HubspotSmartEventName) int {
	if document.Type != model.HubspotDocumentTypeDeal {
		return http.StatusInternalServerError
	}

	logCtx := log.WithField("project_id",
		projectID).WithField("document_id", document.ID)

	var deal Deal
	err := json.Unmarshal((document.Value).RawMessage, &deal)
	if err != nil {
		logCtx.Error("Failed to unmarshal hubspot document deal.")
		return http.StatusInternalServerError
	}

	enProperties, properties, err := getDealProperties(projectID, document)
	if err != nil {
		logCtx.Error("Failed to get hubspot deal document properties")
		return http.StatusInternalServerError
	}

	var groupUserID string
	var status int
	if C.IsAllowedHubspotGroupsByProjectID(projectID) {
		groupUserID, status = syncGroupDeal(projectID, enProperties, document)
		if status != http.StatusOK {
			logCtx.Error("Failed to syncGroupDeal.")
		}
	}

	dealStage, dealstageExists := (*enProperties)[U.CRM_HUBSPOT_DEALSTAGE]
	userID := getDealUserID(projectID, &deal)

	eventID := ""
	if userID == "" {
		logCtx.Error("Skipped deal sync. No user associated to hubspot deal.")
	} else if !dealstageExists || dealStage == nil {
		logCtx.Error("No deal stage property found on hubspot deal.")
	} else {
		trackPayload := &SDK.TrackPayload{
			Name:            U.EVENT_NAME_HUBSPOT_DEAL_STATE_CHANGED,
			ProjectId:       projectID,
			UserId:          userID,
			EventProperties: *enProperties,
			UserProperties:  *enProperties,
			Timestamp:       getEventTimestamp(document.Timestamp),
			RequestSource:   model.UserSourceHubspot,
		}

		// Track deal stage change only if, deal with same id and
		// same stage, not synced before.
		dealID := strconv.FormatInt(deal.DealId, 10)
		if dealID == "" {
			logCtx.Error("Invalid deal_id on conversion. Failed to sync deal.")
			return http.StatusInternalServerError
		}

		_, errCode := store.GetStore().GetSyncedHubspotDealDocumentByIdAndStage(projectID,
			dealID, dealStage.(string))
		if errCode == http.StatusInternalServerError || errCode == http.StatusBadRequest {
			logCtx.Error("Failed to get synced deal document by stage on sync_deal")
			return http.StatusInternalServerError
		}

		// skip sync as deal stage is synced already.
		if errCode != http.StatusFound {
			status, response := SDK.Track(projectID, trackPayload, true, SDK.SourceHubspot, model.HubspotDocumentTypeNameDeal)
			if status != http.StatusOK && status != http.StatusFound &&
				status != http.StatusNotModified {

				logCtx.WithField("status", status).Error(
					"Failed to track hubspot contact deal stage change event.")
				return http.StatusInternalServerError
			}

			var defaultSmartEventTimestamp int64
			if timestamp, err := model.GetHubspotDocumentUpdatedTimestamp(document); err != nil {
				logCtx.WithError(err).Warn("Failed to get last modified timestamp for smart event. Using document timestamp")
				defaultSmartEventTimestamp = document.Timestamp
			} else {
				defaultSmartEventTimestamp = timestamp
			}

			eventID = response.EventId
			var prevProperties *map[string]interface{}
			for i := range hubspotSmartEventNames {
				prevProperties = TrackHubspotSmartEvent(projectID, &hubspotSmartEventNames[i], response.EventId, document.ID, userID, document.Type,
					properties, prevProperties, defaultSmartEventTimestamp, false)
			}
		}

	}

	errCode := store.GetStore().UpdateHubspotDocumentAsSynced(projectID,
		document.ID, model.HubspotDocumentTypeDeal, eventID, document.Timestamp, document.Action, userID, groupUserID)
	if errCode != http.StatusAccepted {
		logCtx.Error("Failed to update hubspot deal document as synced.")
		return http.StatusInternalServerError
	}

	return http.StatusOK
}

// GetBatchedOrderedDocumentsByID return list of document in batches. Order is maintained on document id.
func GetBatchedOrderedDocumentsByID(documents []model.HubspotDocument, batchSize int) []map[string][]model.HubspotDocument {

	if len(documents) < 0 {
		return nil
	}

	documentsMap := make(map[string][]model.HubspotDocument)
	for i := range documents {
		if _, exist := documentsMap[documents[i].ID]; !exist {
			documentsMap[documents[i].ID] = make([]model.HubspotDocument, 0)
		}
		documentsMap[documents[i].ID] = append(documentsMap[documents[i].ID], documents[i])
	}

	batchedDocumentsByID := make([]map[string][]model.HubspotDocument, 1)
	isBatched := make(map[string]bool)
	batchLen := 0
	batchedDocumentsByID[batchLen] = make(map[string][]model.HubspotDocument)
	for i := range documents {
		if isBatched[documents[i].ID] {
			continue
		}

		if len(batchedDocumentsByID[batchLen]) >= batchSize {
			batchedDocumentsByID = append(batchedDocumentsByID, make(map[string][]model.HubspotDocument))
			batchLen++
		}

		batchedDocumentsByID[batchLen][documents[i].ID] = documentsMap[documents[i].ID]
		isBatched[documents[i].ID] = true
	}

	return batchedDocumentsByID
}

func syncAll(project *model.Project, documents []model.HubspotDocument, hubspotSmartEventNames []HubspotSmartEventName) int {
	logCtx := log.WithField("project_id", project.ID)
	var seenFailures bool
	for i := range documents {
		logCtx = logCtx.WithField("document", documents[i])
		startTime := time.Now().Unix()
		switch documents[i].Type {

		case model.HubspotDocumentTypeContact:
			errCode := syncContact(project, &documents[i], hubspotSmartEventNames)
			if errCode != http.StatusOK {
				seenFailures = true
			}
		case model.HubspotDocumentTypeCompany:
			errCode := syncCompany(project.ID, &documents[i])
			if errCode != http.StatusOK {
				seenFailures = true
			}
		case model.HubspotDocumentTypeDeal:
			errCode := syncDeal(project.ID, &documents[i], hubspotSmartEventNames)
			if errCode != http.StatusOK {
				seenFailures = true
			}
		}

		logCtx.WithField("time_taken_in_secs", time.Now().Unix()-startTime).Debugf(
			"Sync %s completed.", documents[i].TypeAlias)
	}

	if seenFailures {
		return http.StatusInternalServerError
	}

	return http.StatusOK
}

// Status definition
type Status struct {
	ProjectId uint64 `json:"project_id"`
	Type      string `json:"type"`
	Status    string `json:"status"`
}

type syncWorkerStatus struct {
	HasFailure bool
	Lock       sync.Mutex
}

// syncAllWorker is a wrapper over syncAll function for providing concurrency
func syncAllWorker(project *model.Project, wg *sync.WaitGroup, syncStatus *syncWorkerStatus, documents []model.HubspotDocument, hubspotSmartEventNames []HubspotSmartEventName) {
	defer wg.Done()

	errCode := syncAll(project, documents, hubspotSmartEventNames)

	syncStatus.Lock.Lock()
	defer syncStatus.Lock.Unlock()
	if errCode != http.StatusOK {
		syncStatus.HasFailure = true
	}
}

// Sync - Syncs hubspot documents in an order of type.
func Sync(projectID uint64, workersPerProject int) ([]Status, bool) {
	logCtx := log.WithField("project_id", projectID)

	statusByProjectAndType := make([]Status, 0, 0)
	hubspotSmartEventNames := GetHubspotSmartEventNames(projectID)
	status := CreateOrGetHubspotEventName(projectID)
	if status != http.StatusOK {
		statusByProjectAndType = append(statusByProjectAndType, Status{ProjectId: projectID,
			Status: "Failed to create event names"})
		return statusByProjectAndType, true
	}

	var orderedTimeSeries [][]int64
	minTimestamp, errCode := store.GetStore().GetHubspotDocumentBeginingTimestampByDocumentTypeForSync(projectID)
	if errCode != http.StatusFound {
		if errCode == http.StatusNotFound {
			statusByProjectAndType = append(statusByProjectAndType, Status{ProjectId: projectID,
				Status: U.CRM_SYNC_STATUS_SUCCESS})
			return statusByProjectAndType, false
		}

		logCtx.WithField("err_code", errCode).Error("Failed to get time series.")
		statusByProjectAndType = append(statusByProjectAndType, Status{ProjectId: projectID,
			Status: "Failed to get time series."})
		return statusByProjectAndType, true
	}

	if workersPerProject > 1 {
		orderedTimeSeries = model.GetCRMTimeSeriesByStartTimestamp(projectID, minTimestamp, model.SmartCRMEventSourceHubspot)
	} else {
		// generate single time series
		orderedTimeSeries = append(orderedTimeSeries, []int64{minTimestamp, time.Now().Unix() * 1000})
	}

	// Get/Create SF touch point event name
	_, status = store.GetStore().CreateOrGetOfflineTouchPointEventName(projectID)
	if status != http.StatusFound && status != http.StatusConflict && status != http.StatusCreated {
		logCtx.Error("failed to create event name on SF for offline touch point")
		return statusByProjectAndType, true
	}

	project, errCode := store.GetStore().GetProject(projectID)
	if errCode != http.StatusFound {
		log.Error("Failed to get project")
		return statusByProjectAndType, true
	}

	anyFailure := false
	overAllSyncStatus := make(map[string]bool)
	for _, timeRange := range orderedTimeSeries {

		for i := range syncOrderByType {

			logCtx = logCtx.WithFields(log.Fields{"type": syncOrderByType[i], "time_range": timeRange})

			logCtx.Info("Processing started for given time range")
			var documents []model.HubspotDocument
			var errCode int
			if workersPerProject > 1 {
				documents, errCode = store.GetStore().GetHubspotDocumentsByTypeANDRangeForSync(projectID, syncOrderByType[i], timeRange[0], timeRange[1])
			} else {
				documents, errCode = store.GetStore().
					GetHubspotDocumentsByTypeForSync(projectID, syncOrderByType[i])
			}

			if errCode != http.StatusFound {
				logCtx.WithFields(log.Fields{"time_range": timeRange, "doc_type": syncOrderByType[i]}).Error("Failed to get hubspot document by type for sync.")
				continue
			}

			docTypeAlias := model.GetHubspotTypeAliasByType(syncOrderByType[i])

			batches := GetBatchedOrderedDocumentsByID(documents, workersPerProject)

			var syncStatus syncWorkerStatus
			var workerIndex int
			for bi := range batches {
				batch := batches[bi]
				var wg sync.WaitGroup
				for docID := range batch {
					logCtx.WithFields(log.Fields{"worker": workerIndex, "doc_id": docID, "type": syncOrderByType[i]}).Info("Processing Batch by doc_id")
					workerIndex++
					wg.Add(1)
					go syncAllWorker(project, &wg, &syncStatus, batch[docID], (*hubspotSmartEventNames)[docTypeAlias])
				}
				wg.Wait()
			}

			if _, exist := overAllSyncStatus[docTypeAlias]; !exist {
				overAllSyncStatus[docTypeAlias] = false
			}

			if syncStatus.HasFailure {
				overAllSyncStatus[docTypeAlias] = true
			}

			logCtx.Info("Processing completed for given time range")
		}
	}

	for docTypeAlias, failure := range overAllSyncStatus {
		status := Status{ProjectId: projectID,
			Type: docTypeAlias}
		if failure {
			status.Status = U.CRM_SYNC_STATUS_FAILURES
			anyFailure = true
		} else {
			status.Status = U.CRM_SYNC_STATUS_SUCCESS
		}
		statusByProjectAndType = append(statusByProjectAndType, status)
	}

	return statusByProjectAndType, anyFailure
}<|MERGE_RESOLUTION|>--- conflicted
+++ resolved
@@ -973,24 +973,17 @@
 
 	// Once filters passed, now check for the existing properties
 	if filtersPassed != 0 && filtersPassed == len(rule.Filters) {
-<<<<<<< HEAD
-=======
-
->>>>>>> 8747cdc4
 		prevDoc, status := store.GetStore().GetLastSyncedHubspotDocumentByID(document.ProjectId, document.ID, document.Type)
 		if status != http.StatusFound {
 			// In case no prev properties exist continue creating OTP
 			return true
 		}
 
-<<<<<<< HEAD
-=======
 		if prevDoc.Action == model.HubspotDocumentActionCreated {
 			// In case the only last sync doc was a CreateDocument, create an OTP for this one.
 			return true
 		}
 
->>>>>>> 8747cdc4
 		var err error
 		var prevProperties *map[string]interface{}
 
