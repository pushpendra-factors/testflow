--- conflicted
+++ resolved
@@ -286,7 +286,6 @@
 	return count.(int64) == 1, nil
 }
 
-<<<<<<< HEAD
 func IncrBatch(expiryInSecs float64, keys ...*Key) ([]int64, error) {
 	return incrBatch(expiryInSecs, false, keys)
 }
@@ -296,21 +295,6 @@
 func incrBatch(expiryInSecs float64, persistent bool, keys []*Key) ([]int64, error) {
 	if len(keys) == 0 {
 		return nil, ErrorInvalidValues
-=======
-func IncrBatch(expiryInSecs float64, keys ...*Key) error {
-	return incrBatch(expiryInSecs, false, keys)
-}
-func IncrPersistentBatch(expiryInSecs float64, keys ...*Key) error {
-	return incrBatch(expiryInSecs, true, keys)
-}
-func incrBatch(expiryInSecs float64, persistent bool, keys []*Key) error {
-	totalOperationsPerCall := 1
-	if len(keys) == 0 {
-		return ErrorInvalidValues
-	}
-	if expiryInSecs != 0 {
-		totalOperationsPerCall = 2
->>>>>>> 07565d4b
 	}
 	var redisConn redis.Conn
 	if persistent {
@@ -322,16 +306,12 @@
 
 	err := redisConn.Send("MULTI")
 	if err != nil {
-<<<<<<< HEAD
 		return nil, err
-=======
-		return err
->>>>>>> 07565d4b
+
 	}
 	for _, key := range keys {
 		cKey, err := key.Key()
 		if err != nil {
-<<<<<<< HEAD
 			return nil, err
 		}
 		err = redisConn.Send("INCR", cKey)
@@ -342,24 +322,11 @@
 			err = redisConn.Send("EXPIRE", cKey, int64(expiryInSecs))
 			if err != nil {
 				return nil, err
-=======
-			return err
-		}
-		err = redisConn.Send("INCR", cKey)
-		if err != nil {
-			return err
-		}
-		if expiryInSecs != 0 {
-			err = redisConn.Send("EXPIRE", cKey, expiryInSecs)
-			if err != nil {
-				return err
->>>>>>> 07565d4b
 			}
 		}
 	}
 	res, err := redis.Values(redisConn.Do("EXEC"))
 	if err != nil {
-<<<<<<< HEAD
 		return nil, err
 	}
 	counts := make([]int64, 0)
@@ -368,14 +335,6 @@
 	}
 
 	return counts, nil
-=======
-		return err
-	}
-	if len(res) != len(keys)*totalOperationsPerCall {
-		return ErrorPartialFailures
-	}
-	return nil
->>>>>>> 07565d4b
 }
 func SetBatch(values map[*Key]string, expiryInSecs float64) error {
 	return setBatch(values, expiryInSecs, false)
@@ -533,7 +492,6 @@
 		}
 	}
 	return cacheKeys, nil
-<<<<<<< HEAD
 }
 
 func IncrByBatch(expiryInSecs float64, keys map[*Key]int64) error {
@@ -582,6 +540,4 @@
 	}
 	// TODO: Check for partial failures
 	return nil
-=======
->>>>>>> 07565d4b
 }