--- conflicted
+++ resolved
@@ -44,11 +44,6 @@
 	}
 	defer resp.Body.Close()
 	response := make(map[string]interface{})
-<<<<<<< HEAD
-
-=======
-	
->>>>>>> ce955b55
 	if resp.StatusCode == 201 || resp.StatusCode == 200 {
 		response["status"] = "ok"
 	}
