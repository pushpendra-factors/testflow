package main

import (
	C "factors/config"
	DD "factors/default_data"
	H "factors/handler"
	mid "factors/middleware"
	"factors/model/model"
	session "factors/session/store"
	U "factors/util"
	"flag"
	"strconv"
	"strings"

	"github.com/gin-gonic/gin"
	log "github.com/sirupsen/logrus"

	swaggerDocs "factors/docs"
)

// ./app --env=development --api_domain=localhost:8080 --app_domain=localhost:3000  --api_http_port=8080 --etcd=localhost:2379 --db_host=localhost --db_port=5432 --db_user=autometa --db_name=autometa --db_pass=@ut0me7a --geo_loc_path=/usr/local/var/factors/geolocation_data/GeoLite2-City.mmdb --aws_region=us-east-1 --aws_key=dummy --aws_secret=dummy --email_sender=support@factors.ai --error_reporting_interval=300
// @title Factors Backend Api
// @version 1.0
// @description Factors usage doc for golang api server.
// @BasePath /projects
// @securityDefinitions.apikey ApiKeyAuth
// @in header
// @name Authorization
func main() {
	gcpProjectID := flag.String("gcp_project_id", "", "Project ID on Google Cloud")
	gcpProjectLocation := flag.String("gcp_project_location", "", "Location of google cloud project cluster")

	env := flag.String("env", "development", "")
	port := flag.Int("api_http_port", 8080, "")
	etcd := flag.String("etcd", "localhost:2379", "Comma separated list of etcd endpoints localhost:2379,localhost:2378")

	dbHost := flag.String("db_host", C.PostgresDefaultDBParams.Host, "")
	dbPort := flag.Int("db_port", C.PostgresDefaultDBParams.Port, "")
	dbUser := flag.String("db_user", C.PostgresDefaultDBParams.User, "")
	dbName := flag.String("db_name", C.PostgresDefaultDBParams.Name, "")
	dbPass := flag.String("db_pass", C.PostgresDefaultDBParams.Password, "")

	memSQLHost := flag.String("memsql_host", C.MemSQLDefaultDBParams.Host, "")
	isPSCHost := flag.Int("memsql_is_psc_host", C.MemSQLDefaultDBParams.IsPSCHost, "")
	memSQLPort := flag.Int("memsql_port", C.MemSQLDefaultDBParams.Port, "")
	memSQLUser := flag.String("memsql_user", C.MemSQLDefaultDBParams.User, "")
	memSQLName := flag.String("memsql_name", C.MemSQLDefaultDBParams.Name, "")
	memSQLPass := flag.String("memsql_pass", C.MemSQLDefaultDBParams.Password, "")
	memSQLCertificate := flag.String("memsql_cert", "", "")

	memSQLDBMaxOpenConnections := flag.Int("memsql_max_open_connections", 100, "Max no.of open connections allowed on connection pool of memsql")
	memSQLDBMaxIdleConnections := flag.Int("memsql_max_idle_connections", 50, "Max no.of idle connections allowed on connection pool of memsql")

	enableDBConnectionPool2 := flag.Bool("enable_db_conn_pool2", false, "")
	memSQLHost2 := flag.String("memsql_host_2", C.MemSQLDefaultDBParams.Host, "")
	isPSCHost2 := flag.Int("memsql_is_psc_host_2", C.MemSQLDefaultDBParams.IsPSCHost, "")
	memSQLPort2 := flag.Int("memsql_port_2", C.MemSQLDefaultDBParams.Port, "")
	memSQLUser2 := flag.String("memsql_user_2", C.MemSQLDefaultDBParams.User, "")
	memSQLName2 := flag.String("memsql_name_2", C.MemSQLDefaultDBParams.Name, "")
	memSQLPass2 := flag.String("memsql_pass_2", C.MemSQLDefaultDBParams.Password, "")
	memSQLCertificate2 := flag.String("memsql_cert_2", "", "")

	memSQLDBMaxOpenConnections2 := flag.Int("memsql_max_open_connections_2", 100, "Max no.of open connections allowed on connection pool of memsql")
	memSQLDBMaxIdleConnections2 := flag.Int("memsql_max_idle_connections_2", 50, "Max no.of idle connections allowed on connection pool of memsql")

	primaryDatastore := flag.String("primary_datastore", C.DatastoreTypeMemSQL, "Primary datastore type as memsql or postgres")
	disableDBWrites := flag.Bool("disable_db_writes", false, "To disable DB writes.")
	disableQueryCache := flag.Bool("disable_query_cache", false, "To disable dashboard and query analytics cache.")

	redisHost := flag.String("redis_host", "localhost", "")
	redisPort := flag.Int("redis_port", 6379, "")

	queueRedisHost := flag.String("queue_redis_host", "localhost", "")
	queueRedisPort := flag.Int("queue_redis_port", 6379, "")
	useQueueRedis := flag.Bool("use_queue_redis", false, "Use queue redis for sdk related caching.")

	duplicateQueueRedisHost := flag.String("dup_queue_redis_host", "localhost", "")
	duplicateQueueRedisPort := flag.Int("dup_queue_redis_port", 6379, "")
	sdkQueueThreshold := flag.Int("sdk_queue_threshold", 10000, "Threshold to report sdk queue size")
	integrationQueueThreshold := flag.Int("integration_queue_threshold", 1000, "Threshold to report integration queue size")
	delayedTaskThreshold := flag.Int("delayed_task_threshold", 1000, "Threshold to report delayed task size")
	enableSDKAndIntegrationRequestQueueDuplication := flag.Bool("enable_sdk_and_integration_request_queue_duplication",
		false, "Enables SDK and Integration request queue duplication monitoring.")
	monitoringAPIToken := flag.String("monitoring_api_token", "", "enter  monitoring api token")

	redisHostPersistent := flag.String("redis_host_ps", "localhost", "")
	redisPortPersistent := flag.Int("redis_port_ps", 6379, "")

	geoLocFilePath := flag.String("geo_loc_path", "/usr/local/var/factors/geolocation_data/GeoLite2-City.mmdb", "")
	deviceDetectorPath := flag.String("device_detector_path", "/usr/local/var/factors/devicedetector_data/regexes", "")

	apiDomain := flag.String("api_domain", "factors-dev.com:8080", "")
	appDomain := flag.String("app_domain", "factors-dev.com:3000", "")
	appOldDomain := flag.String("app_old_domain", "factors-dev.com:3000", "")

	awsRegion := flag.String("aws_region", "us-east-1", "")
	awsAccessKeyId := flag.String("aws_key", "dummy", "")
	awsSecretAccessKey := flag.String("aws_secret", "dummy", "")

	factorsEmailSender := flag.String("email_sender", "support-dev@factors.ai", "")

	adminLoginEmail := flag.String("admin_login_email", "", "Admin email for login")
	adminLoginToken := flag.String("admin_login_token", "", "Admin token for login")
	loginTokenMap := flag.String("login_token_map", "", "Map of token and agent email to authenticate")

	sentryDSN := flag.String("sentry_dsn", "", "Sentry DSN")
	sentryRollupSyncInSecs := flag.Int("sentry_rollup_sync_in_seconds", 300, "Enables to send errors to sentry in given interval.")

	skipTrackProjectIds := flag.String("skip_track_project_ids", "", "List or projects to skip track")
	lookbackWindowForEventUserCache := flag.Int("lookback_window_event_user_cache",
		30, "look back window in cache for event/user cache")
	facebookAppId := flag.String("facebook_app_id", "", "")
	facebookAppSecret := flag.String("facebook_app_secret", "", "")
	linkedinClientID := flag.String("linkedin_client_id", "", "")
	linkedinClientSecret := flag.String("linkedin_client_secret", "", "")
	salesforceAppId := flag.String("salesforce_app_id", "", "")
	salesforceAppSecret := flag.String("salesforce_app_secret", "", "")

	blockedSDKRequestProjectTokens := flag.String("blocked_sdk_request_project_tokens",
		"", "List of project tokens blocked for all sdk requests.")
	cacheLookUpRangeProjects := flag.String("cache_look_up_range_projects",
		"", "List of projects and the overrided date range")
	factorsActiveGoalsLimit := flag.Int("active_goals_limit",
		50, "Active Goals limit per project")
	factorsActiveTrackedEventsLimit := flag.Int("active_tracked_events_limit",
		50, "Active Tracked events limit per project")
	factorsActiveTrackedUserPropertiesLimit := flag.Int("active_tracked_user_properties_limit",
		50, "Active Tracked user properties limit per project")
	allowSmartEventRuleCreation := flag.Bool("allow_smart_event_rule_creation", false, "Should allow smart event rule creation")
	projectAnalyticsWhitelistedUUIds := flag.String("project_analytics_whitelisted_uuids",
		"", "List of UUIDs whitelisted for project analytics API")
	customerEnabledProjectsLastComputed := flag.String("customer_enabled_projects_last_computed",
		"*", "List of projects customer enabled forLast Computed")
	attributionDebug := flag.Int("attribution_debug", 0, "Enables debug logging for attribution queries")
	attributionDBCacheLookup := flag.String("attribution_db_cache_lookup", "", "For given projects, Lookup for cache results in DB for dashboard queries")
	attributionCommonFlow := flag.String("attribution_common_flow", "", "For given projects, run attribution queries with common flow for "+
		"dashboard and normal query. Both flow will check DB, cache based on week, months and so on..")
	enableMQLAPI := flag.Bool("enable_mql_api", false, "Enable MQL API routes.")
	overrideAppName := flag.String("app_name", "", "Override default app_name.")

	disableDashboardQueryDBExecution := flag.Bool("disable_dashboard_query_db_execution", false,
		"Disable direct execution of query from dashboard, if not available on cache.")

	bucketName := flag.String("bucket_name", "/usr/local/var/factors/cloud_storage", "")

	enableFilterOptimisation := flag.Bool("enable_filter_optimisation", false,
		"Enables filter optimisation changes for memsql implementation.")
	filterPropertiesStartTimestamp := flag.Int64("filter_properties_start_timestamp", -1,
		"Start timestamp of data available for filtering with parquet on memsql.")
	devBox := flag.Bool("dev_box", false, "Is this going to be deployed on one box")
	skipEventNameStepByProjectID := flag.String("skip_event_name_step_by_project_id", "", "")
	skipUserJoinInEventQueryByProjectID := flag.String("skip_user_join_in_event_query_by_project_id", "", "")
	enableEventLevelEventProperties := flag.String("enable_event_level_event_properties", "", "")
	allowSupportForSourceColumnInUsers := flag.String("allow_support_for_source_column_in_users", "", "")
	resourcePoolForAnalytics := flag.String("resource_pool_for_analytics", "",
		"Given resource_pool will be used for analytics queries.")
	hubspotAPIOnboardingHAPIKey := flag.String("hubspot_API_onboarding_HAPI_key", "", "")
	hubspotAPIOnboardingPrivateAccessToken := flag.String("hubspot_API_onboarding_private_access_token", "", "")
	mailmodoOnboardingAPIKey := flag.String("mailmodo_onboarding_API_key", "TJ5JF61-44NMRN5-GAEA2WH-8Z99P4H", "")
	mailmodoOnboardingURL1 := flag.String("mailmodo_onboarding_URL1", "https://api.mailmodo.com/hooks/start/1df3694b-8651-441f-a9ce-2f64d5e6b6ff", "")
	mailmodoOnboardingURL2 := flag.String("mailmodo_onboarding_URL2", "https://api.mailmodo.com/hooks/start/ef8af6d0-e925-47e2-8c03-2b010c9a59f5", "")
	slackOnboardingWebhookURL := flag.String("slack_onboarding_webhook_url", "https://hooks.slack.com/services/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", "")
	allowProfilesGroupSupport := flag.String("allow_profiles_group_support", "", "")

	auth0ClientID := flag.String("auth0_client_id", "", "")
	auth0ClientSecret := flag.String("auth0_client_secret", "", "")
	auth0Domain := flag.String("auth0_domain", "", "")
	auth0CallbackURL := flag.String("callback_url", "", "")

	sessionStore := flag.String("session_store", "cookie", "")
	sessionStoreSecret := flag.String("session_store_secret", "", "")

	fivetranGroupId := flag.String("fivetran_group_id", "", "")
	fivetranLicenseKey := flag.String("fivetran_license_key", "", "")
	allowEventsFunnelsGroupSupport := flag.String("allow_events_funnels_group_support", "", "")

	enableBingAdsAttribution := flag.Bool("enable_bing_ads_attribution", false, "")
	salesforcePropertyLookBackTimeHr := flag.Int("salesforce_property_lookback_time_hr", 0, "")
	hubspotPropertyLookbackLimit := flag.Int("hubspot_property_lookback_limit", 1000, "")
	enableSlowDBQueryLogging := flag.Bool("log_slow_db_queries", false, "Logs queries with execution time greater than 50ms.")

	slackAppClientID := flag.String("slack_app_client_id", "", "")
	slackAppClientSecret := flag.String("slack_app_client_secret", "", "")

	dataAvailabilityExpiry := flag.Int("data_availability_expiry", 30, "")

	enableOptimisedFilterOnProfileQuery := flag.Int("enable_optimised_filter_on_profile_query",
		0, "Enables filter optimisation logic for profiles query.")
	hubspotAppID := flag.String("hubspot_app_id", "", "Hubspot app id for oauth integration")
	hubspotAppSecret := flag.String("hubspot_app_secret", "", "Hubspot app secret for oauth integration")
	enableOptimisedFilterOnEventUserQuery := flag.Int("enable_optimised_filter_on_event_user_query",
		0, "Enables filter optimisation logic for events and users query.")
	enableEmailBlocking := flag.Bool("enable_email_blocking", true, "Blocks signup from emails in the blocked_email_list")
	enableIPBlocking := flag.Bool("enable_IP_blocking", true, "Blocks access from IPs in the blocked_IP_list")
	blockedEmailList := flag.String("blocked_email_list", "", "List containing all the blocked emails")
	blockedIPList := flag.String("blocked_IP_list", "", "List containing all the blocked IP address")
	blockedEmailDomainList := flag.String("blocked_email_domain_list", "", "List containing all blocked email domains")
	allAccountsProjectId := flag.String("all_accounts_project_id", "", "List of projectIds to enable domain.")
	enableNewAllAccountsByProjectID := flag.String("enable_new_all_accounts_by_project_id", "", "List of projectIds to enable domain.")
	IngestionTimezoneEnabledProjectIDs := flag.String("ingestion_timezone_enabled_projects", "", "List of projectIds whose ingestion timezone is enabled.")
	IncreaseKPILimitForProjectIDs := flag.String("increase_kpi_limit_for_projectids", "", "List of projectIds where kpi limit in increased.")
	enableEventFiltersInSegments := flag.Bool("enable_event_filters_in_segments", false, "Enables adding event filters in segment query")
	enableFeatureGates := flag.Bool("enable_feature_gates", false, "Enable Feature Gates")
	teamsAppTenantID := flag.String("teams_app_tenant_id", "", "")
	teamsAppClientID := flag.String("teams_app_client_id", "", "")
	teamsAppClientSecret := flag.String("teams_app_client_secret", "", "")
	teamsApplicationID := flag.String("teams_application_id", "", "")
	enableSyncReferenceFieldsByProjectID := flag.String("enable_sync_reference_fields_by_project_id", "", "")
	allowEventAnalyticsGroupsByProjectID := flag.String("allow_event_analytics_groups_by_project_id", "", "")
	enableFeatureGatesV2 := flag.Bool("enable_feature_gates_v2", false, "")
	enableScoreByProjectID := flag.String("enable_score_by_project_id", "", "List of projectIds with scoring enabled.")
<<<<<<< HEAD
	chargebeeApiKey := flag.String("chargebee_api_key", "dummy", "Chargebee api key")
	chargebeeSiteName := flag.String("chargebee_site_name", "", "Chargebee site name")
=======
	explainV3Query := flag.Bool("explain_v3_query", false, "whether to implement new query payload")
>>>>>>> b7724c30

	companyPropsV1EnabledProjectIDs := flag.String("company_props_v1_enabled_projectIds", "", "To enable clearbit enrichment in new properties")
	flag.Parse()

	defaultAppName := "app_server"
	appName := C.GetAppName(defaultAppName, *overrideAppName)

	config := &C.Configuration{
		GCPProjectID:       *gcpProjectID,
		GCPProjectLocation: *gcpProjectLocation,
		AppName:            appName,
		Env:                *env,
		Port:               *port,
		EtcdEndpoints:      strings.Split(*etcd, ","),
		DBInfo: C.DBConf{
			Host:     *dbHost,
			Port:     *dbPort,
			User:     *dbUser,
			Name:     *dbName,
			Password: *dbPass,
			AppName:  appName,
		},
		MemSQLInfo: C.DBConf{
			Host:        *memSQLHost,
			IsPSCHost:   *isPSCHost,
			Port:        *memSQLPort,
			User:        *memSQLUser,
			Name:        *memSQLName,
			Password:    *memSQLPass,
			Certificate: *memSQLCertificate,
			AppName:     appName,

			MaxOpenConnections:     *memSQLDBMaxOpenConnections,
			MaxIdleConnections:     *memSQLDBMaxIdleConnections,
			UseExactConnFromConfig: true,
		},
		MemSQL2Info: C.DBConf{
			Host:        *memSQLHost2,
			IsPSCHost:   *isPSCHost2,
			Port:        *memSQLPort2,
			User:        *memSQLUser2,
			Name:        *memSQLName2,
			Password:    *memSQLPass2,
			Certificate: *memSQLCertificate2,
			AppName:     appName,

			MaxOpenConnections:     *memSQLDBMaxOpenConnections2,
			MaxIdleConnections:     *memSQLDBMaxIdleConnections2,
			UseExactConnFromConfig: true,
		},
		Auth0Info: C.Auth0Conf{
			Domain:       *auth0Domain,
			ClientId:     *auth0ClientID,
			ClientSecret: *auth0ClientSecret,
			CallbackUrl:  *auth0CallbackURL,
		},
		SessionStore:                            *sessionStore,
		SessionStoreSecret:                      *sessionStoreSecret,
		PrimaryDatastore:                        *primaryDatastore,
		RedisHost:                               *redisHost,
		RedisPort:                               *redisPort,
		RedisHostPersistent:                     *redisHostPersistent,
		RedisPortPersistent:                     *redisPortPersistent,
		GeolocationFile:                         *geoLocFilePath,
		DeviceDetectorPath:                      *deviceDetectorPath,
		APIDomain:                               *apiDomain,
		APPDomain:                               *appDomain,
		APPOldDomain:                            *appOldDomain,
		AWSKey:                                  *awsAccessKeyId,
		AWSSecret:                               *awsSecretAccessKey,
		AWSRegion:                               *awsRegion,
		EmailSender:                             *factorsEmailSender,
		AdminLoginEmail:                         *adminLoginEmail,
		AdminLoginToken:                         *adminLoginToken,
		FacebookAppID:                           *facebookAppId,
		FacebookAppSecret:                       *facebookAppSecret,
		LinkedinClientID:                        *linkedinClientID,
		LinkedinClientSecret:                    *linkedinClientSecret,
		SalesforceAppID:                         *salesforceAppId,
		SalesforceAppSecret:                     *salesforceAppSecret,
		SentryDSN:                               *sentryDSN,
		LoginTokenMap:                           C.ParseConfigStringToMap(*loginTokenMap),                // Map of "<token>": "<agent_email>".
		SkipTrackProjectIds:                     C.GetTokensFromStringListAsUint64(*skipTrackProjectIds), // comma seperated project ids.
		BlockedSDKRequestProjectTokens:          C.GetTokensFromStringListAsString(*blockedSDKRequestProjectTokens),
		CacheLookUpRangeProjects:                C.ExtractProjectIdDateFromConfig(*cacheLookUpRangeProjects),
		LookbackWindowForEventUserCache:         *lookbackWindowForEventUserCache,
		ActiveFactorsGoalsLimit:                 *factorsActiveGoalsLimit,
		ActiveFactorsTrackedEventsLimit:         *factorsActiveTrackedEventsLimit,
		ActiveFactorsTrackedUserPropertiesLimit: *factorsActiveTrackedUserPropertiesLimit,
		AllowSmartEventRuleCreation:             *allowSmartEventRuleCreation,
		ProjectAnalyticsWhitelistedUUIds:        C.GetUUIdsFromStringListAsString(*projectAnalyticsWhitelistedUUIds),
		CustomerEnabledProjectsLastComputed:     C.GetTokensFromStringListAsUint64(*customerEnabledProjectsLastComputed),
		EnableMQLAPI:                            *enableMQLAPI,
		DisableDBWrites:                         disableDBWrites,
		DisableQueryCache:                       disableQueryCache,
		AttributionDebug:                        *attributionDebug,
		AttributionCommonFlow:                   *attributionCommonFlow,
		AttributionDBCacheLookup:                *attributionDBCacheLookup,
		DisableDashboardQueryDBExecution:        *disableDashboardQueryDBExecution,
		EnableFilterOptimisation:                *enableFilterOptimisation,
		FilterPropertiesStartTimestamp:          *filterPropertiesStartTimestamp,
		DevBox:                                  *devBox,
		SkipEventNameStepByProjectID:            *skipEventNameStepByProjectID,
		SkipUserJoinInEventQueryByProjectID:     *skipUserJoinInEventQueryByProjectID,
		EnableEventLevelEventProperties:         *enableEventLevelEventProperties,
		AllowSupportForSourceColumnInUsers:      *allowSupportForSourceColumnInUsers,
		ResourcePoolForAnalytics:                *resourcePoolForAnalytics,
		HubspotAPIOnboardingHAPIKey:             *hubspotAPIOnboardingHAPIKey,
		HubspotAPIOnboardingPrivateAccessToken:  *hubspotAPIOnboardingPrivateAccessToken,
		MailModoOnboardingAPIKey:                *mailmodoOnboardingAPIKey,
		MailModoOnboardingURL1:                  *mailmodoOnboardingURL1,
		MailModoOnboardingURL2:                  *mailmodoOnboardingURL2,
		SlackOnboardingWebhookURL:               *slackOnboardingWebhookURL,
		AllowProfilesGroupSupport:               *allowProfilesGroupSupport,
		FivetranGroupId:                         *fivetranGroupId,
		FivetranLicenseKey:                      *fivetranLicenseKey,
		AllowEventsFunnelsGroupSupport:          *allowEventsFunnelsGroupSupport,
		QueueRedisHost:                          *queueRedisHost,
		QueueRedisPort:                          *queueRedisPort,
		EnableSDKAndIntegrationRequestQueueDuplication: *enableSDKAndIntegrationRequestQueueDuplication,
		DuplicateQueueRedisHost:                        *duplicateQueueRedisHost,
		DuplicateQueueRedisPort:                        *duplicateQueueRedisPort,
		DelayedTaskThreshold:                           *delayedTaskThreshold,
		SdkQueueThreshold:                              *sdkQueueThreshold,
		IntegrationQueueThreshold:                      *integrationQueueThreshold,
		EnableBingAdsAttribution:                       *enableBingAdsAttribution,
		MonitoringAPIToken:                             *monitoringAPIToken,
		UseQueueRedis:                                  *useQueueRedis,
		SalesforcePropertyLookBackTimeHr:               *salesforcePropertyLookBackTimeHr,
		HubspotPropertyLookBackLimit:                   *hubspotPropertyLookbackLimit,
		EnableSlowDBQueryLogging:                       *enableSlowDBQueryLogging,
		SlackAppClientID:                               *slackAppClientID,
		SlackAppClientSecret:                           *slackAppClientSecret,
		DataAvailabilityExpiry:                         *dataAvailabilityExpiry,
		EnableOptimisedFilterOnProfileQuery:            *enableOptimisedFilterOnProfileQuery != 0,
		HubspotAppID:                                   *hubspotAppID,
		HubspotAppSecret:                               *hubspotAppSecret,
		EnableOptimisedFilterOnEventUserQuery:          *enableOptimisedFilterOnEventUserQuery != 0,
		EnableEmailBlockingFlag:                        *enableEmailBlocking,
		EnableIPBlockingFlag:                           *enableIPBlocking,
		BlockedEmailList:                               C.GetBlockedEmailFromStringListAsString(*blockedEmailList),
		BlockedIPList:                                  C.GetBlockedIPFromStringListAsString(*blockedIPList),
		BlockedEmailDomainList:                         C.GetBlockedEmailDomainFromStringListAsString(*blockedEmailDomainList),
		AllAccountsProjectId:                           *allAccountsProjectId,
		IngestionTimezoneEnabledProjectIDs:             C.GetTokensFromStringListAsString(*IngestionTimezoneEnabledProjectIDs),
		IncreaseKPILimitForProjectIDs:                  *IncreaseKPILimitForProjectIDs,
		EnableEventFiltersInSegments:                   *enableEventFiltersInSegments,
		EnableFeatureGates:                             *enableFeatureGates,
		EnableDBConnectionPool2:                        *enableDBConnectionPool2,
		SentryRollupSyncInSecs:                         *sentryRollupSyncInSecs,
		TeamsAppTenantID:                               *teamsAppTenantID,
		TeamsAppClientID:                               *teamsAppClientID,
		TeamsAppClientSecret:                           *teamsAppClientSecret,
		TeamsApplicationID:                             *teamsApplicationID,
		EnableSyncReferenceFieldsByProjectID:           *enableSyncReferenceFieldsByProjectID,
		AllowEventAnalyticsGroupsByProjectID:           *allowEventAnalyticsGroupsByProjectID,
		EnableFeatureGatesV2:                           *enableFeatureGatesV2,
		EnableScoringByProjectID:                       *enableScoreByProjectID,
		EnableNewAllAccountsByProjectID:                *enableNewAllAccountsByProjectID,
<<<<<<< HEAD
		ChargebeeApiKey:                                *chargebeeApiKey,
		ChargebeeSiteName:                              *chargebeeSiteName,
=======
		ExplainV3QueryBuilder:                          *explainV3Query,
>>>>>>> b7724c30
		CompanyPropsV1EnabledProjectIDs:                *companyPropsV1EnabledProjectIDs,
	}
	C.InitConf(config)

	// Initialize configs and connections.
	err := C.InitAppServer(config)
	if err != nil {
		log.WithError(err).Fatal("Failed to initialize.")
		return
	}

	CheckIfDefaultDatasAreCorrect()
	C.InitMonitoringAPIServices(config)
	C.InitRedisPersistent(config.RedisHostPersistent, config.RedisPortPersistent)
	C.InitFilemanager(*bucketName, *env, config)

	if !C.IsDevelopment() {
		gin.SetMode(gin.ReleaseMode)
	}
	defer C.SafeFlushAllCollectors()
	defer U.NotifyOnPanicWithError(*env, appName)

	r := gin.New()
	// Group based middlewares should be registered on corresponding init methods.
	r.Use(mid.AddSecurityHeadersForAppRoutes())
	// Root middleware for cors.
	r.Use(mid.CustomCors())
	r.Use(mid.RequestIdGenerator())
	r.Use(mid.Logger())
	r.Use(mid.Recovery())

	// Initialize routes.
	if config.Env == C.DEVELOPMENT {
		swaggerDocs.SwaggerInfo.Host = "factors-dev.com:8080"
	} else if config.Env == C.STAGING {
		swaggerDocs.SwaggerInfo.Host = "staging-api.factors.ai"
	}
	err = session.GetSessionStore().InitSessionStore(r)
	if err != nil {
		log.WithError(err).Fatal("Failed to initialize session store.")
		return
	}
	H.InitAppRoutes(r)
	H.InitIntRoutes(r)

	if *auth0ClientID != "" && *auth0ClientSecret != "" && *auth0Domain != "" && *auth0CallbackURL != "" {
		authenticator, err := H.NewAuth()
		if err != nil {
			log.WithError(err).Fatal("Failed to initialize auth.")
			return
		}
		H.InitExternalAuth(r, authenticator)
	}

	model.SetSmartPropertiesReservedNames()

	C.KillDBQueriesOnExit()
	r.Run(":" + strconv.Itoa(C.GetConfig().Port))
}

func CheckIfDefaultDatasAreCorrect() {
	if DD.CheckIfDefaultKPIDatasAreCorrect() {
		return
	}
	log.Warn("Failed because defaultDatas and transformations are of incorrect length.")
}<|MERGE_RESOLUTION|>--- conflicted
+++ resolved
@@ -209,12 +209,9 @@
 	allowEventAnalyticsGroupsByProjectID := flag.String("allow_event_analytics_groups_by_project_id", "", "")
 	enableFeatureGatesV2 := flag.Bool("enable_feature_gates_v2", false, "")
 	enableScoreByProjectID := flag.String("enable_score_by_project_id", "", "List of projectIds with scoring enabled.")
-<<<<<<< HEAD
 	chargebeeApiKey := flag.String("chargebee_api_key", "dummy", "Chargebee api key")
 	chargebeeSiteName := flag.String("chargebee_site_name", "", "Chargebee site name")
-=======
 	explainV3Query := flag.Bool("explain_v3_query", false, "whether to implement new query payload")
->>>>>>> b7724c30
 
 	companyPropsV1EnabledProjectIDs := flag.String("company_props_v1_enabled_projectIds", "", "To enable clearbit enrichment in new properties")
 	flag.Parse()
@@ -374,12 +371,9 @@
 		EnableFeatureGatesV2:                           *enableFeatureGatesV2,
 		EnableScoringByProjectID:                       *enableScoreByProjectID,
 		EnableNewAllAccountsByProjectID:                *enableNewAllAccountsByProjectID,
-<<<<<<< HEAD
 		ChargebeeApiKey:                                *chargebeeApiKey,
 		ChargebeeSiteName:                              *chargebeeSiteName,
-=======
 		ExplainV3QueryBuilder:                          *explainV3Query,
->>>>>>> b7724c30
 		CompanyPropsV1EnabledProjectIDs:                *companyPropsV1EnabledProjectIDs,
 	}
 	C.InitConf(config)
