--- conflicted
+++ resolved
@@ -212,11 +212,7 @@
 	teamsAppClientID := flag.String("teams_app_client_id", "", "")
 	teamsAppClientSecret := flag.String("teams_app_client_secret", "", "")
 	teamsApplicationID := flag.String("teams_application_id", "", "")
-<<<<<<< HEAD
-
 	enableSyncReferenceFieldsByProjectID := flag.String("enable_sync_reference_fields_by_project_id", "", "")
-=======
->>>>>>> ce955b55
 	flag.Parse()
 
 	defaultAppName := "app_server"
@@ -387,10 +383,7 @@
 		TeamsAppClientSecret:                           *teamsAppClientSecret,
 		BlockedIPProjectIDs:                            *blockedIpProjectIds,
 		TeamsApplicationID:                             *teamsApplicationID,
-<<<<<<< HEAD
 		EnableSyncReferenceFieldsByProjectID:           *enableSyncReferenceFieldsByProjectID,
-=======
->>>>>>> ce955b55
 	}
 	C.InitConf(config)
 
