package main

import (
	C "factors/config"
	DD "factors/default_data"
	H "factors/handler"
	mid "factors/middleware"
	"factors/model/model"
	session "factors/session/store"
	U "factors/util"
	"flag"
	"strconv"
	"strings"

	"github.com/gin-gonic/gin"
	log "github.com/sirupsen/logrus"

	swaggerDocs "factors/docs"
)

// ./app --env=development --api_domain=localhost:8080 --app_domain=localhost:3000  --api_http_port=8080 --etcd=localhost:2379 --db_host=localhost --db_port=5432 --db_user=autometa --db_name=autometa --db_pass=@ut0me7a --geo_loc_path=/usr/local/var/factors/geolocation_data/GeoLite2-City.mmdb --aws_region=us-east-1 --aws_key=dummy --aws_secret=dummy --email_sender=support@factors.ai --error_reporting_interval=300
// @title Factors Backend Api
// @version 1.0
// @description Factors usage doc for golang api server.
// @BasePath /projects
// @securityDefinitions.apikey ApiKeyAuth
// @in header
// @name Authorization
func main() {
	gcpProjectID := flag.String("gcp_project_id", "", "Project ID on Google Cloud")
	gcpProjectLocation := flag.String("gcp_project_location", "", "Location of google cloud project cluster")

	env := flag.String("env", "development", "")
	port := flag.Int("api_http_port", 8080, "")
	etcd := flag.String("etcd", "localhost:2379", "Comma separated list of etcd endpoints localhost:2379,localhost:2378")

	dbHost := flag.String("db_host", C.PostgresDefaultDBParams.Host, "")
	dbPort := flag.Int("db_port", C.PostgresDefaultDBParams.Port, "")
	dbUser := flag.String("db_user", C.PostgresDefaultDBParams.User, "")
	dbName := flag.String("db_name", C.PostgresDefaultDBParams.Name, "")
	dbPass := flag.String("db_pass", C.PostgresDefaultDBParams.Password, "")

	memSQLHost := flag.String("memsql_host", C.MemSQLDefaultDBParams.Host, "")
	isPSCHost := flag.Int("memsql_is_psc_host", C.MemSQLDefaultDBParams.IsPSCHost, "")
	memSQLPort := flag.Int("memsql_port", C.MemSQLDefaultDBParams.Port, "")
	memSQLUser := flag.String("memsql_user", C.MemSQLDefaultDBParams.User, "")
	memSQLName := flag.String("memsql_name", C.MemSQLDefaultDBParams.Name, "")
	memSQLPass := flag.String("memsql_pass", C.MemSQLDefaultDBParams.Password, "")
	memSQLCertificate := flag.String("memsql_cert", "", "")

	memSQLDBMaxOpenConnections := flag.Int("memsql_max_open_connections", 100, "Max no.of open connections allowed on connection pool of memsql")
	memSQLDBMaxIdleConnections := flag.Int("memsql_max_idle_connections", 50, "Max no.of idle connections allowed on connection pool of memsql")

	enableDBConnectionPool2 := flag.Bool("enable_db_conn_pool2", false, "")
	memSQLHost2 := flag.String("memsql_host_2", C.MemSQLDefaultDBParams.Host, "")
	isPSCHost2 := flag.Int("memsql_is_psc_host_2", C.MemSQLDefaultDBParams.IsPSCHost, "")
	memSQLPort2 := flag.Int("memsql_port_2", C.MemSQLDefaultDBParams.Port, "")
	memSQLUser2 := flag.String("memsql_user_2", C.MemSQLDefaultDBParams.User, "")
	memSQLName2 := flag.String("memsql_name_2", C.MemSQLDefaultDBParams.Name, "")
	memSQLPass2 := flag.String("memsql_pass_2", C.MemSQLDefaultDBParams.Password, "")
	memSQLCertificate2 := flag.String("memsql_cert_2", "", "")

	memSQLDBMaxOpenConnections2 := flag.Int("memsql_max_open_connections_2", 100, "Max no.of open connections allowed on connection pool of memsql")
	memSQLDBMaxIdleConnections2 := flag.Int("memsql_max_idle_connections_2", 50, "Max no.of idle connections allowed on connection pool of memsql")

	primaryDatastore := flag.String("primary_datastore", C.DatastoreTypeMemSQL, "Primary datastore type as memsql or postgres")
	disableDBWrites := flag.Bool("disable_db_writes", false, "To disable DB writes.")
	disableQueryCache := flag.Bool("disable_query_cache", false, "To disable dashboard and query analytics cache.")

	redisHost := flag.String("redis_host", "localhost", "")
	redisPort := flag.Int("redis_port", 6379, "")

	queueRedisHost := flag.String("queue_redis_host", "localhost", "")
	queueRedisPort := flag.Int("queue_redis_port", 6379, "")
	useQueueRedis := flag.Bool("use_queue_redis", false, "Use queue redis for sdk related caching.")

	duplicateQueueRedisHost := flag.String("dup_queue_redis_host", "localhost", "")
	duplicateQueueRedisPort := flag.Int("dup_queue_redis_port", 6379, "")
	sdkQueueThreshold := flag.Int("sdk_queue_threshold", 10000, "Threshold to report sdk queue size")
	integrationQueueThreshold := flag.Int("integration_queue_threshold", 1000, "Threshold to report integration queue size")
	delayedTaskThreshold := flag.Int("delayed_task_threshold", 1000, "Threshold to report delayed task size")
	enableSDKAndIntegrationRequestQueueDuplication := flag.Bool("enable_sdk_and_integration_request_queue_duplication",
		false, "Enables SDK and Integration request queue duplication monitoring.")
	monitoringAPIToken := flag.String("monitoring_api_token", "", "enter  monitoring api token")

	redisHostPersistent := flag.String("redis_host_ps", "localhost", "")
	redisPortPersistent := flag.Int("redis_port_ps", 6379, "")

	geoLocFilePath := flag.String("geo_loc_path", "/usr/local/var/factors/geolocation_data/GeoLite2-City.mmdb", "")
	deviceDetectorPath := flag.String("device_detector_path", "/usr/local/var/factors/devicedetector_data/regexes", "")

	apiDomain := flag.String("api_domain", "factors-dev.com:8080", "")
	appDomain := flag.String("app_domain", "factors-dev.com:3000", "")
	appOldDomain := flag.String("app_old_domain", "factors-dev.com:3000", "")

	awsRegion := flag.String("aws_region", "us-east-1", "")
	awsAccessKeyId := flag.String("aws_key", "dummy", "")
	awsSecretAccessKey := flag.String("aws_secret", "dummy", "")

	factorsEmailSender := flag.String("email_sender", "support-dev@factors.ai", "")

	adminLoginEmail := flag.String("admin_login_email", "", "Admin email for login")
	adminLoginToken := flag.String("admin_login_token", "", "Admin token for login")
	loginTokenMap := flag.String("login_token_map", "", "Map of token and agent email to authenticate")

	sentryDSN := flag.String("sentry_dsn", "", "Sentry DSN")
	sentryRollupSyncInSecs := flag.Int("sentry_rollup_sync_in_seconds", 300, "Enables to send errors to sentry in given interval.")

	skipTrackProjectIds := flag.String("skip_track_project_ids", "", "List or projects to skip track")
	lookbackWindowForEventUserCache := flag.Int("lookback_window_event_user_cache",
		30, "look back window in cache for event/user cache")
	facebookAppId := flag.String("facebook_app_id", "", "")
	facebookAppSecret := flag.String("facebook_app_secret", "", "")
	linkedinClientID := flag.String("linkedin_client_id", "", "")
	linkedinClientSecret := flag.String("linkedin_client_secret", "", "")
	salesforceAppId := flag.String("salesforce_app_id", "", "")
	salesforceAppSecret := flag.String("salesforce_app_secret", "", "")

	blockedSDKRequestProjectTokens := flag.String("blocked_sdk_request_project_tokens",
		"", "List of project tokens blocked for all sdk requests.")
	cacheLookUpRangeProjects := flag.String("cache_look_up_range_projects",
		"", "List of projects and the overrided date range")
	factorsActiveGoalsLimit := flag.Int("active_goals_limit",
		50, "Active Goals limit per project")
	factorsActiveTrackedEventsLimit := flag.Int("active_tracked_events_limit",
		50, "Active Tracked events limit per project")
	factorsActiveTrackedUserPropertiesLimit := flag.Int("active_tracked_user_properties_limit",
		50, "Active Tracked user properties limit per project")
	allowSmartEventRuleCreation := flag.Bool("allow_smart_event_rule_creation", false, "Should allow smart event rule creation")
	projectAnalyticsWhitelistedUUIds := flag.String("project_analytics_whitelisted_uuids",
		"", "List of UUIDs whitelisted for project analytics API")
	customerEnabledProjectsLastComputed := flag.String("customer_enabled_projects_last_computed",
		"*", "List of projects customer enabled forLast Computed")
	attributionDebug := flag.Int("attribution_debug", 0, "Enables debug logging for attribution queries")
	attributionDBCacheLookup := flag.String("attribution_db_cache_lookup", "", "For given projects, Lookup for cache results in DB for dashboard queries")
	attributionCommonFlow := flag.String("attribution_common_flow", "", "For given projects, run attribution queries with common flow for "+
		"dashboard and normal query. Both flow will check DB, cache based on week, months and so on..")
	enableMQLAPI := flag.Bool("enable_mql_api", false, "Enable MQL API routes.")
	overrideAppName := flag.String("app_name", "", "Override default app_name.")

	disableDashboardQueryDBExecution := flag.Bool("disable_dashboard_query_db_execution", false,
		"Disable direct execution of query from dashboard, if not available on cache.")

	bucketName := flag.String("bucket_name", "/usr/local/var/factors/cloud_storage", "")

	enableFilterOptimisation := flag.Bool("enable_filter_optimisation", false,
		"Enables filter optimisation changes for memsql implementation.")
	filterPropertiesStartTimestamp := flag.Int64("filter_properties_start_timestamp", -1,
		"Start timestamp of data available for filtering with parquet on memsql.")
	devBox := flag.Bool("dev_box", false, "Is this going to be deployed on one box")
	skipEventNameStepByProjectID := flag.String("skip_event_name_step_by_project_id", "", "")
	skipUserJoinInEventQueryByProjectID := flag.String("skip_user_join_in_event_query_by_project_id", "", "")
	enableEventLevelEventProperties := flag.String("enable_event_level_event_properties", "", "")
	allowSupportForSourceColumnInUsers := flag.String("allow_support_for_source_column_in_users", "", "")
	resourcePoolForAnalytics := flag.String("resource_pool_for_analytics", "",
		"Given resource_pool will be used for analytics queries.")
	hubspotAPIOnboardingHAPIKey := flag.String("hubspot_API_onboarding_HAPI_key", "", "")
	hubspotAPIOnboardingPrivateAccessToken := flag.String("hubspot_API_onboarding_private_access_token", "", "")
	mailmodoOnboardingAPIKey := flag.String("mailmodo_onboarding_API_key", "TJ5JF61-44NMRN5-GAEA2WH-8Z99P4H", "")
	mailmodoOnboardingURL1 := flag.String("mailmodo_onboarding_URL1", "https://api.mailmodo.com/hooks/start/1df3694b-8651-441f-a9ce-2f64d5e6b6ff", "")
	mailmodoOnboardingURL2 := flag.String("mailmodo_onboarding_URL2", "https://api.mailmodo.com/hooks/start/ef8af6d0-e925-47e2-8c03-2b010c9a59f5", "")
	slackOnboardingWebhookURL := flag.String("slack_onboarding_webhook_url", "https://hooks.slack.com/services/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", "")
	allowProfilesGroupSupport := flag.String("allow_profiles_group_support", "", "")

	auth0ClientID := flag.String("auth0_client_id", "", "")
	auth0ClientSecret := flag.String("auth0_client_secret", "", "")
	auth0Domain := flag.String("auth0_domain", "", "")
	auth0CallbackURL := flag.String("callback_url", "", "")

	sessionStore := flag.String("session_store", "cookie", "")
	sessionStoreSecret := flag.String("session_store_secret", "", "")

	fivetranGroupId := flag.String("fivetran_group_id", "", "")
	fivetranLicenseKey := flag.String("fivetran_license_key", "", "")
	allowEventsFunnelsGroupSupport := flag.String("allow_events_funnels_group_support", "", "")

	enableBingAdsAttribution := flag.Bool("enable_bing_ads_attribution", false, "")
	salesforcePropertyLookBackTimeHr := flag.Int("salesforce_property_lookback_time_hr", 0, "")
	hubspotPropertyLookbackLimit := flag.Int("hubspot_property_lookback_limit", 1000, "")
	enableSlowDBQueryLogging := flag.Bool("log_slow_db_queries", false, "Logs queries with execution time greater than 50ms.")

	slackAppClientID := flag.String("slack_app_client_id", "", "")
	slackAppClientSecret := flag.String("slack_app_client_secret", "", "")

	dataAvailabilityExpiry := flag.Int("data_availability_expiry", 30, "")

	enableOptimisedFilterOnProfileQuery := flag.Int("enable_optimised_filter_on_profile_query",
		0, "Enables filter optimisation logic for profiles query.")
	hubspotAppID := flag.String("hubspot_app_id", "", "Hubspot app id for oauth integration")
	hubspotAppSecret := flag.String("hubspot_app_secret", "", "Hubspot app secret for oauth integration")
	enableOptimisedFilterOnEventUserQuery := flag.Int("enable_optimised_filter_on_event_user_query",
		0, "Enables filter optimisation logic for events and users query.")
	enableEmailBlocking := flag.Bool("enable_email_blocking", true, "Blocks signup from emails in the blocked_email_list")
	enableIPBlocking := flag.Bool("enable_IP_blocking", true, "Blocks access from IPs in the blocked_IP_list")
	blockedEmailList := flag.String("blocked_email_list", "", "List containing all the blocked emails")
	blockedIPList := flag.String("blocked_IP_list", "", "List containing all the blocked IP address")
	blockedEmailDomainList := flag.String("blocked_email_domain_list", "", "List containing all blocked email domains")
	allAccountsProjectId := flag.String("all_accounts_project_id", "", "List of projectIds to enable domain.")
	enableNewAllAccountsByProjectID := flag.String("enable_new_all_accounts_by_project_id", "", "List of projectIds to enable domain.")
	IngestionTimezoneEnabledProjectIDs := flag.String("ingestion_timezone_enabled_projects", "", "List of projectIds whose ingestion timezone is enabled.")
	IncreaseKPILimitForProjectIDs := flag.String("increase_kpi_limit_for_projectids", "", "List of projectIds where kpi limit in increased.")
	enableEventFiltersInSegments := flag.Bool("enable_event_filters_in_segments", false, "Enables adding event filters in segment query")
	enableFeatureGates := flag.Bool("enable_feature_gates", false, "Enable Feature Gates")
	teamsAppTenantID := flag.String("teams_app_tenant_id", "", "")
	teamsAppClientID := flag.String("teams_app_client_id", "", "")
	teamsAppClientSecret := flag.String("teams_app_client_secret", "", "")
	teamsApplicationID := flag.String("teams_application_id", "", "")
	enableSyncReferenceFieldsByProjectID := flag.String("enable_sync_reference_fields_by_project_id", "", "")
	allowEventAnalyticsGroupsByProjectID := flag.String("allow_event_analytics_groups_by_project_id", "", "")
	enableFeatureGatesV2 := flag.Bool("enable_feature_gates_v2", false, "")
	enableScoreByProjectID := flag.String("enable_score_by_project_id", "", "List of projectIds with scoring enabled.")
	chargebeeApiKey := flag.String("chargebee_api_key", "dummy", "Chargebee api key")
	chargebeeSiteName := flag.String("chargebee_site_name", "", "Chargebee site name")

	companyPropsV1EnabledProjectIDs := flag.String("company_props_v1_enabled_projectIds", "", "To enable clearbit enrichment in new properties")

	flag.Parse()

	defaultAppName := "app_server"
	appName := C.GetAppName(defaultAppName, *overrideAppName)

	config := &C.Configuration{
		GCPProjectID:       *gcpProjectID,
		GCPProjectLocation: *gcpProjectLocation,
		AppName:            appName,
		Env:                *env,
		Port:               *port,
		EtcdEndpoints:      strings.Split(*etcd, ","),
		DBInfo: C.DBConf{
			Host:     *dbHost,
			Port:     *dbPort,
			User:     *dbUser,
			Name:     *dbName,
			Password: *dbPass,
			AppName:  appName,
		},
		MemSQLInfo: C.DBConf{
			Host:        *memSQLHost,
			IsPSCHost:   *isPSCHost,
			Port:        *memSQLPort,
			User:        *memSQLUser,
			Name:        *memSQLName,
			Password:    *memSQLPass,
			Certificate: *memSQLCertificate,
			AppName:     appName,

			MaxOpenConnections:     *memSQLDBMaxOpenConnections,
			MaxIdleConnections:     *memSQLDBMaxIdleConnections,
			UseExactConnFromConfig: true,
		},
		MemSQL2Info: C.DBConf{
			Host:        *memSQLHost2,
			IsPSCHost:   *isPSCHost2,
			Port:        *memSQLPort2,
			User:        *memSQLUser2,
			Name:        *memSQLName2,
			Password:    *memSQLPass2,
			Certificate: *memSQLCertificate2,
			AppName:     appName,

			MaxOpenConnections:     *memSQLDBMaxOpenConnections2,
			MaxIdleConnections:     *memSQLDBMaxIdleConnections2,
			UseExactConnFromConfig: true,
		},
		Auth0Info: C.Auth0Conf{
			Domain:       *auth0Domain,
			ClientId:     *auth0ClientID,
			ClientSecret: *auth0ClientSecret,
			CallbackUrl:  *auth0CallbackURL,
		},
		SessionStore:                            *sessionStore,
		SessionStoreSecret:                      *sessionStoreSecret,
		PrimaryDatastore:                        *primaryDatastore,
		RedisHost:                               *redisHost,
		RedisPort:                               *redisPort,
		RedisHostPersistent:                     *redisHostPersistent,
		RedisPortPersistent:                     *redisPortPersistent,
		GeolocationFile:                         *geoLocFilePath,
		DeviceDetectorPath:                      *deviceDetectorPath,
		APIDomain:                               *apiDomain,
		APPDomain:                               *appDomain,
		APPOldDomain:                            *appOldDomain,
		AWSKey:                                  *awsAccessKeyId,
		AWSSecret:                               *awsSecretAccessKey,
		AWSRegion:                               *awsRegion,
		EmailSender:                             *factorsEmailSender,
		AdminLoginEmail:                         *adminLoginEmail,
		AdminLoginToken:                         *adminLoginToken,
		FacebookAppID:                           *facebookAppId,
		FacebookAppSecret:                       *facebookAppSecret,
		LinkedinClientID:                        *linkedinClientID,
		LinkedinClientSecret:                    *linkedinClientSecret,
		SalesforceAppID:                         *salesforceAppId,
		SalesforceAppSecret:                     *salesforceAppSecret,
		SentryDSN:                               *sentryDSN,
		LoginTokenMap:                           C.ParseConfigStringToMap(*loginTokenMap),                // Map of "<token>": "<agent_email>".
		SkipTrackProjectIds:                     C.GetTokensFromStringListAsUint64(*skipTrackProjectIds), // comma seperated project ids.
		BlockedSDKRequestProjectTokens:          C.GetTokensFromStringListAsString(*blockedSDKRequestProjectTokens),
		CacheLookUpRangeProjects:                C.ExtractProjectIdDateFromConfig(*cacheLookUpRangeProjects),
		LookbackWindowForEventUserCache:         *lookbackWindowForEventUserCache,
		ActiveFactorsGoalsLimit:                 *factorsActiveGoalsLimit,
		ActiveFactorsTrackedEventsLimit:         *factorsActiveTrackedEventsLimit,
		ActiveFactorsTrackedUserPropertiesLimit: *factorsActiveTrackedUserPropertiesLimit,
		AllowSmartEventRuleCreation:             *allowSmartEventRuleCreation,
		ProjectAnalyticsWhitelistedUUIds:        C.GetUUIdsFromStringListAsString(*projectAnalyticsWhitelistedUUIds),
		CustomerEnabledProjectsLastComputed:     C.GetTokensFromStringListAsUint64(*customerEnabledProjectsLastComputed),
		EnableMQLAPI:                            *enableMQLAPI,
		DisableDBWrites:                         disableDBWrites,
		DisableQueryCache:                       disableQueryCache,
		AttributionDebug:                        *attributionDebug,
		AttributionCommonFlow:                   *attributionCommonFlow,
		AttributionDBCacheLookup:                *attributionDBCacheLookup,
		DisableDashboardQueryDBExecution:        *disableDashboardQueryDBExecution,
		EnableFilterOptimisation:                *enableFilterOptimisation,
		FilterPropertiesStartTimestamp:          *filterPropertiesStartTimestamp,
		DevBox:                                  *devBox,
		SkipEventNameStepByProjectID:            *skipEventNameStepByProjectID,
		SkipUserJoinInEventQueryByProjectID:     *skipUserJoinInEventQueryByProjectID,
		EnableEventLevelEventProperties:         *enableEventLevelEventProperties,
		AllowSupportForSourceColumnInUsers:      *allowSupportForSourceColumnInUsers,
		ResourcePoolForAnalytics:                *resourcePoolForAnalytics,
		HubspotAPIOnboardingHAPIKey:             *hubspotAPIOnboardingHAPIKey,
		HubspotAPIOnboardingPrivateAccessToken:  *hubspotAPIOnboardingPrivateAccessToken,
		MailModoOnboardingAPIKey:                *mailmodoOnboardingAPIKey,
		MailModoOnboardingURL1:                  *mailmodoOnboardingURL1,
		MailModoOnboardingURL2:                  *mailmodoOnboardingURL2,
		SlackOnboardingWebhookURL:               *slackOnboardingWebhookURL,
		AllowProfilesGroupSupport:               *allowProfilesGroupSupport,
		FivetranGroupId:                         *fivetranGroupId,
		FivetranLicenseKey:                      *fivetranLicenseKey,
		AllowEventsFunnelsGroupSupport:          *allowEventsFunnelsGroupSupport,
		QueueRedisHost:                          *queueRedisHost,
		QueueRedisPort:                          *queueRedisPort,
		EnableSDKAndIntegrationRequestQueueDuplication: *enableSDKAndIntegrationRequestQueueDuplication,
		DuplicateQueueRedisHost:                        *duplicateQueueRedisHost,
		DuplicateQueueRedisPort:                        *duplicateQueueRedisPort,
		DelayedTaskThreshold:                           *delayedTaskThreshold,
		SdkQueueThreshold:                              *sdkQueueThreshold,
		IntegrationQueueThreshold:                      *integrationQueueThreshold,
		EnableBingAdsAttribution:                       *enableBingAdsAttribution,
		MonitoringAPIToken:                             *monitoringAPIToken,
		UseQueueRedis:                                  *useQueueRedis,
		SalesforcePropertyLookBackTimeHr:               *salesforcePropertyLookBackTimeHr,
		HubspotPropertyLookBackLimit:                   *hubspotPropertyLookbackLimit,
		EnableSlowDBQueryLogging:                       *enableSlowDBQueryLogging,
		SlackAppClientID:                               *slackAppClientID,
		SlackAppClientSecret:                           *slackAppClientSecret,
		DataAvailabilityExpiry:                         *dataAvailabilityExpiry,
		EnableOptimisedFilterOnProfileQuery:            *enableOptimisedFilterOnProfileQuery != 0,
		HubspotAppID:                                   *hubspotAppID,
		HubspotAppSecret:                               *hubspotAppSecret,
		EnableOptimisedFilterOnEventUserQuery:          *enableOptimisedFilterOnEventUserQuery != 0,
		EnableEmailBlockingFlag:                        *enableEmailBlocking,
		EnableIPBlockingFlag:                           *enableIPBlocking,
		BlockedEmailList:                               C.GetBlockedEmailFromStringListAsString(*blockedEmailList),
		BlockedIPList:                                  C.GetBlockedIPFromStringListAsString(*blockedIPList),
		BlockedEmailDomainList:                         C.GetBlockedEmailDomainFromStringListAsString(*blockedEmailDomainList),
		AllAccountsProjectId:                           *allAccountsProjectId,
		IngestionTimezoneEnabledProjectIDs:             C.GetTokensFromStringListAsString(*IngestionTimezoneEnabledProjectIDs),
		IncreaseKPILimitForProjectIDs:                  *IncreaseKPILimitForProjectIDs,
		EnableEventFiltersInSegments:                   *enableEventFiltersInSegments,
		EnableFeatureGates:                             *enableFeatureGates,
		EnableDBConnectionPool2:                        *enableDBConnectionPool2,
		SentryRollupSyncInSecs:                         *sentryRollupSyncInSecs,
		TeamsAppTenantID:                               *teamsAppTenantID,
		TeamsAppClientID:                               *teamsAppClientID,
		TeamsAppClientSecret:                           *teamsAppClientSecret,
		TeamsApplicationID:                             *teamsApplicationID,
		EnableSyncReferenceFieldsByProjectID:           *enableSyncReferenceFieldsByProjectID,
		AllowEventAnalyticsGroupsByProjectID:           *allowEventAnalyticsGroupsByProjectID,
		EnableFeatureGatesV2:                           *enableFeatureGatesV2,
		EnableScoringByProjectID:                       *enableScoreByProjectID,
		EnableNewAllAccountsByProjectID:                *enableNewAllAccountsByProjectID,
<<<<<<< HEAD
		ChargebeeApiKey:                                *chargebeeApiKey,
		ChargebeeSiteName:                              *chargebeeSiteName,
=======
		CompanyPropsV1EnabledProjectIDs:                *companyPropsV1EnabledProjectIDs,
>>>>>>> a6724e39
	}
	C.InitConf(config)

	// Initialize configs and connections.
	err := C.InitAppServer(config)
	if err != nil {
		log.WithError(err).Fatal("Failed to initialize.")
		return
	}

	CheckIfDefaultDatasAreCorrect()
	C.InitMonitoringAPIServices(config)
	C.InitRedisPersistent(config.RedisHostPersistent, config.RedisPortPersistent)
	C.InitFilemanager(*bucketName, *env, config)

	if !C.IsDevelopment() {
		gin.SetMode(gin.ReleaseMode)
	}
	defer C.SafeFlushAllCollectors()
	defer U.NotifyOnPanicWithError(*env, appName)

	r := gin.New()
	// Group based middlewares should be registered on corresponding init methods.
	r.Use(mid.AddSecurityHeadersForAppRoutes())
	// Root middleware for cors.
	r.Use(mid.CustomCors())
	r.Use(mid.RequestIdGenerator())
	r.Use(mid.Logger())
	r.Use(mid.Recovery())

	// Initialize routes.
	if config.Env == C.DEVELOPMENT {
		swaggerDocs.SwaggerInfo.Host = "factors-dev.com:8080"
	} else if config.Env == C.STAGING {
		swaggerDocs.SwaggerInfo.Host = "staging-api.factors.ai"
	}
	err = session.GetSessionStore().InitSessionStore(r)
	if err != nil {
		log.WithError(err).Fatal("Failed to initialize session store.")
		return
	}
	H.InitAppRoutes(r)
	H.InitIntRoutes(r)

	if *auth0ClientID != "" && *auth0ClientSecret != "" && *auth0Domain != "" && *auth0CallbackURL != "" {
		authenticator, err := H.NewAuth()
		if err != nil {
			log.WithError(err).Fatal("Failed to initialize auth.")
			return
		}
		H.InitExternalAuth(r, authenticator)
	}

	model.SetSmartPropertiesReservedNames()

	C.KillDBQueriesOnExit()
	r.Run(":" + strconv.Itoa(C.GetConfig().Port))
}

func CheckIfDefaultDatasAreCorrect() {
	if DD.CheckIfDefaultKPIDatasAreCorrect() {
		return
	}
	log.Warn("Failed because defaultDatas and transformations are of incorrect length.")
}<|MERGE_RESOLUTION|>--- conflicted
+++ resolved
@@ -371,12 +371,9 @@
 		EnableFeatureGatesV2:                           *enableFeatureGatesV2,
 		EnableScoringByProjectID:                       *enableScoreByProjectID,
 		EnableNewAllAccountsByProjectID:                *enableNewAllAccountsByProjectID,
-<<<<<<< HEAD
 		ChargebeeApiKey:                                *chargebeeApiKey,
 		ChargebeeSiteName:                              *chargebeeSiteName,
-=======
 		CompanyPropsV1EnabledProjectIDs:                *companyPropsV1EnabledProjectIDs,
->>>>>>> a6724e39
 	}
 	C.InitConf(config)
 
