--- conflicted
+++ resolved
@@ -194,12 +194,8 @@
 var UP_HOUR_OF_FIRST_EVENT string = "$hour_of_first_event"
 var UP_SESSION_COUNT string = "$session_count"
 var UP_PAGE_COUNT string = "$page_count"
-<<<<<<< HEAD
-var UP_TOTAL_SPENT_TIME string = "$session_spent_time"
-var UP_MERGE_TIMESTAMP string = "$merge_timestamp" // Internal property used in user properties merge.
-=======
 var UP_TOTAL_SPENT_TIME string = "$session_spent_time" // in seconds.
->>>>>>> 4b217050
+var UP_MERGE_TIMESTAMP string = "$merge_timestamp"     // Internal property used in user properties merge.
 
 var UP_LATEST_PAGE_URL string = "$latest_page_url"
 var UP_LATEST_PAGE_DOMAIN string = "$latest_page_domain"
