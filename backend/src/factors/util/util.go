package util

import (
	"bytes"
	"crypto/sha1"
	"crypto/sha256"
	"encoding/base64"
	"encoding/json"
	"errors"
	"factors/filestore"
	"fmt"
	"math"
	"math/rand"
	"net"
	"reflect"
	"regexp"
	"sort"
	"strconv"
	"strings"
	"text/template"
	"time"
	"unicode"

	"github.com/gin-gonic/gin"
	"github.com/google/uuid"
	"github.com/jinzhu/gorm/dialects/postgres"
	"github.com/mssola/user_agent"
	log "github.com/sirupsen/logrus"
	"github.com/ttacon/libphonenumber"
)

// Int64Tuple To be used at places where an int64 tuple is required to be passed or returned.
type Int64Tuple struct {
	First  int64
	Second int64
}

const (
	EVENTS_FILENAME_PREFIX = "events"
)

const (
	DataTypeEvent    = "events"
	DataTypeAdReport = "ad_reports"
	DataTypeUser     = "users"
)

const Per_day_epoch int64 = DayInSecs
const Per_week_epoch int64 = WeekInSecs

// PatternProperties To be used in TakeTopK functions
type PatternProperties interface {
	Get_patternEventNames() []string
	Get_count() uint
	Get_patternType() string
}

const SECONDS_IN_A_DAY int64 = 24 * 60 * 60
const EVENT_USER_CACHE_EXPIRY_SECS = 1728000

// timeoutForClearbitEnrichment
const TimeoutOneSecond = 1 * time.Second
const TimeoutTwoSecond = 2 * time.Second
const TimeoutFiveSecond = 5 * time.Second
const TimeoutHundredMilliSecond = 100 * time.Millisecond

const (
	DayInSecs                        = 24 * 60 * 60
	WeekInSecs                       = 7 * DayInSecs
	MonthInSecs                      = 31 * DayInSecs
	Alpha                            = "abcdefghijklmnopqrstuvwxyzABCDEFGHIJKLMNOPQRSTUVWXYZ"
	Numeric                          = "0123456789."
	AllowedDerivedMetricSpecialChars = "*/+-()"
	AllowedDerivedMetricOperator     = "*/+-"
)

type TimeZoneString string

const (
	TimeZoneStringIST TimeZoneString = "Asia/Kolkata"
	TimeZoneStringUTC TimeZoneString = "UTC"

	DateRangePresetLastMonth    = "LAST_MONTH"
	DateRangePresetLastWeek     = "LAST_WEEK"
	DateRangePresetCurrentMonth = "CURRENT_MONTH"
	DateRangePresetCurrentWeek  = "CURRENT_WEEK"
	DateRangePresetYesterday    = "YESTERDAY"
	DateRangePresetToday        = "TODAY"
	DateRangePreset30Minutes    = "30MINS"
	GranularityMonth            = "month"
	GranularityWeek             = "week"
	GranularityDays             = "days"
	GranularityQuarter          = "quarter"
)

// General convention for date Functions - suffix Z if utc based, In if timezone is passed, no suffix if localTime.

// NullcharBytes is null charater bytes, specific for golang json marhsal date
var NullcharBytes = []byte{0x5c, 0x75, 0x30, 0x30, 0x30, 0x30} // \u0000
var spaceBytes = []byte{0x20}

// TODO Handle all errors for location on all functions later.
var QueryDateRangePresets = map[string]func(TimeZoneString) (int64, int64, error){
	DateRangePresetToday:        GetQueryRangePresetTodayIn,
	DateRangePresetYesterday:    GetQueryRangePresetYesterdayIn,
	DateRangePresetCurrentWeek:  GetQueryRangePresetCurrentWeekIn,
	DateRangePresetLastWeek:     GetQueryRangePresetLastWeekIn,
	DateRangePresetCurrentMonth: GetQueryRangePresetCurrentMonthIn,
	DateRangePresetLastMonth:    GetQueryRangePresetLastMonthIn,
}

var PresetLookup = map[string]string{
	"LAST_MONTH":    DateRangePresetLastMonth,
	"LAST_WEEK":     DateRangePresetLastWeek,
	"CURRENT_MONTH": DateRangePresetCurrentMonth,
	"CURRENT_WEEK":  DateRangePresetCurrentWeek,
	"YESTERDAY":     DateRangePresetYesterday,
	"TODAY":         DateRangePresetToday,
}

// WebAnalyticsQueryDateRangePresets Date range presets for website analytics.
var WebAnalyticsQueryDateRangePresets = map[string]func(TimeZoneString) (int64, int64, error){
	DateRangePresetLastMonth:    GetQueryRangePresetLastMonthIn,
	DateRangePresetLastWeek:     GetQueryRangePresetLastWeekIn,
	DateRangePresetCurrentMonth: GetQueryRangePresetCurrentMonthIn,
	DateRangePresetCurrentWeek:  GetQueryRangePresetCurrentWeekIn,
	DateRangePresetYesterday:    GetQueryRangePresetYesterdayIn,
	DateRangePresetToday:        GetQueryRangePresetTodayIn,
	DateRangePreset30Minutes:    GetQueryRangePresetLast30MinutesIn,
}

// Caching related constants for core query and dashboards.
const (
	// ImmutableDataEndDateBufferInSeconds Buffer period after which data is assumed to be immutable. Required to rerun
	// cached queries when add_session / other enrichment jobs were still running or not yet ran when data got cached.
	ImmutableDataEndDateBufferInSeconds      = 2 * SECONDS_IN_A_DAY // 2 Days.
	CacheExpiryDashboardMutableDataInSeconds = 1 * SECONDS_IN_A_DAY // 1 Days.
	CacheExpiryQueryMutableDataInSeconds     = 2 * 60 * 60          // 2 Hours.

	CacheExpiryWeeklyRangeInSeconds = 6 * 7 * SECONDS_IN_A_DAY // 6 Weeks.
	CacheExpiryDefaultInSeconds     = 62 * SECONDS_IN_A_DAY    // 62 Days.

	CacheExpiryQueryMaxInSecondsTwoDays      = 2 * SECONDS_IN_A_DAY
	CacheExpiryQueryMaxInSecondsSevenDays    = 7 * SECONDS_IN_A_DAY
	CacheExpiryQueryTodaysDataInSeconds      = 10 * 60      // 10 minutes.
	CacheExpiryDashboardTodaysDataInSeconds  = 12 * 60 * 60 // 12 hours.
	CacheExpiryDashboard30MinutesInSeconds   = 12 * 60 * 60 // 12 hours.
	CacheExpiryAttributionDashboardInSeconds = 7 * 24 * 60 * 60
)

// Group Names
var MostRecent string = "Most Recent"
var FrequentlySeen string = "Others"
var SmartEvent string = "Custom Events"
var PageViewEvent string = "Page Views"
var WebsiteActivityEvent = "Website activity"

func RandomString(n int) string {
	rand.Seed(time.Now().UnixNano())

	var letter = []rune("abcdefghijklmnopqrstuvwxyzABCDEFGHIJKLMNOPQRSTUVWXYZ0123456789")

	b := make([]rune, n)
	for i := range b {
		b[i] = letter[rand.Intn(len(letter))]
	}
	return string(b)
}
func RandomStringForSharableQuery(n int) string {
	rand.Seed(time.Now().UnixNano())
	timestamp := time.Now().Unix()
	timestampstr := strconv.FormatInt(timestamp, 10)
	var letter = []rune("abcdefghijklmnopqrstuvwxyzABCDEFGHIJKLMNOPQRSTUVWXYZ0123456789")

	b := make([]rune, n)
	for i := range b {
		b[i] = letter[rand.Intn(len(letter))]
	}
	result := string(b)
	length := int32(len(result))
	randIndex := rand.Int31n(length - 1)
	newResult := result[:randIndex] + timestampstr + result[randIndex:]
	return newResult
}

func HashKeyUsingSha256Checksum(data string) string {
	sum := sha256.Sum256([]byte(data))
	encryptData := fmt.Sprintf("%x", sum)
	return encryptData
}

func RandomNumericString(n int) string {
	rand.Seed(time.Now().UnixNano())

	var letter = []rune("0123456789")

	b := make([]rune, n)
	for i := range b {
		b[i] = letter[rand.Intn(len(letter))]
	}
	return string(b)
}

func RandomNumericStringNonZeroStart(n int) string {
	rand.Seed(time.Now().UnixNano())

	var letter = []rune("0123456789")
	var letterNonZero = []rune("123456789")

	b := make([]rune, n)
	for i := range b {
		if i == 0 {
			b[i] = letter[rand.Intn(len(letterNonZero))]
		} else {
			b[i] = letter[rand.Intn(len(letter))]
		}
	}
	return string(b)
}

func RandomLowerAphaNumString(n int) string {
	rand.Seed(time.Now().UnixNano())

	var letter = []rune("abcdefghijklmnopqrstuvwxyz0123456789")

	b := make([]rune, n)
	for i := range b {
		b[i] = letter[rand.Intn(len(letter))]
	}
	return string(b)
}

// RemoveNullCharacterBytes return bytes by replacing null character bytes by space. Only works for json marshaled data
func RemoveNullCharacterBytes(existingbytes []byte) []byte {
	newBytes := bytes.ReplaceAll(existingbytes, NullcharBytes, spaceBytes)
	return newBytes
}

func RandomUint64() uint64 {
	return rand.Uint64()
}

func RandomInt64() int64 {
	return int64(rand.Uint64())
}

func RandomUint64WithUnixNano() uint64 {
	return uint64(time.Now().UnixNano())
}

// RandomIntInRange Generates a random number in range [min, max-1).
func RandomIntInRange(min, max int) int {
	rand.Seed(time.Now().UTC().UnixNano())
	return min + rand.Intn(max-min)
}

func UnixTimeBeforeAWeek() int64 {
	return UnixTimeBeforeDuration(168 * time.Hour) // 7 days.
}

func UnixTimeBeforeDuration(duration time.Duration) int64 {
	return time.Now().UTC().Unix() - int64(duration.Seconds())
}

func IsNumber(num string) bool {
	// Use regex.
	_, err := strconv.ParseFloat(num, 64)
	if err != nil {
		return false
	}
	return true
}

func IsTypeNumber(v interface{}) bool {
	switch v.(type) {
	case int, uint, int8, uint8, int16, uint16, int32, uint32, int64, uint64, float32, float64:
		return true
	default:
		return false
	}
}

func IsEmail(str string) bool {
	regexpEmail := regexp.MustCompile(`^[A-Za-z0-9._%+\-'’^!]+@[A-Za-z0-9.\-]+\.[A-Za-z-]{2,20}$`)
	return regexpEmail.MatchString(str)
}

func IsBetterEmail(str string, str1 string) bool {
	return len(str1) > len(str)
}

func GetEmailDomain(str string) string {
	regexpEmail := regexp.MustCompile(`^[A-Za-z0-9._%+\-'’^!]+@([A-Za-z0-9.\-]+\.[A-Za-z-]{2,20})$`)
	matches := regexpEmail.FindStringSubmatch(str)
	if len(matches) == 2 {
		return matches[1]
	}

	return ""
}

func IsValidPhone(str string) bool {
	numbers := regexp.MustCompile("\\d").FindAllString(str, -1)
	if len(numbers) < 5 {
		return false
	}

	return true
}

func IsBetterPhone(str string, str1 string) bool {
	return len(str1) > len(str)
}

func IsPersonalEmail(email string) bool {
	email = strings.ToLower(email)
	personalDomains := []string{
		"gmail.com",
		"yahoo.com",
		"hotmail.com",
		"yahoo.co.in",
		"hey.com",
		"icloud.com",
		"me.com",
		"mac.com",
		"aol.com",
		"abc.com",
		"xyz.com",
		"pqr.com",
		"rediffmail.com",
		"live.com",
		"outlook.com",
		"msn.com",
		"ymail.com",
	}

	// Get domain from email. Todo: Move to util.
	emailSplit := strings.Split(email, "@")
	if len(emailSplit) < 2 {
		return false
	}
	emailDomain := emailSplit[1]
	if emailDomain == "" {
		return false
	}
	emailDomain = strings.TrimSpace(emailDomain)

	for _, personalDomain := range personalDomains {
		if emailDomain == personalDomain {
			return true
		}
	}
	return false
}

func IsValidUrl(tocheck string) bool {

	r, _ := regexp.Compile("(^(http|https)://)?(www)?.com")
	if strings.HasPrefix(tocheck, "$session") {
		return false
	}
	return r.MatchString(tocheck)
	// return true
}

// GetEmailLowerCase returns email in lower case for consistency
func GetEmailLowerCase(emailI interface{}) string {
	email := GetPropertyValueAsString(emailI)
	if !IsEmail(email) {
		return ""
	}

	return strings.ToLower(email)
}

func GetNumberFromAnyString(str string) float64 {
	strAsBytes := []byte(str)
	re := regexp.MustCompile(`[+-]?([0-9]*[.])?[0-9]+`)
	numStr := string(re.Find(strAsBytes))

	num, err := strconv.ParseFloat(numStr, 64)
	if err != nil {
		return 0
	}

	return num
}

func GetSortWeightFromAnyType(value interface{}) float64 {
	if value == nil {
		return 0
	}

	switch valueType := value.(type) {
	case float64:
		return value.(float64)
	case float32:
		return float64(value.(float32))
	case int:
		return float64(value.(int))
	case int32:
		return float64(value.(int32))
	case int64:
		return float64(value.(int64))
	case string:
		return GetNumberFromAnyString(value.(string))
	default:
		log.Info("Unsupported type used on GetSortWeightFromAnyType %+v", valueType)
		return 0
	}
}

// SafeConvertToFloat64 Converts an interface to float64 value.
func SafeConvertToFloat64(value interface{}) float64 {
	return GetSortWeightFromAnyType(value)
}

func TrimQuotes(str string) string {
	return strings.TrimSuffix(strings.TrimPrefix(str, "\""), "\"")
}

func TrimSingleQuotes(str string) string {
	return strings.TrimSuffix(strings.TrimPrefix(str, "'"), "'")
}

func GetValueAsString(value interface{}) (string, error) {
	switch value.(type) {
	case float32, float64:
		return fmt.Sprintf("%0.0f", value), nil
	case int, int32, int64:
		return fmt.Sprintf("%v", value), nil
	case string:
		return value.(string), nil
	case bool:
		return strconv.FormatBool(value.(bool)), nil
	default:
		return "", errors.New("invalid type to convert as string")
	}
}

func GetUUID() string {
	return uuid.New().String()
}

func IsValidUUID(id string) bool {
	_, err := uuid.Parse(id)
	return err == nil
}

func ConvertIntToUUID(value uint64) (string, error) {
	if value == 0 {
		return "", errors.New("invalid integer for conversion")
	}

	valueAsString := fmt.Sprintf("%v", value)
	return ConvertIntStringToUUID(valueAsString)
}

func ConvertIntStringToUUID(intAsString string) (string, error) {
	valueLen := len(intAsString)
	if valueLen > 12 {
		return "", errors.New("unsupported integer of 12 digit")
	}

	lastOctet := "000000000000"
	lastOctet = lastOctet[:len(lastOctet)-valueLen] + intAsString

	return fmt.Sprintf("00000000-0000-0000-0000-%s", lastOctet), nil
}

// StringSliceDiff Returns sliceA - sliceB set of elements.
func StringSliceDiff(sliceA, sliceB []string) []string {
	if len(sliceA) == 0 || len(sliceB) == 0 {
		return sliceA
	}
	sliceBMap := make(map[string]int)

	var diffSlice []string
	for index, value := range sliceB {
		sliceBMap[value] = index
	}

	for _, value := range sliceA {
		_, found := sliceBMap[value]
		if !found {
			diffSlice = append(diffSlice, value)
		}
	}
	return diffSlice
}

// IsNonEmptyKey returns true if key is anything but not empty ("") or '$none'
func IsNonEmptyKey(key string) bool {

	if key != "" && key != "$none" {
		return true
	}
	return false
}

// IfThenElse Is a hack to get ternary one liners
func IfThenElse(condition bool, a interface{}, b interface{}) interface{} {
	if condition {
		return a
	}
	return b
}

// StringValueIn Returns true if `value` is in `list` else false.
func StringValueIn(value string, list []string) bool {
	for _, val := range list {
		if val == value {
			return true
		}
	}
	return false
}

// Uint64ValueIn Returns true if `value` is in `list` else false.
func Uint64ValueIn(value uint64, list []uint64) bool {
	for _, val := range list {
		if val == value {
			return true
		}
	}
	return false
}

// Uint64ValueIn Returns true if `value` is in `list` else false.
func Int64ValueIn(value int64, list []int64) bool {
	for _, val := range list {
		if val == value {
			return true
		}
	}
	return false
}

// FloatRoundOffWithPrecision Rounds of a float64 value to given precision. Ex: 2.667 with precision 2 -> 2.67.
func FloatRoundOffWithPrecision(value float64, precision int) (float64, error) {
	valueString := fmt.Sprintf("%0.*f", precision, value)
	roundOffValue, err := strconv.ParseFloat(valueString, 64)
	if err != nil {
		log.WithFields(log.Fields{"value": value,
			"precision": precision}).Error("error while rounding off float value")
		return roundOffValue, err
	}
	return roundOffValue, nil
}

// UnixToHumanTimeZ Converts epoch to readable String timestamp.
func UnixToHumanTimeZ(timestamp int64) string {
	return time.Unix(timestamp, 0).UTC().Format(time.RFC3339)
}

// SecondsToHMSString Converts seconds int value to hrs min secs string.
func SecondsToHMSString(totalSeconds int64) string {
	hours := totalSeconds / 3600
	minutes := (totalSeconds % 3600) / 60
	seconds := totalSeconds % 60
	return fmt.Sprintf("%d hrs %d mins %d secs", hours, minutes, seconds)
}

func Min(a int64, b int64) int64 {
	if a < b {
		return a
	}
	return b
}

func Max(a int64, b int64) int64 {
	if a > b {
		return a
	}
	return b
}

func MinInt(a int, b int) int {
	if a < b {
		return a
	}
	return b
}

func MaxInt(a int, b int) int {
	if a > b {
		return a
	}
	return b
}

func MaxFloat64(a float64, b float64) float64 {
	if a > b {
		return a
	}
	return b
}

// returns a string of ('?'), ... values of given batchSize
func GetValuePlaceHolder(batchSize int) string {

	concatenatedIds := ""
	for i := 0; i < batchSize; i++ {
		concatenatedIds = concatenatedIds + " (?),"
	}
	// removing that extra ',' at end
	if len(concatenatedIds) > 0 {
		concatenatedIds = concatenatedIds[0 : len(concatenatedIds)-1]
	} else {
		log.WithFields(log.Fields{}).Info("batchSize is zero in GetValuePlaceHolder")
	}
	return concatenatedIds
}

// returns a interface list from given string list
func GetInterfaceList(list []string) []interface{} {

	listInterface := make([]interface{}, len(list))
	for i, v := range list {
		listInterface[i] = v
	}
	return listInterface
}

// GetStringListAsBatch - Splits string list into multiple lists.
func GetStringListAsBatch(list []string, batchSize int) [][]string {
	batchList := make([][]string, 0, 0)
	listLen := len(list)
	for i := 0; i < listLen; {
		next := i + batchSize
		if next > listLen {
			next = listLen
		}

		batchList = append(batchList, list[i:next])
		i = next
	}

	return batchList
}

// GetUint64ListAsBatch - Returns list of uint64 as batches of uint64 list.
func GetInt64ListAsBatch(list []int64, batchSize int) [][]int64 {
	batchList := make([][]int64, 0, 0)
	listLen := len(list)
	for i := 0; i < listLen; {
		next := i + batchSize
		if next > listLen {
			next = listLen
		}

		batchList = append(batchList, list[i:next])
		i = next
	}

	return batchList
}

func GetInterfaceListAsBatch(list []interface{}, batchSize int) [][]interface{} {
	batchList := make([][]interface{}, 0, 0)
	listLen := len(list)
	for i := 0; i < listLen; {
		next := i + batchSize
		if next > listLen {
			next = listLen
		}

		batchList = append(batchList, list[i:next])
		i = next
	}

	return batchList
}

func GetKeysMapAsArray(keys map[string]bool) []string {
	keysArray := make([]string, 0)
	for key := range keys {
		keysArray = append(keysArray, key)
	}

	return keysArray
}

func GetKeysofStringMapAsArray(keys map[string]string) []string {
	keysArray := make([]string, 0)
	for key := range keys {
		keysArray = append(keysArray, key)
	}

	return keysArray
}

func GetKeysOfInt64StringMap(m *map[int64]string) []int64 {
	if m == nil {
		return []int64{}
	}

	keys := make([]int64, 0)
	for key := range *m {
		keys = append(keys, key)
	}

	return keys
}

func GetSnakeCaseToTitleString(str string) (title string) {
	if str == "" {
		return
	}

	tokens := strings.Split(str, "_")
	for i, token := range tokens {
		if i == 0 {
			title = strings.Title(token)
			continue
		}

		title = fmt.Sprintf("%s %s", title, strings.Title(token))
	}

	return title
}

func IsContainsAnySubString(src string, sub ...string) bool {
	for _, s := range sub {
		if strings.Contains(src, s) {
			return true
		}
	}

	return false
}

// isPureisPurePhoneNumberNumber checks for pure number string
func isPurePhoneNumber(phoneNo string) bool {
	if _, err := strconv.Atoi(phoneNo); err == nil {
		return true
	}
	return false
}

func getPhoneNoSeparatorIndex(phoneNo *string) []int {
	var separatorsIndex []int
	separators := []string{" ", "-"}
	for _, seperator := range separators {
		if spIndex := strings.Index(*phoneNo, seperator); spIndex != -1 {
			separatorsIndex = append(separatorsIndex, spIndex)
		}
	}
	return separatorsIndex
}

// isPhoneValidCountryCode checks if country code exist in libphonenumber list
func isPhoneValidCountryCode(cCode string) bool {
	if code, err := strconv.Atoi(cCode); err == nil {
		if _, exist := libphonenumber.CountryCodeToRegion[code]; exist {
			return true
		}
	}
	return false
}

// maybeAddInternationalPrefix adds if missing '+' at the beginning for the libphonenumber to work
func maybeAddInternationalPrefix(phoneNo *string) bool {
	// Ex 91 1234567890
	separatorsIndex := getPhoneNoSeparatorIndex(phoneNo)

	for _, indexValue := range separatorsIndex {
		cCode := string((*phoneNo)[:indexValue])
		if isPhoneValidCountryCode(cCode) {
			*phoneNo = libphonenumber.PLUS_CHARS + *phoneNo
			return true
		}
	}
	return false
}

// getInternationalPhoneNoWithoutCountryCode removes country code
func getInternationalPhoneNoWithoutCountryCode(intPhone string) string {
	phoneNo := strings.SplitN(intPhone, " ", 2)
	return strings.Join(phoneNo[1:], "")
}

// GetPossiblePhoneNumber returns all possible phone number for specific phone number pattern
func GetPossiblePhoneNumber(phoneNo string) []string {
	var possiblePhoneNo []string
	var phonePattern string
	possiblePhoneNo = append(possiblePhoneNo, phoneNo)

	// try pure numbers if form submited also had pure numbers
	if isPurePhoneNumber(phoneNo) {
		if !strings.Contains(phoneNo, "+") {
			possiblePhoneNo = append(possiblePhoneNo, "0"+phoneNo)
			possiblePhoneNo = append(possiblePhoneNo, "+"+phoneNo)
		}

		//0123-456-789 or (012)-345-6789
		nationalPhoneNo := strings.TrimPrefix(phoneNo, "+")
		if len(nationalPhoneNo) == 10 {
			phonePattern = fmt.Sprintf("%s-%s-%s", nationalPhoneNo[:3], nationalPhoneNo[3:6], nationalPhoneNo[6:])
			possiblePhoneNo = append(possiblePhoneNo, phonePattern)
			phonePattern = fmt.Sprintf("(%s)-%s-%s", nationalPhoneNo[:3], nationalPhoneNo[3:6], nationalPhoneNo[6:])
			possiblePhoneNo = append(possiblePhoneNo, phonePattern)
			phonePattern = fmt.Sprintf("(%s) %s %s", nationalPhoneNo[:3], nationalPhoneNo[3:6], nationalPhoneNo[6:])
			possiblePhoneNo = append(possiblePhoneNo, phonePattern)
		}
	}

	//phone number having '+' will have country code attached
	num, err := libphonenumber.Parse(phoneNo, "")
	if err != nil {
		// ErrInvalidCountryCode describes missing '+', can be added if phone number in format
		if err == libphonenumber.ErrInvalidCountryCode && maybeAddInternationalPrefix(&phoneNo) {
			num, err = libphonenumber.Parse(phoneNo, "")
		}
	}

	if err == nil {

		//international format +91 1234 567 890
		intFormat := libphonenumber.Format(num, libphonenumber.INTERNATIONAL)
		if intFormat != phoneNo {
			possiblePhoneNo = append(possiblePhoneNo, intFormat)
		}

		//International without country code 1234 567 890
		possiblePhoneNo = append(possiblePhoneNo, getInternationalPhoneNoWithoutCountryCode(intFormat))
		possiblePhoneNo = append(possiblePhoneNo, libphonenumber.Format(num, libphonenumber.NATIONAL))

		//911234567890
		nationalFormat := libphonenumber.Format(num, libphonenumber.E164)[1:]
		possiblePhoneNo = append(possiblePhoneNo, nationalFormat)

		//National format 1234 567 890
		nationalNum := libphonenumber.GetNationalSignificantNumber(num)
		possiblePhoneNo = append(possiblePhoneNo, nationalNum)
		possiblePhoneNo = append(possiblePhoneNo, "0"+nationalNum)
		possiblePhoneNo = append(possiblePhoneNo, "+"+nationalNum)

		standardPhone := libphonenumber.Format(num, libphonenumber.E164)
		if standardPhone != "+91"+nationalNum {
			// standard phone number +911234567890. Assuming input phone number be +91 123 456 7890 or similar
			possiblePhoneNo = append(possiblePhoneNo, standardPhone)
		}

		//+9101234 567 890
		possiblePhoneNo = append(possiblePhoneNo, fmt.Sprintf("+%d%s", num.GetCountryCode(), libphonenumber.Format(num, libphonenumber.NATIONAL)))

	}

	return possiblePhoneNo
}

// BytesToReadableFormat Pretty prints bytes to readable KiB/MiB/GiB.. format.
func BytesToReadableFormat(bytes float64) string {
	const unit = 1024
	if bytes < unit {
		return fmt.Sprintf("%.1f B", bytes)
	}
	div, exp := int64(unit), 0
	for n := bytes / unit; n >= unit; n /= unit {
		div *= unit
		exp++
	}
	return fmt.Sprintf("%.1f %ciB",
		float64(bytes)/float64(div), "KMGTPE"[exp])
}

// SanitizePhoneNumber currently removes only leading 0 from phone number. New functionalty will added as when required
func SanitizePhoneNumber(v interface{}) string {
	phoneNo := GetPropertyValueAsString(v)

	if phoneNo == "" || len(phoneNo) < 4 {
		return ""
	}

	if phoneNo[0] == '0' {
		return phoneNo[1:]
	}

	return phoneNo
}

func InsertRepeated(strList []string, index int, value string) []string {
	if len(strList) == index { // nil or empty slice or after last element
		return append(strList, value)
	}
	strList = append(strList[:index+1], strList[index:]...) // index < len(a)
	strList[index] = value
	return strList
}

func RankByWordCount(wordFrequencies map[string]int) PairList {
	pl := make(PairList, len(wordFrequencies))
	i := 0
	for k, v := range wordFrequencies {
		pl[i] = Pair{k, v}
		i++
	}
	sort.Sort(sort.Reverse(pl))
	return pl
}

// GenerateHash To generate hash value for given byte array.
func GenerateHash(bytes []byte) string {
	hasher := sha1.New()
	hasher.Write(bytes)
	sha := base64.URLEncoding.EncodeToString(hasher.Sum(nil))
	return sha
}

// GenerateHashStringForStruct Marshals the passed struct and generates a unique hash string.
func GenerateHashStringForStruct(queryPayload interface{}) (string, error) {
	queryCacheBytes, err := json.Marshal(queryPayload)
	if err != nil {
		return "", err
	}
	return GenerateHash(queryCacheBytes), nil
}

// DeepCopy Deep copies a to b using json marshaling.
func DeepCopy(a, b interface{}) {
	byt, _ := json.Marshal(a)
	json.Unmarshal(byt, b)
}

// type Pair struct {
// 	Key   string
// 	Value int
// }

// type PairList []Pair

// func (p PairList) Len() int           { return len(p) }
// func (p PairList) Less(i, j int) bool { return p[i].Value < p[j].Value }
// func (p PairList) Swap(i, j int)      { p[i], p[j] = p[j], p[i] }

// IsStandardEvent check if eventname is standard Event
func IsStandardEvent(eventName string) bool {
	return strings.HasPrefix(eventName, "$")
}

// IsCampaignEvent check if eventname is campaign Event
func IsCampaignEvent(eventName string) bool {
	return strings.HasPrefix(eventName, "$session[campaign")
}

// IsSourceEvent check if eventname is campaign Event
func IsSourceEvent(eventName string) bool {
	return strings.HasPrefix(eventName, "$session[source")
}

// IsMediumEvent check if eventname is campaign Event
func IsMediumEvent(eventName string) bool {
	return strings.HasPrefix(eventName, "$session[medium")
}

// IsReferrerEvent check if eventname is referrer Event
func IsReferrerEvent(eventName string) bool {
	return strings.HasPrefix(eventName, "$session[initial_referrer")
}

func IsAdgroupEvent(eventName string) bool {
	return strings.HasPrefix(eventName, "$session[adgroup")
}

func IsCampaignAnalytics(eventName string) bool {
	if IsCampaignEvent(eventName) == true || IsMediumEvent(eventName) == true || IsSourceEvent(eventName) == true || IsReferrerEvent(eventName) == true || IsAdgroupEvent(eventName) == true {
		return true
	}
	return false
}

func IsItreeCampaignEvent(eventName string) bool {
	return strings.HasPrefix(eventName, "$session[campaign") || strings.HasPrefix(eventName, "$session[source") || strings.HasPrefix(eventName, "$session[medium") || strings.HasPrefix(eventName, "$session[adgroup") || strings.HasPrefix(eventName, "$session[initial_referrer")
}

// GetDashboardCacheResultExpiryInSeconds Returns expiry for cache based on query date range.
func GetDashboardCacheResultExpiryInSeconds(from, to int64, timezoneString TimeZoneString) float64 {
	toStartOfDay := GetBeginningOfDayTimestampIn(to, timezoneString)
	nowStartOfDay := GetBeginningOfDayTimestampIn(TimeNowZ().Unix(), timezoneString)

	if Is30MinutesTimeRange(from, to) {
		return float64(CacheExpiryDashboard30MinutesInSeconds)
	} else if to >= nowStartOfDay {
		// End date is in today's range. Keep small expiry.
		return float64(CacheExpiryDashboardTodaysDataInSeconds)
	} else if nowStartOfDay > toStartOfDay && nowStartOfDay-toStartOfDay > ImmutableDataEndDateBufferInSeconds {
		// Data can be assumed to be immutable here after buffer (2) days.
		if to-from == (7*SECONDS_IN_A_DAY - 1) {
			// Weekly range.
			return float64(CacheExpiryWeeklyRangeInSeconds)
		} else if to-from > (27*SECONDS_IN_A_DAY - 1) {
			// Monthly range. Set no expiry.
			return 0
		} else {
			return float64(CacheExpiryDefaultInSeconds)
		}
	}
	return float64(CacheExpiryDashboardMutableDataInSeconds)
}

// GetQueryCacheResultExpiryInSeconds Returns expiry for cache based on query date range.
func GetQueryCacheResultExpiryInSeconds(from, to int64, timezoneString TimeZoneString) float64 {
	toStartOfDay := GetBeginningOfDayTimestampIn(to, timezoneString)
	nowStartOfDay := GetBeginningOfDayTimestampIn(TimeNowZ().Unix(), timezoneString)

	if to >= nowStartOfDay {
		// End date is in today's range. Keep small expiry.
		return float64(CacheExpiryQueryTodaysDataInSeconds)
	} else if nowStartOfDay > toStartOfDay && nowStartOfDay-toStartOfDay > ImmutableDataEndDateBufferInSeconds {
		// Data can be assumed to be immutable here after buffer (2) days.
		return float64(CacheExpiryQueryMaxInSecondsTwoDays)
	}
	return float64(CacheExpiryQueryMaxInSecondsTwoDays)
}

func GetAggrAsFloat64(aggr interface{}) (float64, error) {
	switch aggr.(type) {
	case int:
		return float64(aggr.(int)), nil
	case int64:
		return float64(aggr.(int64)), nil
	case float32:
		return float64(aggr.(float32)), nil
	case float64:
		return aggr.(float64), nil
	case string:
		aggrInt, err := strconv.ParseInt(aggr.(string), 10, 64)
		return float64(aggrInt), err
	default:
		return float64(0), errors.New("invalid aggregate value type")
	}
}

// CleanSplitByDelimiter Splits a string by delimiter and removes any spaces.
// Ex: "a, b, c" and "a,b,c" will return same ["a", "b", "c"].
func CleanSplitByDelimiter(str string, del string) []string {
	split := strings.Split(str, del)

	cleanSplit := make([]string, 0, 0)
	for _, s := range split {
		cleanSplit = append(cleanSplit, strings.TrimSpace(s))
	}
	return cleanSplit
}

// StringIn Check if string is in given list of strings
func StringIn(strList []string, s string) (bool, string, int) {

	if len(strList) == 0 {
		return false, "", -1
	}

	for idx, v := range strList {

		if strings.Compare(v, s) == 0 {
			return true, s, idx
		}
	}

	return false, "", -1

}

func FloatIn(strList []string, s float64) (bool, float64, int) {

	if len(strList) == 0 {
		return false, 0, -1
	}

	for idx, v := range strList {

		if val, err := strconv.ParseFloat(v, 64); err == nil {
			if val == s {
				return true, s, idx
			}
		}

	}

	return false, 0, -1

}

// Remove  remove string from given index
func Remove(s []string, i int) ([]string, error) {
	if len(s) > 0 {
		s[len(s)-1], s[i] = s[i], s[len(s)-1]
		return s[:len(s)-1], nil
	} else {
		return nil, fmt.Errorf("len of string slice is 0 : %v", s)
	}
}

func TakeTopKUC(allPatterns []PatternProperties, topK int, ptype string) []PatternProperties {

	allPatternsType := make([]PatternProperties, 0)
	for _, pattern := range allPatterns {

		if pattern.Get_patternType() == ptype {
			allPatternsType = append(allPatternsType, pattern)
		}
	}

	if len(allPatternsType) > 0 {
		return TakeTopK(allPatternsType, topK)
	}
	return allPatternsType

}

func TakeTopKpageView(allPatterns []PatternProperties, topK int, ptype1, ptype2 string) []PatternProperties {

	allPatternsType := make([]PatternProperties, 0)
	for _, pattern := range allPatterns {

		if pattern.Get_patternType() == ptype1 || pattern.Get_patternType() == ptype2 {
			allPatternsType = append(allPatternsType, pattern)
		}
	}
	if len(allPatternsType) > 0 {
		return TakeTopK(allPatternsType, topK)
	}
	return allPatternsType

}

func TakeTopKIE(allPatterns []PatternProperties, topK int, ptype string) []PatternProperties {

	allPatternsType := make([]PatternProperties, 0)
	for _, pattern := range allPatterns {

		if pattern.Get_patternType() == ptype {
			allPatternsType = append(allPatternsType, pattern)
		}
	}
	if len(allPatternsType) > 0 {
		return TakeTopK(allPatternsType, topK)
	}
	return allPatternsType

}

func TakeTopKspecialEvents(allPatterns []PatternProperties, topK int) []PatternProperties {

	allPatternsType := make([]PatternProperties, 0)
	for _, pt := range allPatterns {
		ename := pt.Get_patternEventNames()[0]
		if IsStandardEvent(ename) == true && IsCampaignAnalytics(ename) == false {
			allPatternsType = append(allPatternsType, pt)
		}
	}
	if len(allPatternsType) > 0 {
		return TakeTopK(allPatternsType, topK)
	}
	return allPatternsType

}

func TakeTopKAllURL(allPatterns []PatternProperties, topK int) []PatternProperties {

	allPatternsType := make([]PatternProperties, 0)
	for _, pt := range allPatterns {

		if IsValidUrl(pt.Get_patternEventNames()[0]) == true {
			allPatternsType = append(allPatternsType, pt)
		}
	}
	if len(allPatternsType) > 0 {
		return TakeTopK(allPatternsType, topK)
	}
	return allPatternsType

}

func TakeTopK(patterns []PatternProperties, topKPatterns int) []PatternProperties {
	// rewrite with heap. can hog the memory
	if len(patterns) > 0 {
		sort.Slice(patterns, func(i, j int) bool { return patterns[i].Get_count() > patterns[j].Get_count() })
		if len(patterns) > topKPatterns {
			return patterns[0:topKPatterns]
		}
		return patterns

	}
	return patterns
}

func GetFilteredMapBySkipList(sourceMap *map[string]interface{}, propertySkipList []string) *map[string]interface{} {
	if sourceMap == nil {
		return nil
	}

	skipListMap := make(map[string]bool)
	for i := range propertySkipList {
		skipListMap[propertySkipList[i]] = true
	}

	filteredMap := make(map[string]interface{})
	for property := range *sourceMap {
		if skipListMap[property] {
			continue
		}

		filteredMap[property] = (*sourceMap)[property]
	}

	return &filteredMap
}

func FilterOnSupport(itms map[string]int, support float32) map[string]int {
	sumVal := 0
	for _, v := range itms {
		sumVal += v
	}
	filterVal := int(math.Ceil((float64(support) * float64(sumVal) / 100)))

	for k, v := range itms {
		if v < filterVal {
			delete(itms, k)

		}
	}
	return itms
}

func FilterOnFrequency(itms map[string]int, topk int) {
	ll := make([]string, 0)
	for k := range itms {
		ll = append(ll, k)
	}
	sort.Strings(ll)
	pl := SortOnPriority(ll, itms, false)
	// pl := RankByWordCount(itms)
	for idx, v := range pl {
		if idx >= topk {
			delete(itms, v)
		}
	}
}

func FilterOnFrequencySpl(itms map[string]int, topk int) {
	ll := make([]string, 0)
	for k := range itms {
		ll = append(ll, k)
	}
	sort.Strings(ll)
	pl := SortOnPriority(ll, itms, false)
	// pl := RankByWordCount(itms)
	for idx, v := range pl {
		if idx >= topk {
			if _, ok := itms["$others"]; !ok {
				itms["$others"] = 0
			}
			itms["$others"] += itms[v]
			delete(itms, v)
		}
	}
}

func IsDateTime(val string) bool {
	const layout = "2006-01-02T15:04:05-0700"
	_, err := time.Parse(layout, val)
	if err != nil {
		return false
	}
	return true
}
func GetNumberOfDigits(input int64) int {
	if input == 0 {
		return 1
	}
	count := 0
	for input > 0 {
		input = input / 10
		count = count + 1
	}
	return count
}

func CheckAndGetStandardTimestamp(inTimestamp int64) int64 {
	if inTimestamp > int64(10000000000) {
		return int64(inTimestamp / int64(1000))
	}
	return inTimestamp
}

func ConvertPostgresJSONBToMap(sourceJsonb postgres.Jsonb) (map[string]interface{}, error) {
	var targetMap map[string]interface{}
	byteArray, err := json.Marshal(sourceJsonb)
	if err != nil {
		log.WithError(err).Error("Failed to marshal JSONB object to byte array inside ConvertPostgresJSONBToMap.")
		return nil, err
	}

	err = json.Unmarshal(byteArray, &targetMap)
	if err != nil {
		log.WithError(err).Error("Failed to unmarshal user properties inside ConvertPostgresJSONBToMap.")
		return nil, err
	}
	return targetMap, nil
}

func GetStartOfDateEpochInOtherTimezone(value int64, currentTimezone, nextTimezone string) int64 {
	currentLocation, _ := time.LoadLocation(currentTimezone)
	nextLocation, _ := time.LoadLocation(nextTimezone)
	dateTimeInCurrentTimezone := time.Unix(value, 0).In(currentLocation)
	beginningOfDateInNextTimezone := time.Date(dateTimeInCurrentTimezone.Year(), dateTimeInCurrentTimezone.Month(), dateTimeInCurrentTimezone.Day(), 0, 0, 0, 0, nextLocation).Unix()
	return beginningOfDateInNextTimezone
}

func GetEndOfDateEpochInOtherTimezone(value int64, currentTimezone, nextTimezone string) int64 {
	currentLocation, _ := time.LoadLocation(currentTimezone)
	nextLocation, _ := time.LoadLocation(nextTimezone)
	dateTimeInCurrentTimezone := time.Unix(value, 0).In(currentLocation)
	beginningOfDateInNextTimezone := time.Date(dateTimeInCurrentTimezone.Year(), dateTimeInCurrentTimezone.Month(), dateTimeInCurrentTimezone.Day(), 23, 59, 59, int(time.Second-time.Nanosecond), nextLocation).Unix()
	return beginningOfDateInNextTimezone
}

// Most of the rows will have groupBy keys and/or timestamp followed by a single value pattern.
// To get Keys - we have taken (groupBy keys and/or timestamp values) as hashKey and metric value as hashValue against it.
func GetkeyFromRow(row []interface{}) string {
	if len(row) <= 1 {
		return "1"
	}
	var key string
	for _, value := range row[:len(row)-1] {
		if valueTime, ok := (value.(time.Time)); ok {
			valueInUnix := valueTime.Unix()
			key = key + fmt.Sprintf("dat$%v:;", valueInUnix)
		} else {
			key = key + fmt.Sprintf("%v", value) + ":;"
		}
	}

	return key
}

// Here rows will have groupBy key and/or timestmap followed by multiple value pattern. Hence end is passed.
func GetkeyFromRowTillEnd(row []interface{}, end int) string {
	if len(row) <= 1 {
		return "1"
	}
	var key string
	for _, value := range row[:end] {
		if valueTime, ok := (value.(time.Time)); ok {
			valueInUnix := valueTime.Unix()
			key = key + fmt.Sprintf("dat$%v:;", valueInUnix)
		} else {
			key = key + fmt.Sprintf("%v", value) + ":;"
		}
	}

	return key
}

func RemoveElementFromArray(inputArray []string, value string) []string {
	finalArray := make([]string, 0)
	for _, ele := range inputArray {
		if value != ele {
			finalArray = append(finalArray, ele)
		}
	}
	return finalArray
}

func SafeAddition(val1 interface{}, val2 interface{}) (interface{}, error) {
	if reflect.TypeOf(val1) != reflect.TypeOf(val1) {
		return float64(0), errors.New("Wrong types passed.")
	}
	switch val1.(type) {
	case float64:
		return val1.(float64) + val2.(float64), nil
	case float32:
		return val1.(float32) + val2.(float32), nil
	case int:
		return val1.(int) + val2.(int), nil
	case int32:
		return val1.(int32) + val2.(int32), nil
	case int64:
		return val1.(int64) + val2.(int64), nil
	}
	log.WithField("val1", val1).WithField("val2", val2).Error("Default value is taken for val1, val2.")
	return float64(0), errors.New("Default value is taken for val1, val2.")
}

// Sorted the rows on basis of initial values to the final.
// Considering that we have group keys and/or timestamp as initial keys, we might want to get them ordered by groupByKeys first.
func GetSorted2DArrays(rows [][]interface{}) [][]interface{} {
	sort.Slice(rows, func(i, j int) bool {
		for x := range rows[i] {
			if rows[i][x] == rows[j][x] {
				continue
			}
			switch valueType := rows[i][x].(type) {
			case float64:
				return rows[i][x].(float64) < rows[j][x].(float64)
			case float32:
				return rows[i][x].(float32) < rows[j][x].(float32)
			case int:
				return rows[i][x].(int) < rows[j][x].(int)
			case int32:
				return rows[i][x].(int32) < rows[j][x].(int32)
			case int64:
				return rows[i][x].(int64) < rows[j][x].(int64)
			case string:
				return rows[i][x].(string) < rows[j][x].(string)
			case time.Time:
				return rows[i][x].(time.Time).Before(rows[j][x].(time.Time))
			default:
				log.Info("Unsupported type used on sorting %+v", valueType)
				return true
			}
		}
		return false
	})
	return rows
}

func HasPrefixFromList(propKey string, prefixList []string) bool {
	for _, prefix := range prefixList {
		if strings.HasPrefix(propKey, prefix) {
			return true
		}
	}
	return false
}

func HasMaliciousContent(reqPayload string) (bool, error) {
	lcasePayload := strings.ToLower(reqPayload)

	// Add a better SQL matching logic. Below will block all payloads with select, delete etc.,
	hasSQLStatement, _ := regexp.MatchString(
		"(?i)((SELECT|DELETE)\\s+.+\\s+FROM\\s+.+)|(DELETE\\s+FROM\\s+.+)|(UPDATE\\s+.+\\s+SET\\s+.+)|(INSERT\\s+INTO\\s+.+VALUES.+)|((ALTER|DROP)\\s+TABLE\\s+.+)",
		lcasePayload,
	)
	if hasSQLStatement {
		return hasSQLStatement, errors.New("sql on payload")
	}

	// Checks for any tag below with or without attributes. Eg. <html>, <script src="link">
	hasHTML, _ := regexp.MatchString("<(html|head|script|body|iframe|a|h1|h2|h3|input|form|div|table).+>", lcasePayload)
	if hasHTML {
		return hasHTML, errors.New("HTML content on payload")
	}

	return false, nil
}

// The string should contain Alphabets(upper/lower case), number, hyphen, underscore, space
func IsUserOrProjectNameValid(actualString string) bool {
	isValid, _ := regexp.MatchString(
		"^[A-Za-z0-9-_ ]*$",
		actualString,
	)
	return isValid
}

func GetBrowser(p *user_agent.UserAgent) (string, string) {
	if IsPingdomBot(p.UA()) {
		return "PingdomBot", ""
	}

	if IsLighthouse(p.UA()) {
		return "LightHouse", ""
	}

	return p.Browser()
}

// FormatProperty get property split based on demlimiter
func FormatProperty(property string) string {
	// check if first character is digit to support previously built models
	prop := []rune(property)
	if unicode.IsDigit(prop[0]) == true {
		return strings.SplitN(property, ".", 2)[1]
	}
	return property
}

func IsValidPropertyDisplayName(str string) bool {
	regexpPropertyDisplayName := regexp.MustCompile(`^[a-zA-Z0-9 _]*$`)
	return regexpPropertyDisplayName.MatchString(str)
}

func CreatePropertyNameFromDisplayName(displayName string) string {
	displaySplit := strings.Split(displayName, " ")
	propertyName := strings.ToLower(displaySplit[0])
	for _, splitString := range displaySplit[1:] {
		propertyName = fmt.Sprintf("%v_%v", propertyName, strings.ToLower(splitString))
	}
	return propertyName
}

func CreateVirtualDisplayName(actualName string) string {
	displayName := ""
	if strings.HasPrefix(actualName, "$") {
		actualName := strings.TrimPrefix(actualName, "$")
		actualSplit := strings.Split(actualName, "_")
		for _, splitString := range actualSplit {
			if displayName == "" {
				displayName = fmt.Sprintf("%v", CapitalizeFirstLetter(splitString))
			} else {
				displayName = fmt.Sprintf("%v %v", displayName, CapitalizeFirstLetter(splitString))
			}
		}
		return displayName
	}
	return actualName
}

func CapitalizeFirstLetter(data string) string {
	return strings.Title(strings.ToLower(data))
}
func GetArrayOfTokensFromFormula(formula string) []string {
	arr := make([]string, 0)
	prevSplTokenIndex := -1
	for i, c := range formula {
		ch := string(c)
		if i == 0 {
			if strings.Contains(AllowedDerivedMetricSpecialChars, ch) {
				arr = append(arr, ch)
				prevSplTokenIndex = i
			}
		} else if strings.Contains(AllowedDerivedMetricSpecialChars, ch) {
			token := formula[prevSplTokenIndex+1 : i]
			if len(token) != 0 {
				arr = append(arr, token)
			}
			arr = append(arr, ch)
			prevSplTokenIndex = i
		}
	}
	lastCharOfFormula := string(formula[len(formula)-1])
	if !strings.Contains(AllowedDerivedMetricSpecialChars, lastCharOfFormula) {
		token := formula[prevSplTokenIndex+1:]
		if len(token) != 0 {
			arr = append(arr, token)
		}
	}
	return arr
}

func IsAlphabeticToken(token string) bool {
	for _, c := range token {
		ch := string(c)
		if (ch >= "a" && ch <= "z") || (ch >= "A" && ch <= "Z") {
			continue
		} else {
			return false
		}
	}
	return true
}

func IsNumericToken(token string) bool {
	for _, c := range token {
		ch := string(c)
		if (ch >= "0" && ch <= "9") || (ch == ".") {
			continue
		} else {
			return false
		}
	}
	return true
}

// this checks the validity of arithmetic formula by running the formula in a stack and if we are able to get the result then the formula is correct
func ValidateArithmeticFormula(formula string) bool {
	var valueStack []string
	var operatorStack []string
	if len(formula) == 0 {
		return false
	}

	formulaArray := GetArrayOfTokensFromFormula(formula)

	for i, currToken := range formulaArray {
		if i == 0 {
			continue
		}
		prevToken := formulaArray[i-1]

		if !(IsAlphabeticToken(currToken) || strings.Contains(AllowedDerivedMetricSpecialChars, strings.ToLower(currToken)) || IsNumericToken(currToken)) {
			return false
		}
		if (IsAlphabeticToken(currToken) || IsNumericToken(currToken)) && !strings.Contains(AllowedDerivedMetricSpecialChars, strings.ToLower(prevToken)) {
			return false
		}
		if strings.Contains(AllowedDerivedMetricOperator, strings.ToLower(currToken)) && strings.Contains(AllowedDerivedMetricOperator, strings.ToLower(prevToken)) {
			return false
		}
	}

	// Explained in the EvaluateKPIExpressionWithBraces func, same logic applied at both the places
	// this run a simulated calculation of the arithmetic formula and let's us know if the formula is correct or not
	for _, token := range formulaArray {

		if token == "(" {
			operatorStack = append(operatorStack, token)
		} else if strings.Contains(Alpha, strings.ToLower(token)) {
			valueStack = append(valueStack, token)

		} else if strings.Contains(Numeric, string(token[0])) || string(token[0]) == "." {
			var err error
			if strings.Contains(token, ".") {
				_, err = strconv.ParseFloat(token, 64)
			} else {
				_, err = strconv.ParseInt(token, 10, 64)
			}
			if err != nil {
				return false
			} else {
				valueStack = append(valueStack, token)
			}

		} else if token == ")" {
			for len(operatorStack) != 0 && operatorStack[len(operatorStack)-1] != "(" {
				if len(valueStack) < 2 {
					return false
				}
				valueStack = valueStack[:len(valueStack)-1]
				operatorStack = operatorStack[:len(operatorStack)-1]
			}
			if len(operatorStack) != 0 {
				operatorStack = operatorStack[:len(operatorStack)-1]
			}
		} else {
			for len(operatorStack) != 0 && Precedence(operatorStack[len(operatorStack)-1]) >= Precedence(token) {
				if len(valueStack) < 2 {
					return false
				}
				valueStack = valueStack[:len(valueStack)-1]
				operatorStack = operatorStack[:len(operatorStack)-1]
			}
			operatorStack = append(operatorStack, token)
		}
	}
	for len(operatorStack) != 0 {
		if len(valueStack) < 2 {
			return false
		}
		valueStack = valueStack[:len(valueStack)-1]
		operatorStack = operatorStack[:len(operatorStack)-1]
	}
	if len(valueStack) == 1 && len(operatorStack) == 0 {
		return true
	} else {
		return false
	}
}

func Precedence(op string) int {
	if op == "+" || op == "-" {
		return 1
	}
	if op == "*" || op == "/" || op == "%" {
		return 2
	}
	return 0
}

func ApplyOp(a, b float64, op string) float64 {
	switch op {
	case "+":
		return a + b
	case "-":
		return a - b
	case "*":
		return a * b
	case "/":
		if b == float64(0) {
			return 0
		}
		return a / b
	default:
		return 0
	}
}

func CheckFileExists(cloudManager *filestore.FileManager, path, name string) (bool, error) {
	if _, err := (*cloudManager).Get(path, name); err != nil {
		log.WithFields(log.Fields{"err": err, "filePath": path,
			"fileName": name}).Info("Failed to fetch from cloud path")
		return false, err
	} else {
		return true, nil
	}
}

func GetModelType(start, end int64) string {
	diff := end - start
	if diff <= Per_day_epoch {
		return "d"
	} else if diff <= Per_week_epoch {
		return "w"
	} else if diff < Per_week_epoch*6 {
		return "m"
	} else {
		return "q"
	}
}

func SetBitAtPosition(input string, replacement string, index int) string {
	return input[:index] + string(replacement) + input[index+1:]

}

// if isRangeInProjectTimezone is true, then check if timestamp lies within (including) range
// if isRangeInProjectTimezone is false, return true
func IsTimestampInRange(timetamp int64, start int64, end int64, isTimeInProjectTimezone bool) bool {
	if isTimeInProjectTimezone && (timetamp < start || timetamp > end) {
		return false
	}
	return true
}

// IsIPV4AddressInCIDRRange checks if ip address is in CIDR range
func IsIPV4AddressInCIDRRange(cidr string, ipv4 string) bool {
	if cidr == "" || ipv4 == "" {
		return false
	}

	ipv4Addr := net.ParseIP(ipv4)

	// check if valid ipv4 address, it will return nil if not valid
	if ip4 := ipv4Addr.To4(); ip4 == nil {
		return false
	}

	_, ipNet, err := net.ParseCIDR(cidr)
	if err != nil {
		log.WithFields(log.Fields{"cidr_range": cidr, "ip_v4": ipv4}).WithError(err).Error("Failed to parse ipv4 CIDR range.")
		return false
	}

	if ip4 := ipNet.IP.To4(); ip4 == nil {
		return false
	}

	if !ipNet.Contains(ipv4Addr) {
		return false
	}

	return true
}

func FilterEmptyArrayValues(arr []string) []string {
	filteredArr := make([]string, 0)
	for i := range arr {
		if arr[i] == "" {
			continue
		}
		filteredArr = append(filteredArr, arr[i])
	}
	return filteredArr
}

func FilterEmptyKeysAndValues(projectID int64, properties map[string][]string) map[string][]string {
	filteredProperties := make(map[string][]string)
	for key, values := range properties {
		if key == "" {
			log.WithFields(log.Fields{"project_id": projectID}).Warning("Found empty property keys. Skipping key.")
			continue
		}

		filteredValues := FilterEmptyArrayValues(values)

		filteredProperties[key] = filteredValues
	}

	return filteredProperties
}

func FilterDisplayNameEmptyKeysAndValues(projectID int64, displayNames map[string]string) map[string]string {
	filteredDisplayNames := make(map[string]string)
	for key, value := range displayNames {
		if key == "" || value == "" {
			log.WithFields(log.Fields{"project_id": projectID, "key": key, "value": value}).Warning("Found empty display name key value. Skipping key.")
			continue
		}
		filteredDisplayNames[key] = value
	}

	return filteredDisplayNames
}

func SortRangePropertyValues(property string, values []string) []string {
	isRangeProperty := property == SIX_SIGNAL_EMPLOYEE_RANGE || property == SIX_SIGNAL_REVENUE_RANGE
	if len(values) == 0 || !isRangeProperty {
		return values
	}

	// Order by first number in the tokens.
	r, _ := regexp.Compile("([0-9]+)")
	sort.Slice(values, func(i, j int) bool {
		num1, _ := strconv.Atoi(r.FindString(values[i]))
		num2, _ := strconv.Atoi(r.FindString(values[j]))
		return num1 < num2
	})

	return values
}

func AddTwoNumbersInt64Float64(a, b interface{}) (int64, error) {

	var sum int64

	// Check the type of the first input.
	switch v1 := a.(type) {
	case int64:
		sum += v1
	case float64:
		sum += int64(v1)
	default:
		return 0, errors.New("unsupported type for input 1")
	}

	// Check the type of the second input.
	switch v2 := b.(type) {
	case int64:
		sum += v2
	case float64:
		sum += int64(v2)
	default:
		return 0, errors.New("unsupported type for input 2")
	}

	return sum, nil
}

func ReturnReadableHtmlFromMaps(c *gin.Context, status map[string][]map[string]interface{}, keys []string, toJSONKeys map[string]string, header string) {

	key_list := make([]string, 0, len(status))
	for key := range status {
		key_list = append(key_list, key)
	}
	sort.Sort(sort.Reverse(sort.StringSlice(key_list)))

	for _, key := range key_list {

		data := status[key]
		heading := CreateHeadingTemplate(key)
		t := template.New("heading")
		if header != "" {
			heading = CreateHeadingTemplate(header)
		}
		if header == "remove" {
			heading = ""
		}
		t, err := t.Parse(heading)
		if err != nil {
			log.Error(err)
			return
		}
		t.Execute(c.Writer, nil)

		var HtmlStr = ""

		HtmlStr += CreateTableFormKeys(keys)

		for index, v := range data {

			HtmlStr += InsertDataToTableFormKeys(v, keys, toJSONKeys)
			if index == len(data)-1 {
				HtmlStr += "</table><br>" //closing table before data ends.
				t := template.New("table")
				t, err := t.Parse(HtmlStr)
				if err != nil {
					log.Error(err)
					return
				}
				t.Execute(c.Writer, nil)
			}
		}

	}
}

func ReturnReadableHtmlFromList(c *gin.Context, status map[string][]map[string]interface{}, keys []string, toJSONKeys map[string]string, header string) {

	key_list := make([]string, 0, len(status))
	for key := range status {
		key_list = append(key_list, key)
	}
	sort.Sort(sort.Reverse(sort.StringSlice(key_list)))

	for _, key := range key_list {

		data := status[key]
		heading := CreateHeadingTemplate(key)
		t := template.New("heading")
		if header != "" {
			heading = CreateHeadingTemplate(header)
		}
		if header == "remove" {
			heading = ""
		}
		t, err := t.Parse(heading)
		if err != nil {
			log.Error(err)
			return
		}
		t.Execute(c.Writer, nil)

		var HtmlStr = "<div style ='display: flex'>"

		for i, key := range keys {
			HtmlStr += "<div>"

			HtmlStr += fmt.Sprintf(`<h4> &nbsp; %s</h4>
						`, key)

			HtmlStr += CreateListFormInterfaceOfList(data[i][toJSONKeys[key]])
			HtmlStr += "</div>"
		}
		HtmlStr += "</div>"
		t = template.New("lists")
		t, err = t.Parse(HtmlStr)
		if err != nil {
			log.Error(err)
			return
		}
		t.Execute(c.Writer, nil)

	}

}

func CreateHeadingTemplateForDate(date string) string {
	formated_date := date[0:4] + "-" + date[5:7] + "-" + date[8:10] //yyyy-mm-dd
	html := fmt.Sprintf(`<h1> &nbsp; %s</h1>
						`, formated_date)
	return html
}

func CreateHeadingTemplate(heading string) string {
	html := fmt.Sprintf(`<h1> &nbsp; %s</h1>
						`, heading)
	return html
}

func CreateListFormInterfaceOfList(data interface{}) string {

	lists := "<ol>"
	switch t := data.(type) {
	case []string:
		for _, value := range t {
			lists = lists + fmt.Sprintf("<li>%s</li>", value)
		}
	}
	lists = lists + "</ol>"

	return lists
}

func CreateTableFormKeys(keys []string) string {

	columns := ""
	for _, key := range keys {
		columns = columns + fmt.Sprintf("<th>%s</th>", key)
	}

	html := "<table border='1px'> <tr> " + columns + "</tr>"
	// not closing the table as data is pending to be inserted

	return html
}

func InsertDataToTableFormKeys(data map[string]interface{}, keys []string, toJSONKeys map[string]string) string {

	rows := ""

	for _, key := range keys {
		val, _ := GetValueAsString(data[toJSONKeys[key]])
		rows = rows + fmt.Sprintf(`<td width="150px" align="center">&nbsp;%v</td>`,
			val)
	}

	html := "<tr> " + rows + " </tr>"

	return html
}

// Keys returns the keys of the map m.
// The keys will be an indeterminate order.
func GetKeysFromMap[M ~map[K]V, K comparable, V any](m M) []K {
	r := make([]K, 0, len(m))
	for k := range m {
		r = append(r, k)
	}
	return r
}

<<<<<<< HEAD
func Sum(array []int) int {
	result := 0
	for _, v := range array {
		result += v
	}
	return result
=======
func IsPropertyChanged(a, b map[string]interface{}, propertiesToCheck map[string]bool) bool {
	for key := range propertiesToCheck {
		aValue := a[key]
		bValue := b[key]
		if aValue != bValue {

			return true
		}
	}
	return false
}

func GetAllMapKeys(maps ...interface{}) map[string]bool {

	keysMap := make(map[string]bool)
	for i := range maps {
		switch t := maps[i].(type) {

		case map[string]string:
			for key := range t {
				keysMap[key] = true
			}
		case map[string]bool:
			for key := range t {
				keysMap[key] = true
			}
		default:
			log.WithFields(log.Fields{"interface": maps[i]}).Error("Invalid input.")
		}
	}

	return keysMap
>>>>>>> 690b6632
}<|MERGE_RESOLUTION|>--- conflicted
+++ resolved
@@ -1993,14 +1993,14 @@
 	return r
 }
 
-<<<<<<< HEAD
 func Sum(array []int) int {
 	result := 0
 	for _, v := range array {
 		result += v
 	}
 	return result
-=======
+}
+
 func IsPropertyChanged(a, b map[string]interface{}, propertiesToCheck map[string]bool) bool {
 	for key := range propertiesToCheck {
 		aValue := a[key]
@@ -2033,5 +2033,4 @@
 	}
 
 	return keysMap
->>>>>>> 690b6632
 }