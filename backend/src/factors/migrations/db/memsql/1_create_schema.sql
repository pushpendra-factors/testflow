-- UP
SET GLOBAL default_table_type = columnstore;

CREATE DATABASE IF NOT EXISTS factors;

USE factors;

CREATE TABLE IF NOT EXISTS events (
    id text NOT NULL,
    project_id bigint NOT NULL,
    customer_event_id text,
    user_id text,
    user_properties_id text,
    event_name_id text,
    count bigint,
    properties JSON COLLATE utf8_bin OPTION 'SeekableLZ4',
    user_properties JSON COLLATE utf8_bin OPTION 'SeekableLZ4',
    session_id text,
    timestamp bigint,
    properties_updated_timestamp bigint,
    created_at timestamp(6) NOT NULL,
    updated_at timestamp(6) NOT NULL,
    KEY (project_id, event_name_id, timestamp) USING CLUSTERED COLUMNSTORE,
    KEY (id) USING HASH,
    KEY (user_id) USING HASH,
    KEY (customer_event_id) USING HASH,
    SHARD KEY (user_id)

    -- Required constraints.
    -- Unique (project_id, customer_event_id)
    -- Ref (project_id) -> projects(id)
    -- Ref (project_id, event_name_id) -> event_names (project_id, id)
    -- Ref (project_id, user_id) -> users (project_id, id)
    -- Ref (project_id, user_id, user_properties_id) -> user_properties (project_id, user_id, id)

    -- Additional constraint.
    -- Ref (project_id, session_id) -> events (project_id, id) WHERE event is session.
);
ALTER TABLE events AUTOSTATS_SAMPLING = OFF;

CREATE TABLE IF NOT EXISTS users (
    id text NOT NULL,
    project_id bigint NOT NULL,
    customer_user_id text,
    segment_anonymous_id text,
    amp_user_id text,
    properties_id text,
    properties JSON COLLATE utf8_bin OPTION 'SeekableLZ4',
    properties_updated_timestamp bigint,
    join_timestamp bigint,
    is_group_user boolean,
    group_1_id text,
    group_1_user_id text,
    group_2_id text,
    group_2_user_id text,
    group_3_id text,
    group_3_user_id text,
    group_4_id text,
    group_4_user_id text,
    group_5_id text,
    group_5_user_id text,
    group_6_id text,
    group_6_user_id text,
    group_7_id text,
    group_7_user_id text,
    group_8_id text,
    group_8_user_id text,
    created_at timestamp(6) NOT NULL,
    updated_at timestamp(6) NOT NULL,
    source int,
    customer_user_id_source int,
    event_aggregate json,
    associated_segments json,
    -- COLUMNSTORE key is sort key, can we add an incremental numerical column to the end?
    -- Initial parts of the indices are still useful when don't use the last column which is an incremental value.
    KEY (project_id, source, join_timestamp) USING CLUSTERED COLUMNSTORE,
    KEY (id) USING HASH,
    KEY (project_id) USING HASH,
    KEY (customer_user_id) USING HASH,
    KEY (segment_anonymous_id) USING HASH,
    KEY (amp_user_id) USING HASH,
    KEY (join_timestamp) USING HASH,
    KEY (is_group_user) USING HASH,
    KEY (group_1_id) USING HASH,
    KEY (group_2_id) USING HASH,
    KEY (group_3_id) USING HASH,
    KEY (group_4_id) USING HASH,
    KEY (source) USING HASH,
    UNIQUE KEY (project_id, id) USING HASH,
    SHARD KEY (id)

    -- Required constraints.
    -- Unique (project_id, segment_anonymous_id)
    -- Unique (project_id, amp_user_id)
    -- Ref (project_id) -> projects(id)
    -- Ref (project_id, properties_id) -> user_properties(project_id, id)
);
ALTER TABLE users AUTOSTATS_SAMPLING = OFF;

CREATE TABLE IF NOT EXISTS event_names (
    id text, -- UUID
    project_id bigint,
    name text,
    type varchar(2),
    filter_expr varchar(500),
    deleted bool NOT NULL DEFAULT false,
    created_at timestamp(6) NOT NULL,
    updated_at timestamp(6) NOT NULL,
    SHARD KEY (id),
    KEY (project_id, name) USING CLUSTERED COLUMNSTORE,
    KEY (project_id) USING HASH,
    KEY (id) USING HASH,
    KEY (name) USING HASH

    -- Required constraints.
    -- Unique (project_id, name, type) WHERE type != 'FE'
    -- Unique (project_id, type, filter_expr)
    -- Unique (project_id, id)
    -- Ref (project_id) -> projects(id)
);


CREATE TABLE IF NOT EXISTS adwords_documents (
    id text,
    project_id bigint,
    customer_account_id text,
    type int,
    timestamp bigint,
    value JSON COLLATE utf8_bin OPTION 'SeekableLZ4',
    ad_group_id bigint,
    ad_id bigint,
    keyword_id bigint,
    campaign_id bigint,
    created_at timestamp(6) NOT NULL,
    updated_at timestamp(6) NOT NULL,
    SHARD KEY (project_id, id),
    KEY (project_id, customer_account_id, type, timestamp) USING CLUSTERED COLUMNSTORE,
    KEY (project_id) USING HASH,
    KEY (customer_account_id) USING HASH,
    KEY (type) USING HASH,
    KEY (updated_at) USING HASH
    -- Required constraints.
    -- Unique (project_id, customer_account_id, timestamp, id)
    -- Ref (project_id) -> projects(id)
    -- Ref (project_id, customer_account_id) -> project_settings(project_id, int_adwords_customer_account_id)
);

CREATE ROWSTORE TABLE IF NOT EXISTS agents (
    uuid text,
    first_name varchar(100),
    last_name varchar(100),
    email varchar(100),
    is_email_verified bool,
    phone varchar(100),
    company_url text,
    salt varchar(100),
    password varchar(100),
    password_created_at timestamp(6),
    invited_by text,
    is_deleted boolean NOT NULL DEFAULT FALSE,
    last_logged_in_at timestamp(6), -- Milliseconds precision required.
    login_count bigint,
    subscribe_newsletter bool,
    int_adwords_refresh_token text,
    int_salesforce_refresh_token text,
    int_salesforce_instance_url text,
    int_google_organic_refresh_token text,
    created_at timestamp(6) NOT NULL,
    updated_at timestamp(6) NOT NULL,
    is_onboarding_flow_seen boolean,
    is_auth0_user boolean NOT NULL DEFAULT false,
    value json,
    slack_access_tokens JSON,
    teams_access_tokens JSON,
    last_logged_out bigint DEFAULT 0,
    is_form_filled boolean DEFAULT false,
    SHARD KEY (uuid),
    PRIMARY KEY (uuid),
    KEY (updated_at),
    KEY (email)

    -- Required constraints.
    -- Unique (email)
    -- Ref (invited_by) -> agents(uuid) WHERE uuid != invited_by
);

CREATE ROWSTORE TABLE IF NOT EXISTS bigquery_settings (
    id text,
    project_id bigint,
    bq_project_id text,
    bq_dataset_name text,
    bq_credentials_json text,
    last_run_at bigint,
    created_at timestamp(6) NOT NULL,
    updated_at timestamp(6) NOT NULL,
    SHARD KEY (project_id),
    KEY (updated_at),
    PRIMARY KEY (project_id, id),
    UNIQUE KEY (project_id, bq_project_id)

    -- Required constraints.
    -- Ref (project_id) -> projects(id)
);

CREATE ROWSTORE TABLE IF NOT EXISTS billing_accounts (
    id text,
    plan_id bigint,
    agent_uuid text,
    organization_name text,
    billing_address text,
    pincode text,
    phone_no text,
    created_at timestamp(6) NOT NULL,
    updated_at timestamp(6) NOT NULL,
    KEY (updated_at),
    PRIMARY KEY (agent_uuid, id)

    -- Required constraints.
    -- Ref (agent_uuid) -> agents(id)
);

CREATE ROWSTORE TABLE IF NOT EXISTS dashboard_units (
    id bigint AUTO_INCREMENT,
    project_id bigint,
    dashboard_id bigint,
    description text,
    presentation varchar(5),
    query_id bigint,
    is_deleted boolean NOT NULL DEFAULT FALSE,
    created_at timestamp(6) NOT NULL,
    updated_at timestamp(6) NOT NULL,
    KEY (updated_at),
    SHARD KEY (project_id),
    PRIMARY KEY (project_id, dashboard_id, id)

    -- Required constraints.
    -- Ref (project_id) -> projects(id)
    -- Ref (project_id, dashboard_id) -> dashboards(project_id, id)
    -- Ref (project_id, query_id) -> queries(project_id, id)
);

CREATE ROWSTORE TABLE IF NOT EXISTS dashboards (
    id bigint AUTO_INCREMENT,
    project_id bigint NOT NULL,
    agent_uuid text,
    name text,
    units_position json,
    description text,
    type varchar(5),
    class text,
    is_deleted boolean NOT NULL DEFAULT FALSE,
    settings json,
    created_at timestamp(6),
    updated_at timestamp(6),
    SHARD KEY (project_id),
    PRIMARY KEY (project_id, id),
	KEY (project_id, agent_uuid),
    KEY (updated_at),
    UNIQUE KEY unique_project_id_agent_uuid_id_idx(project_id, agent_uuid, id)

    -- Required constraits.
    -- Ref (project_id) -> projects(id)
    -- Ref (agent_uuid) -> agents(uuid) - This cannot be bound to project_id using project_agent_mappings. As removing agent from project is allowed.
);

CREATE TABLE IF NOT EXISTS facebook_documents (
    id text,
    project_id bigint,
    customer_ad_account_id text,
    platform text,
    type int,
    timestamp bigint,
    value JSON COLLATE utf8_bin OPTION 'SeekableLZ4',
    campaign_id text,
    ad_set_id text,
    ad_id text,
    created_at timestamp(6) NOT NULL,
    updated_at timestamp(6) NOT NULL,
    KEY (updated_at) USING HASH,
    SHARD KEY (project_id),
    KEY (project_id, customer_ad_account_id, platform, timestamp) USING CLUSTERED COLUMNSTORE

    -- Required constraints.
    -- Unique (project_id, customer_ad_account_id, platform, type, timestamp, id)
    -- Ref (project_id) -> projects(id)
    -- Ref (project_id, customer_ad_account_id) -> project_settings(project_id, int_facebook_ad_account)
);

CREATE ROWSTORE TABLE IF NOT EXISTS factors_goals (
    id bigint AUTO_INCREMENT,
    project_id bigint,
    name text,
    rule json,
    type varchar(2),
    created_by text,
    last_tracked_at timestamp(6),
    is_active boolean,
    created_at timestamp(6) NOT NULL,
    updated_at timestamp(6) NOT NULL,
    KEY (updated_at),
    SHARD KEY (project_id),
    PRIMARY KEY (project_id, id),
	UNIQUE KEY unique_project_id_name_idx(project_id, name)

    -- Required constraints.
    -- Ref (project_id) -> projects(id)
    -- Ref (created_by) -> agents (uuid)
);

CREATE ROWSTORE TABLE IF NOT EXISTS factors_tracked_events (
    id bigint AUTO_INCREMENT,
    project_id bigint,
    event_name_id text,
    type varchar(2),
    created_by text,
    last_tracked_at timestamp(6),
    is_active boolean,
    created_at timestamp(6) NOT NULL,
    updated_at timestamp(6) NOT NULL,
    KEY (updated_at),
    SHARD KEY (project_id),
    PRIMARY KEY (project_id, id),
	UNIQUE KEY (project_id, event_name_id)

    -- Required constraints.
    -- Ref (project_id) -> projects(id)
    -- Ref (project_id, event_name_id) -> event_names(project_id, id)
    -- Ref (created_by) -> agents(uuid)
);

CREATE ROWSTORE TABLE IF NOT EXISTS factors_tracked_user_properties (
    id bigint AUTO_INCREMENT,
    project_id bigint,
    user_property_name text,
    type varchar(2),
    created_by text,
    last_tracked_at timestamp(6),
    is_active boolean,
    created_at timestamp(6) NOT NULL,
    updated_at timestamp(6) NOT NULL,
    KEY (updated_at),
    SHARD KEY (project_id),
    PRIMARY KEY (project_id, id),
	UNIQUE KEY (project_id, user_property_name)

    -- Required constraints.
    -- Ref (project_id) -> projects(id)
    -- Ref (created_by) -> agents(uuid)
);

CREATE TABLE IF NOT EXISTS hubspot_documents (
    id text,
	project_id bigint,
    type int,
    action int,
    timestamp bigint,
    value JSON COLLATE utf8_bin OPTION 'SeekableLZ4',
    synced boolean NOT NULL DEFAULT FALSE,
    sync_id text,
    user_id text,
    group_user_id text,
    created_at timestamp(6) NOT NULL,
    updated_at timestamp(6) NOT NULL,
    KEY (updated_at) USING HASH,
    SHARD KEY (project_id, type, id),
    KEY (project_id, type, action, id, timestamp) USING CLUSTERED COLUMNSTORE,
    KEY (user_id) USING HASH,
    KEY (type) USING HASH,
    KEY (synced) USING HASH,
    UNIQUE KEY project_id_id_type_action_timestamp_unique_idx(project_id, id, type,action,timestamp) USING HASH

    -- Required constraints.
    -- Ref (project_id) -> projects(id)
    -- Unique (project_id, id, type, action, timestamp)
    -- Ref (project_id, user_id) -> users(project_id, id)
);

CREATE ROWSTORE TABLE IF NOT EXISTS project_agent_mappings (
    project_id bigint,
    agent_uuid text,
    role bigint,
    invited_by text,
    created_at timestamp(6) NOT NULL,
    updated_at timestamp(6) NOT NULL,
    KEY (updated_at),
    SHARD KEY (project_id),
    PRIMARY KEY (project_id, agent_uuid)

    -- Required constraints.
    -- Ref (project_id) -> projects(id)
    -- Ref (agent_uuid) -> agents(uuid)
    -- Ref (invited_by) -> agents(uuid)
);

CREATE ROWSTORE TABLE IF NOT EXISTS project_billing_account_mappings (
    project_id bigint,
    billing_account_id text,
    created_at timestamp(6) NOT NULL,
    updated_at timestamp(6) NOT NULL,
    KEY (updated_at),
    SHARD KEY (project_id),
    PRIMARY KEY (project_id, billing_account_id)

    -- Required constraints.
    -- Ref (project_id) -> projects(id)
    -- Ref (billing_account_id) -> billing_accounts(id)
);

CREATE ROWSTORE TABLE IF NOT EXISTS project_settings (
    project_id bigint,
    attribution_config json,
    auto_track boolean NOT NULL DEFAULT FALSE,
    auto_track_spa_page_view boolean NOT NULL DEFAULT FALSE,
    auto_form_capture boolean NOT NULL DEFAULT FALSE,
    auto_click_capture boolean NOT NULL DEFAULT FALSE,
    auto_capture_form_fills boolean NOT NULL DEFAULT FALSE,
    exclude_bot boolean NOT NULL DEFAULT FALSE,
    int_segment boolean NOT NULL DEFAULT FALSE,
    int_rudderstack boolean NOT NULL DEFAULT FALSE,
    int_adwords_enabled_agent_uuid text,
    int_adwords_customer_account_id text,
    int_adwords_client_manager_map json,
    int_hubspot boolean NOT NULL DEFAULT FALSE,
    int_hubspot_api_key text,
    int_hubspot_refresh_token text,
    int_hubspot_sync_info json,
    int_hubspot_portal_id int,
    int_hubspot_first_time_synced boolean NOT NULL DEFAULT FALSE,
    int_facebook_email text,
    int_facebook_access_token text,
    int_facebook_agent_uuid text,
    int_facebook_user_id text,
    int_facebook_ad_account text,
    int_facebook_token_expiry bigint,
    int_linkedin_ad_account text,
    int_linkedin_access_token text,
    cache_settings json,
    int_linkedin_access_token_expiry bigint,
    int_linkedin_refresh_token text,
    int_linkedin_refresh_token_expiry bigint,
    int_linkedin_agent_uuid text,
    archive_enabled boolean NOT NULL DEFAULT FALSE,
    bigquery_enabled boolean NOT NULL DEFAULT FALSE,
    int_salesforce_enabled_agent_uuid text,
    int_drift boolean NOT NULL DEFAULT FALSE,
    int_google_organic_enabled_agent_uuid text,
    int_google_organic_url_prefixes text,
    int_google_ingestion_timezone text,
    int_facebook_ingestion_timezone text,
    int_clear_bit boolean NOT NULL DEFAULT FALSE,
    clearbit_key text,
    created_at timestamp(6) NOT NULL,
    updated_at timestamp(6) NOT NULL,
    lead_squared_config json,
    is_weekly_insights_enabled boolean,
    is_explain_enabled boolean,
    timelines_config json,
    client6_signal_key text,
    factors6_signal_key text,
    int_client_six_signal_key boolean NOT NULL DEFAULT FALSE,
    int_factors_six_signal_key boolean NOT NULL DEFAULT FALSE,
    integration_bits varchar(32) DEFAULT '00000000000000000000000000000000',
    project_currency varchar(10),
    is_path_analysis_enabled boolean,
    acc_score_weights json,
    filter_ips JSON,
    is_deanonymization_requested boolean,
    is_onboarding_completed boolean,
    sixsignal_email_list text,
    int_g2_api_key text,
    six_signal_config JSON,
    onboarding_steps JSON,
<<<<<<< HEAD
    segment_marker_last_run timestamp(6),
    int_g2 boolean default false,
=======
    int_g2 boolean default false,

>>>>>>> 64ac122e
    KEY (updated_at),
    SHARD KEY (project_id),
    PRIMARY KEY (project_id)


    -- Required constraints.
    -- Ref (project_id) -> projects(id)
    -- Ref (int_adwords_enabled_agent_uuid) -> agents(uuid)
    -- Ref (int_facebook_agent_uuid) -> agents(uuid)
    -- Ref (int_linkedin_agent_uuid) -> agents(uuid)
    -- Ref (int_salesforce_enabled_agent_uuid) -> agents(uuid)
    -- Ref (int_google_organic_enabled_agent_uuid) -> agents(uuid)
);

CREATE ROWSTORE TABLE IF NOT EXISTS projects (
    id bigint AUTO_INCREMENT,
    name text,
    token varchar(32),
    private_token varchar(32),
    project_uri text,
    time_format text,
    time_zone text,
    date_format text,
    created_at timestamp(6) NOT NULL,
    updated_at timestamp(6) NOT NULL,
    interaction_settings json,
    salesforce_touch_points json,
    hubspot_touch_points json,
    jobs_metadata json,
    channel_group_rules json,
    profile_picture text,
    KEY (updated_at),
    PRIMARY KEY (id),
    KEY (token),
    KEY (private_token)

    -- Required constraints.
    -- Unique (token)
    -- Unique (private_token)
);

CREATE ROWSTORE TABLE IF NOT EXISTS queries (
    id bigint AUTO_INCREMENT,
    project_id bigint,
    title text, -- Add trigram index for like queries.
    query json,
    settings json,
    type int,
    is_deleted boolean NOT NULL DEFAULT FALSE,
    created_by text,
    created_at timestamp(6) NOT NULL,
    updated_at timestamp(6) NOT NULL,
    id_text text,
    converted boolean,
    locked_for_cache_invalidation boolean default false,
    KEY (updated_at),
    SHARD KEY (project_id),
    PRIMARY KEY (project_id, id),
    UNIQUE KEY (project_id, type, id)

    -- Required constraints.
    -- Ref (project_id) -> projects(id)
    -- Ref (created_by) -> agents(uuid)
);

CREATE TABLE IF NOT EXISTS salesforce_documents (
    id text,
    project_id bigint,
    type int,
    action int,
    timestamp bigint,
    value JSON COLLATE utf8_bin OPTION 'SeekableLZ4',
    synced boolean NOT NULL DEFAULT FALSE,
    sync_id text,
    user_id text,
    group_user_id text,
    created_at timestamp(6) NOT NULL,
    updated_at timestamp(6) NOT NULL,
    KEY (updated_at) USING HASH,
    SHARD KEY (project_id, type, id),
    KEY (project_id, type, action, id, timestamp) USING CLUSTERED COLUMNSTORE,
    KEY (user_id) USING HASH,
    KEY (type) USING HASH,
    KEY (synced) USING HASH,
    UNIQUE KEY project_id_id_type_timestamp_unique_idx(project_id, id, type,timestamp) USING HASH

    -- Required constraints.
    -- Ref (project_id) -> projects(id)
    -- Unique (project_id, id, type, timestamp)
    -- Ref (project_id, user_id) -> users(project_id, id)
);

CREATE ROWSTORE TABLE IF NOT EXISTS scheduled_tasks (
    id text,
    project_id bigint,
    job_id text,
    task_type text,
    task_status text,
    task_start_time bigint,
    task_end_time bigint,
    task_details json,
    created_at timestamp(6) NOT NULL,
    updated_at timestamp(6) NOT NULL,
    KEY (updated_at),
    SHARD KEY (project_id),
    PRIMARY KEY (project_id, id)

    -- Required constraints.
    -- Ref (project_id) -> projects(id)
);

CREATE TABLE IF NOT EXISTS linkedin_documents (
    id text NOT NULL,
    project_id bigint NOT NULL,
    customer_ad_account_id text NOT NULL,
    type int NOT NULL,
    timestamp bigint NOT NULL,
    value JSON COLLATE utf8_bin OPTION 'SeekableLZ4',
    creative_id text,
    campaign_group_id text,
    campaign_id text,
    is_backfilled boolean default FALSE NOT NULL,
    is_group_user_created BOOLEAN default FALSE,
    created_at timestamp(6) NOT NULL,
    updated_at timestamp(6) NOT NULL,
    KEY (updated_at) USING HASH,
    SHARD KEY (project_id),
    KEY (project_id, customer_ad_account_id, timestamp) USING CLUSTERED COLUMNSTORE

    -- Required constraints.
    -- Unique (project_id, customer_ad_account_id, type, timestamp, id)
    -- Ref (project_id) -> projects(id)
    -- Ref (project_id, customer_ad_account_id) -> project_settings(project_id, int_facebook_ad_account)
);

CREATE ROWSTORE TABLE IF NOT EXISTS smart_property_rules (
    id text,
    project_id bigint NOT NULL,
    type bigint NOT NULL,
    description text,
    name text NOT NULL,
    rules json NOT NULL,
    evaluation_status int NOT NULL,
    is_deleted bool DEFAULT FALSE,
    created_at timestamp(6) NOT NULL,
    updated_at timestamp(6) NOT NULL,
    KEY (updated_at),
    SHARD KEY (project_id),
    PRIMARY KEY (project_id, id)
);

CREATE ROWSTORE TABLE IF NOT EXISTS smart_properties (
    project_id bigint NOT NULL,
    source text NOT NULL,
    object_id text NOT NULL,
    object_type bigint NOT NULL,
    object_property json NOT NULL,
    properties json NOT NULL,
    rules_ref json NOT NULL,
    created_at timestamp(6) NOT NULL,
    updated_at timestamp(6) NOT NULL,
    KEY (updated_at),
    SHARD KEY (project_id),
    PRIMARY KEY (project_id, object_id, object_type, source)
);

CREATE ROWSTORE TABLE IF NOT EXISTS property_details (
    project_id bigint NOT NULL,
    event_name_id text,
    `key` text NOT NULL,
    `type` text NOT NULL,
    entity integer NOT NULL,
    created_at timestamp(6) NOT NULL,
    updated_at timestamp(6) NOT NULL,
    KEY (updated_at),
    SHARD KEY (project_id),
    UNIQUE KEY property_details_project_id_event_name_id_key_unique_idx(project_id, event_name_id,`key`)

    -- Required constraints.
    -- Ref (project_id) -> projects(id)
    -- Ref.(project_id,event_name_id) -> event_names(project_id,id)
);

CREATE ROWSTORE TABLE IF NOT EXISTS display_names (
    id text,
    project_id bigint NOT NULL,
    event_name text NULL,
    property_name text NULL,
    entity_type integer NOT NULL,
    display_name text NOT NULL,
    tag text NOT NULL,
    group_name text NOT NULL,
    group_object_name text NOT NULL,
    created_at timestamp(6) NOT NULL,
    updated_at timestamp(6) NOT NULL,
    KEY (updated_at),
    SHARD KEY (project_id),
    PRIMARY KEY (project_id, id),
    UNIQUE KEY  display_names_project_id_event_name_property_name_tag_unique_idx(project_id, event_name, property_name, tag),
    UNIQUE KEY  display_names_project_id_object_group_entity_tag_unique_idx(project_id, group_name, entity_type, group_object_name, display_name)

    -- Required constraints.
    -- Ref (project_id) -> projects(id)
);

CREATE TABLE IF NOT EXISTS google_organic_documents (
    id text NOT NULL,
    project_id bigint NOT NULL,
    url_prefix text NOT NULL,
    type int,
    timestamp bigint NOT NULL,
    value JSON COLLATE utf8_bin OPTION 'SeekableLZ4',
    created_at timestamp(6) NOT NULL,
    updated_at timestamp(6) NOT NULL,
    KEY (updated_at) USING HASH,
    SHARD KEY (project_id),
    KEY (project_id, url_prefix, timestamp, type, id) USING CLUSTERED COLUMNSTORE

    -- Required constraints.
    -- Unique (project_id, customer_ad_account_id, type, timestamp, id)
    -- Ref (project_id) -> projects(id)
);

CREATE ROWSTORE TABLE IF NOT EXISTS project_model_metadata
(
    id text NOT NULL,
    project_id bigint NOT NULL,
    model_id bigint NOT NULL,
    model_type text NOT NULL,
    start_time  bigint NOT NULL,
    end_time bigint NOT NULL,
    chunks text NOT NULL,
    created_at timestamp(6) NOT NULL,
    updated_at timestamp(6) NOT NULL,
    KEY (updated_at),
    SHARD KEY (project_id),
    UNIQUE KEY  project_model_metadata_project_id_stdate_enddate_unique_idx(project_id, start_time, end_time),
    KEY (project_id) USING HASH

    -- Add Foreign Key for project_id
);

CREATE ROWSTORE TABLE IF NOT EXISTS task_details
(
    id text NOT NULL,
    task_id bigint AUTO_INCREMENT,
    task_name text NOT NULL,
    source text NULL,
    frequency integer NOT NULL,
    frequency_interval integer, -- There are 4 types hourly/daily/weekly/stateless
    skip_start_index integer,
    skip_end_index integer,
    offset_start_minutes integer,
    recurrence boolean,
    metadata json,
    is_project_enabled boolean,
    delay_alert_threshold_hours integer,
    created_at timestamp(6) NOT NULL,
    updated_at timestamp(6) NOT NULL,
    KEY (updated_at),
    SHARD KEY (task_id),
    PRIMARY KEY (task_id)
);

CREATE ROWSTORE TABLE IF NOT EXISTS task_execution_details
(
    id text NOT NULL,
    task_id bigint NOT NULL,
    project_id bigint NOT NULL,
    delta bigint NOT NULL,
    created_at timestamp(6) NOT NULL,
    updated_at timestamp(6) NOT NULL,
    metadata json,
    is_completed boolean,
    KEY (updated_at),
    SHARD KEY (task_id),
    KEY (task_id) USING HASH,
    PRIMARY KEY (task_id, id)
);

CREATE ROWSTORE TABLE IF NOT EXISTS task_execution_dependency_details
(
    id text NOT NULL,
    task_id bigint NOT NULL,
    dependent_task_id bigint NOT NULL,
    dependency_offset integer NOT NULL,
    created_at timestamp(6) NOT NULL,
    updated_at timestamp(6) NOT NULL,
    KEY (updated_at),
    SHARD KEY (task_id),
    PRIMARY KEY (task_id, id),
    KEY (task_id) USING HASH
);

CREATE ROWSTORE TABLE IF NOT EXISTS weekly_insights_metadata
(
    id text NOT NULL,
    project_id bigint NOT NULL,
    query_id bigint NOT NULL,
    insight_type text NOT NULL,
    base_start_time  bigint NOT NULL,
    base_end_time bigint NOT NULL,
    comparison_start_time  bigint NOT NULL,
    comparison_end_time bigint NOT NULL,
    insight_id bigint NOT NULL,
    created_at timestamp(6) NOT NULL,
    updated_at timestamp(6) NOT NULL,
    KEY (updated_at),
    SHARD KEY (project_id),
    UNIQUE KEY  weekly_insights_metadata_project_id_stdate_enddate_unique_idx(project_id, query_id, base_start_time, base_end_time, comparison_start_time, comparison_end_time),
    KEY (project_id) USING HASH,
    PRIMARY KEY (project_id, id)

);

CREATE ROWSTORE TABLE IF NOT EXISTS templates (
    project_id bigint NOT NULL,
    type int NOT NULL,
    thresholds JSON,
    created_at timestamp(6) NOT NULL,
    updated_at timestamp(6) NOT NULL,
    KEY (updated_at),
    PRIMARY KEY (project_id, type),
    SHARD KEY (project_id)
);

CREATE ROWSTORE TABLE IF NOT EXISTS feedbacks(
    id text NOT NULL,
    project_id bigint NOT NULL,
    feature text NOT NULL,
    property json,
    vote_type integer NOT NULL,
    created_by text NOT NULL,
    created_at timestamp(6) NOT NULL,
    updated_at timestamp(6) NOT NULL,
    KEY (updated_at),
    PRIMARY KEY (id,project_id),
    SHARD KEY (project_id)

);

CREATE ROWSTORE TABLE IF NOT EXISTS groups(
    project_id bigint NOT NULL,
    id int NOT NULL,
    name text NOT NULL,
    created_at timestamp(6) NOT NULL,
    updated_at timestamp(6) NOT NULL,
    SHARD KEY (project_id),
    PRIMARY KEY (project_id, name),
    UNIQUE KEY (project_id,id)
);

CREATE TABLE IF NOT EXISTS group_relationships(
    project_id bigint NOT NULL,
    left_group_name_id int NOT NULL,
    left_group_user_id text NOT NULL,
    right_group_name_id int NOT NULL,
    right_group_user_id text NOT NULL,
    created_at timestamp(6) NOT NULL,
    updated_at timestamp(6) NOT NULL,
    SHARD KEY (left_group_user_id),
    KEY (project_id, left_group_user_id) USING CLUSTERED COLUMNSTORE,
    UNIQUE KEY(project_id, left_group_user_id,right_group_user_id) USING HASH
);

CREATE ROWSTORE TABLE IF NOT EXISTS content_groups(
    id text NOT NULL,
    project_id bigint NOT NULL,
    content_group_name text,
    content_group_description text,
    rule json,
    created_by text,
    created_at timestamp(6) NOT NULL,
    updated_at timestamp(6) NOT NULL,
    is_deleted boolean,
    SHARD KEY (project_id),
    PRIMARY KEY (id, project_id),
    UNIQUE KEY (project_id,content_group_name)
);

CREATE ROWSTORE TABLE IF NOT EXISTS custom_metrics(
    project_id bigint NOT NULL,
    id text NOT NULL,
    name text NOT NULL,
    description text,
    type_of_query int,  -- represents if kpi-profiles
    object_type text, -- represents if hubspot_contact ...
    transformations json,
    created_at timestamp(6) NOT NULL,
    updated_at timestamp(6) NOT NULL,
    display_result_as text,
    KEY (updated_at),
    SHARD KEY (project_id),
    PRIMARY KEY (project_id, id),
    UNIQUE KEY unique_custom_metrics_project_id_name_idx(project_id, name) USING HASH
);
-- DOWN
-- DROP TABLE IF EXISTS custom_metrics;

CREATE ROWSTORE TABLE IF NOT EXISTS leadgen_settings (
    project_id bigint NOT NULL,
    source int NOT NULL,
    source_property text NOT NULL,
    spreadsheet_id text,
    sheet_name text,
    row_read bigint,
    timezone text,
    created_at timestamp(6),
    updated_at timestamp(6),
    SHARD KEY (project_id),
    PRIMARY KEY (project_id, source)
);
-- DOWN
-- DROP TABLE IF EXISTS leadgen_settings;

CREATE ROWSTORE TABLE IF NOT EXISTS fivetran_mappings(
    project_id bigint NOT NULL,
    id text NOT NULL,
    integration text NOT NULL,
    connector_id text NOT NULL,
    schema_id text NOT NULL,
    accounts text NOT NULL,
    status boolean,
    created_at timestamp(6) NOT NULL,
    updated_at timestamp(6) NOT NULL,
    KEY (updated_at),
    SHARD KEY (project_id),
    PRIMARY KEY (project_id, id)
);



CREATE TABLE IF NOT EXISTS integration_documents (
    document_id text,
    project_id bigint,
    customer_account_id text,
    document_type int,
    timestamp bigint,
    source text,
    value JSON COLLATE utf8_bin OPTION 'SeekableLZ4',
    created_at timestamp(6) NOT NULL,
    updated_at timestamp(6) NOT NULL,
    SHARD KEY (project_id, document_id),
    KEY (updated_at) USING HASH,
    KEY (project_id, customer_account_id, document_id, document_type, source, timestamp)  USING CLUSTERED COLUMNSTORE
);

CREATE ROWSTORE TABLE IF NOT EXISTS shareable_urls (
    id text NOT NULL,
    query_id text NOT NULL,
    entity_type integer NOT NULL,
    share_type integer NOT NULL,
    entity_id bigint NOT NULL,
    created_at timestamp(6),
    updated_at timestamp(6),
    is_deleted boolean NOT NULL DEFAULT false,
    expires_at bigint,
    project_id bigint NOT NULL,
    created_by text NOT NULL,
    PRIMARY KEY (id)
);

CREATE ROWSTORE TABLE IF NOT EXISTS shareable_url_audits (
    id text NOT NULL,
    project_id bigint NOT NULL,
    share_id text NOT NULL,
    query_id text NOT NULL,
    entity_type integer NOT NULL,
    share_type integer NOT NULL,
    entity_id bigint NOT NULL,
    created_at timestamp(6),
    updated_at timestamp(6),
    is_deleted boolean NOT NULL DEFAULT false,
    expires_at bigint,
    accessed_by text NOT NULL,
    PRIMARY KEY (id)
);

CREATE ROWSTORE TABLE IF NOT EXISTS alerts(
    id text NOT NULL,
    project_id bigint NOT NULL,
    alert_name text,
    created_by text,
    alert_type int,
    alert_description json,
    alert_configuration json,
    query_id bigint,
    last_alert_sent bool,
    last_run_time timestamp(6),
    created_at timestamp(6) NOT NULL,
    updated_at timestamp(6) NOT NULL,
    is_deleted boolean,
    SHARD KEY (project_id),
    PRIMARY KEY (id, project_id)
);

-- create crm_users table
CREATE TABLE IF NOT EXISTS crm_users (
    id text NOT NULL,
    project_id bigint NOT NULL,
    source int NOT NULL,
    type int NOT NULL ,
    timestamp bigint NOT NULL,
    email text,
    phone text,
    action int NOT NULL,
    metadata JSON COLLATE utf8_bin OPTION 'SeekableLZ4',
    properties JSON COLLATE utf8_bin OPTION 'SeekableLZ4' NOT NULL,
    synced boolean NOT NULL DEFAULT FALSE,
    sync_id text,
    user_id text,
    created_at timestamp(6) NOT NULL,
    updated_at timestamp(6) NOT NULL,
    KEY (updated_at) USING HASH,
    SHARD KEY (project_id, source, type, id),
    KEY (project_id, source, type, action, id, timestamp) USING CLUSTERED COLUMNSTORE,
    KEY (synced) USING HASH,
    UNIQUE KEY project_id_source_id_type_timestamp_unique_idx(project_id,source, id, type, action, timestamp) USING HASH
    -- Required constraints.
    -- Ref (project_id) -> projects(id)
    -- Unique (project_id,source, id, type, action, timestamp)
    -- Ref (project_id, user_id) -> users(project_id, id)
);


-- create crm_groups table
CREATE TABLE IF NOT EXISTS crm_groups (
    id text NOT NULL,
    project_id bigint NOT NULL,
    source int NOT NULL,
    type int NOT NULL,
    timestamp bigint NOT NULL,
    action int NOT NULL,
    metadata JSON COLLATE utf8_bin OPTION 'SeekableLZ4',
    properties JSON COLLATE utf8_bin OPTION 'SeekableLZ4' NOT NULL,
    synced boolean NOT NULL DEFAULT FALSE,
    sync_id text,
    user_id text,
    created_at timestamp(6) NOT NULL,
    updated_at timestamp(6) NOT NULL,
    KEY (updated_at) USING HASH,
    SHARD KEY (project_id, source, type, id),
    KEY (project_id, source, type, action, id, timestamp) USING CLUSTERED COLUMNSTORE,
    KEY (synced) USING HASH,
    UNIQUE KEY project_id_source_id_type_timestamp_unique_idx(project_id,source, id, type, action, timestamp) USING HASH
    -- Required constraints.
    -- Ref (project_id) -> projects(id)
    -- Unique (project_id,source, id, type, action, timestamp)
    -- Ref (project_id, user_id) -> users(project_id, id)
);


-- create new crm_relationships table
CREATE TABLE IF NOT EXISTS crm_relationships (
    id text NOT NULL,
    project_id bigint NOT NULL,
    source int NOT NULL,
    from_type int NOT NULL,
    from_id text NOT NULL,
    to_type int NOT NULL,
    to_id text NOT NULL,
    timestamp bigint NOT NULL,
    external_relationship_name text,
    external_relationship_id text,
    properties JSON COLLATE utf8_bin OPTION 'SeekableLZ4',
    skip_process  boolean NOT NULL DEFAULT FALSE,
    synced boolean NOT NULL DEFAULT FALSE,
    created_at timestamp(6) NOT NULL,
    updated_at timestamp(6) NOT NULL,
    KEY (updated_at) USING HASH,
    SHARD KEY (project_id, source, from_type,from_id),
    KEY (project_id, source, from_type, to_type, from_id, to_id, timestamp) USING CLUSTERED COLUMNSTORE,
    KEY (synced) USING HASH,
    UNIQUE KEY project_id_source_id_type_timestamp_unique_idx(project_id, source, from_type, from_id, to_type, to_id) USING HASH
    -- Required constraints.
    -- Ref (project_id) -> projects(id)
    -- Unique (project_id, source, from_type, from_id, to_type, to_id)
);

-- create new crm_activities table
CREATE TABLE IF NOT EXISTS crm_activities (
    id text NOT NULL,
    project_id bigint NOT NULL,
    source int NOT NULL,
    external_activity_id text NOT NULL,
    name text NOT NULL,
    type int NOT NULL,
    actor_type int NOT NULL,
    actor_id text NOT NULL,
    timestamp bigint NOT NULL,
    properties JSON COLLATE utf8_bin OPTION 'SeekableLZ4' NOT NULL,
    synced boolean NOT NULL DEFAULT FALSE,
    sync_id text,
    user_id text,
    created_at timestamp(6) NOT NULL,
    updated_at timestamp(6) NOT NULL,
    KEY (updated_at) USING HASH,
    SHARD KEY (project_id, source, type, id),
    KEY (project_id, source, type, external_activity_id, id, timestamp) USING CLUSTERED COLUMNSTORE,
    KEY (user_id) USING HASH,
    KEY (synced) USING HASH,
    UNIQUE KEY project_id_source_id_type_timestamp_unique_idx(project_id,source, id, type, external_activity_id, actor_type, actor_id, timestamp) USING HASH
    -- Required constraints.
    -- Ref (project_id) -> projects(id)
    -- Unique (project_id,source, id, type, actor_type, actor_id, timestamp)
);

CREATE ROWSTORE TABLE IF NOT EXISTS crm_properties (
    id text NOT NULL,
    project_id bigint NOT NULL,
    source integer NOT NULL,
    `type` integer NOT NULL,
    name text NOT NULL,
    label text,
    external_data_type text,
    mapped_data_type text,
    synced boolean DEFAULT FALSE,
    timestamp bigint,
    created_at timestamp(6) NOT NULL,
    updated_at timestamp(6) NOT NULL,
    KEY (updated_at),
    PRIMARY KEY (project_id, id),
    SHARD KEY (project_id),
    UNIQUE KEY crm_properties_project_id_source_type_name_unique_idx(project_id, id, source,`type`,name,timestamp)
    -- Required constraints.
    -- Ref (project_id) -> projects(id)
);

CREATE ROWSTORE TABLE IF NOT EXISTS crm_settings (
    project_id bigint NOT NULL,
    hubspot_enrich_heavy boolean NOT NULL DEFAULT FALSE,
    hubspot_enrich_heavy_max_created_at bigint,
    PRIMARY KEY (project_id)
    -- Required constraints.
    -- Ref (project_id) -> projects(id)
);

CREATE ROWSTORE TABLE IF NOT EXISTS dashboard_templates(
    id text NOT NULL,
    title text,
    description text,
    dashboard json,
    units json,
    is_deleted boolean DEFAULT false,
    similar_template_ids json,
    tags json,
    created_at timestamp(6) NOT NULL,
    updated_at timestamp(6) NOT NULL,
    categories JSON,
    required_integrations JSON,
    KEY (id) USING HASH,
    SHARD KEY (id)
);

CREATE ROWSTORE TABLE IF NOT EXISTS data_availabilities (
    project_id bigint NOT NULL,
    integration text,
    latest_data_timestamp bigint,
    last_polled timestamp(6) NOT NULL,
    source text,
    created_at timestamp(6) NOT NULL,
    updated_at timestamp(6) NOT NULL,
    SHARD KEY (project_id),
    UNIQUE KEY project_id_integration_unique_idx(project_id,integration) USING HASH
);

CREATE TABLE IF NOT EXISTS clickable_elements (
    project_id bigint NOT NULL,
    id text NOT NULL,
    display_name text NOT NULL,
    element_type text,
    element_attributes json,
    click_count int NOT NULL,
    enabled boolean DEFAULT false,
    created_at timestamp(6) NOT NULL,
    updated_at timestamp(6) NOT NULL,
    SHARD KEY (project_id, display_name, element_type),
    KEY (project_id, display_name, element_type) USING CLUSTERED COLUMNSTORE,
    UNIQUE KEY(project_id, display_name, element_type) USING HASH
);


CREATE ROWSTORE TABLE IF NOT EXISTS ads_import (
    project_id bigint NOT NULL,
    id text NOT NULL,
    status boolean,
    last_processed_index json,
    created_at timestamp(6) NOT NULL,
    updated_at timestamp(6) NOT NULL
);

CREATE ROWSTORE TABLE IF NOT EXISTS otp_rules(
    id text NOT NULL,
    project_id bigint NOT NULL,
    rule_type text,
    crm_type text,
    touch_point_time_ref text,
    filters json,
    properties_map json,
    is_deleted boolean DEFAULT false,
    created_by text,
    created_at timestamp(6) NOT NULL,
    updated_at timestamp(6) NOT NULL,
    KEY (id) USING HASH,
    SHARD KEY (id)
);

CREATE ROWSTORE TABLE IF NOT EXISTS pathanalysis(
    id TEXT NOT NULL,
    project_id BIGINT NOT NULL,
    title TEXT,
    status TEXT,
    created_by TEXT,
    query JSON,
    created_at timestamp(6) NOT NULL,
    updated_at timestamp(6) NOT NULL,
    is_deleted boolean NOT NULL DEFAULT FALSE,
    reference_id TEXT,
    PRIMARY KEY (project_id, id),
    SHARD KEY(id)
);

CREATE ROWSTORE TABLE IF NOT EXISTS form_fills(
    project_id bigint NOT NULL,
    id text NOT NULL,
    user_id text NOT NULL,
    form_id text NOT NULL,
    field_id text NOT NULL,
    value text,
    created_at timestamp(6),
    updated_at timestamp(6),
    event_properties JSON,
    PRIMARY KEY (project_id, user_id, form_id, id),
    SHARD KEY (project_id, user_id, form_id)
);


CREATE ROWSTORE TABLE IF NOT EXISTS event_trigger_alerts(
    id text NOT NULL,
    project_id bigint NOT NULL,
    title text,
    created_by text,
    slack_channel_associated_by text,
    teams_channel_associated_by text,
    event_trigger_alert json,
    last_alert_at timestamp(6),
    last_fail_details json,
    internal_status text,
    created_at timestamp(6) NOT NULL,
    updated_at timestamp(6) NOT NULL,
    is_deleted boolean NOT NULL DEFAULT FALSE
);

CREATE ROWSTORE TABLE IF NOT EXISTS segments(
    id text NOT NULL,
    project_id bigint NOT NULL,
    name text NOT NULL, 
    description text, 
    query json,
    type text,
    PRIMARY KEY (project_id, id),
    SHARD KEY (project_id, id)
);

CREATE ROWSTORE TABLE IF NOT EXISTS explain_v2(
    id text NOT NULL,
    project_id bigint NOT NULL,
    title text,
    status text,
    created_by text,
    query json,
    model_id bigint(20),
    created_at timestamp(6) NOT NULL,
    updated_at timestamp(6) NOT NULL,
    is_deleted boolean NOT NULL DEFAULT FALSE,
    PRIMARY KEY (project_id, id)
);

CREATE ROWSTORE TABLE IF NOT EXISTS feature_gates (
  project_id bigint,
  hubspot INT DEFAULT 2,
  salesforce INT DEFAULT 2,
  leadsquared INT DEFAULT 2,
  google_ads INT DEFAULT 2,
  facebook INT DEFAULT 2,
  linkedin INT DEFAULT 2,
  google_organic INT DEFAULT 2,
  bing_ads INT DEFAULT 2,
  marketo INT DEFAULT 2,
  drift INT DEFAULT 2,
  clearbit INT DEFAULT 2,
  six_signal INT DEFAULT 1,
  dashboard INT DEFAULT 2,
  offline_touchpoints INT DEFAULT 2,
  saved_queries INT DEFAULT 2,
  explain_feature INT DEFAULT 1,
  filters INT DEFAULT 2,
  shareable_url INT DEFAULT 2,
  custom_metrics INT DEFAULT 2,
  smart_events INT DEFAULT 2,
  templates INT DEFAULT 2,
  smart_properties INT DEFAULT 2,
  content_groups INT DEFAULT 2,
  display_names INT DEFAULT 2,
  weekly_insights INT DEFAULT 1,
  alerts INT DEFAULT 2,
  slack INT DEFAULT 2,
  teams INT DEFAULT 2,
  profiles INT DEFAULT 2,
  segment INT DEFAULT 2,
  path_analysis INT DEFAULT 1,
  archive_events INT DEFAULT 1,
  big_query_upload INT DEFAULT 1,
  import_ads INT DEFAULT 2,
  leadgen INT DEFAULT 2,
  int_shopify INT DEFAULT 2,
  int_adwords INT DEFAULT 2,
  int_google_organic INT DEFAULT 2,
  int_facebook INT DEFAULT 2,
  int_linkedin INT DEFAULT 2,
  int_salesforce INT DEFAULT 2,
  int_hubspot INT DEFAULT 2,
  int_delete INT DEFAULT 2,
  int_slack INT DEFAULT 2,
  int_teams INT DEFAULT 2,
  ds_adwords INT DEFAULT 2,
  ds_google_oraganic INT DEFAULT 2,
  ds_hubspot INT DEFAULT 2,
  ds_facebook INT DEFAULT 2,
  ds_linkedin INT DEFAULT 2,
  ds_metrics INT DEFAULT 2,
  updated_at timestamp(6) NOT NULL,
  SHARD KEY (project_id),
  PRIMARY KEY (project_id)
);

CREATE ROWSTORE TABLE IF NOT EXISTS  currency(
    currency varchar(10), 
    date bigint, 
    inr_value double, 
    created_at timestamp(6), 
    updated_at timestamp(6)
);

CREATE ROWSTORE TABLE IF NOT EXISTS property_mappings (
    id text NOT NULL,
    project_id bigint NOT NULL,
    name text NOT NULL, 
    display_name text NOT NULL,
    section_bit_map int NOT NULL,
    data_type text NOT NULL,
    properties json,
    created_at timestamp(6) NOT NULL,
    updated_at timestamp(6) NOT NULL,
    is_deleted boolean NOT NULL DEFAULT false,
    KEY (updated_at),
    SHARD KEY (project_id),
    PRIMARY KEY (project_id, id)
);

CREATE TABLE IF NOT EXISTS display_name_labels (
    project_id bigint NOT NULL,
    id text NOT NULL,
    source text NOT NULL,
    property_key text NOT NULL,
    value text NOT NULL,
    label text,
    created_at timestamp(6) NOT NULL,
    updated_at timestamp(6) NOT NULL,
    KEY (project_id, source, property_key, value, id) USING CLUSTERED COLUMNSTORE,
    SHARD KEY (project_id, source, id),
    UNIQUE KEY(project_id, source, id, property_key, value) USING HASH
);

CREATE TABLE IF NOT EXISTS dash_query_results (
    id text,
    project_id bigint,
    dashboard_id bigint,
    dashboard_unit_id bigint,
    query_id bigint,
    from_t bigint,
    to_t bigint,
    result LONGBLOB,
    computed_at bigint,
    is_deleted boolean NOT NULL DEFAULT FALSE,
    created_at timestamp(6) NOT NULL,
    updated_at timestamp(6) NOT NULL,
    SHARD KEY (project_id),
    KEY (project_id, id) USING CLUSTERED COLUMNSTORE,
    PRIMARY KEY (project_id, query_id, id)
);
    
CREATE TABLE IF NOT EXISTS plan_details (
    id bigint auto_increment,
    name text,
    mtu_limit bigint,
    feature_list json,
    SHARD KEY (id),
    PRIMARY KEY (id)
);

CREATE TABLE IF NOT EXISTS project_plan_mappings (
    project_id bigint,
    plan_id bigint NOT NULL,
    over_write json,
    last_renewed_on timestamp(6),
    PRIMARY KEY (project_id),
    SHARD KEY (project_id)
);

CREATE TABLE IF NOT EXISTS g2_documents (
    id text NOT NULL,
    project_id bigint NOT NULL,
    type int NOT NULL,
    timestamp bigint NOT NULL,
    value JSON COLLATE utf8_bin OPTION 'SeekableLZ4',
    synced boolean NOT NULL default FALSE,
    created_at timestamp(6) NOT NULL,
    updated_at timestamp(6) NOT NULL,
    KEY (updated_at) USING HASH,
    SHARD KEY (project_id),
    KEY (project_id, type, timestamp) USING CLUSTERED COLUMNSTORE
);

CREATE TABLE IF NOT EXISTS  upload_filter_files(
    file_reference  text,
    project_id bigint,
    created_at timestamp(6), 
    updated_at timestamp(6));<|MERGE_RESOLUTION|>--- conflicted
+++ resolved
@@ -470,13 +470,9 @@
     int_g2_api_key text,
     six_signal_config JSON,
     onboarding_steps JSON,
-<<<<<<< HEAD
     segment_marker_last_run timestamp(6),
     int_g2 boolean default false,
-=======
-    int_g2 boolean default false,
-
->>>>>>> 64ac122e
+
     KEY (updated_at),
     SHARD KEY (project_id),
     PRIMARY KEY (project_id)
