--- conflicted
+++ resolved
@@ -1376,13 +1376,9 @@
     name text,
     mtu_limit bigint,
     feature_list json,
-<<<<<<< HEAD
     billing_plan_id text,
     billing_plan_price_id text,
     SHARD KEY (id)
-=======
-    SHARD KEY (id),
->>>>>>> a6724e39
     PRIMARY KEY (id)
 );
 
