package main

import (
	"context"
	C "factors/config"
	"factors/filestore"
	"factors/merge"
	M "factors/model/model"
	"factors/model/store"
	"factors/pattern"
	serviceDisk "factors/services/disk"
	serviceEtcd "factors/services/etcd"
	serviceGCS "factors/services/gcstorage"
	T "factors/task"
	AS "factors/task/account_scoring"

	"factors/util"
	"flag"
	"fmt"
	"reflect"
	"strings"
	"time"

	"github.com/apache/beam/sdks/go/pkg/beam"
	_ "github.com/jinzhu/gorm"
	log "github.com/sirupsen/logrus"
)

func registerStructs() {
	log.Info("Registering structs for beam")
	beam.RegisterType(reflect.TypeOf((*pattern.UserAndEventsInfo)(nil)).Elem())
	beam.RegisterType(reflect.TypeOf((*pattern.Pattern)(nil)).Elem())
	beam.RegisterType(reflect.TypeOf((*pattern.PropertiesInfo)(nil)).Elem())
	beam.RegisterType(reflect.TypeOf((*pattern.CounterEventFormat)(nil)).Elem())
	beam.RegisterType(reflect.TypeOf((*pattern.PropertiesCount)(nil)).Elem())
	beam.RegisterType(reflect.TypeOf((*C.Configuration)(nil)).Elem())

	beam.RegisterType(reflect.TypeOf((*merge.RunBeamConfig)(nil)).Elem())
	beam.RegisterType(reflect.TypeOf((*merge.CUserIdsBeam)(nil)).Elem())
	beam.RegisterType(reflect.TypeOf((*merge.UidMap)(nil)).Elem())

	beam.RegisterType(reflect.TypeOf((*T.CpThreadDoFn)(nil)).Elem())
	beam.RegisterType(reflect.TypeOf((*T.UpThreadDoFn)(nil)).Elem())
	beam.RegisterType(reflect.TypeOf((*T.CPatternsBeam)(nil)).Elem())

	// do fn
	beam.RegisterType(reflect.TypeOf((*merge.SortUsDoFn)(nil)).Elem())
	beam.RegisterType(reflect.TypeOf((*merge.SortAdDoFn)(nil)).Elem())

}

func main() {

	envFlag := flag.String("env", "development", "")
	etcd := flag.String("etcd", "localhost:2379", "Comma separated list of etcd endpoints localhost:2379,localhost:2378")
	localDiskTmpDirFlag := flag.String("local_disk_tmp_dir", "/usr/local/var/factors/local_disk/tmp",
		"--local_disk_tmp_dir=/usr/local/var/factors/local_disk/tmp pass directory")
	bucketName := flag.String("bucket_name", "/usr/local/var/factors/cloud_storage", "")
	numRoutinesFlag := flag.Int("num_routines", 3, "No of routines")
	numWorkersFlag := flag.Int("num_beam_workers", 100, "Num of beam workers")
	DayTimestamp := flag.Int64("day_time_stamp", time.Now().Unix(), "time stamp for day")

	tmpBucketNameFlag := flag.String("bucket_name_tmp", "/usr/local/var/factors/cloud_storage_tmp", "--bucket_name=/usr/local/var/factors/cloud_storage_tmp pass bucket name for tmp artifacts")
	archiveBucketNameFlag := flag.String("archive_bucket_name", "/usr/local/var/factors/cloud_storage_archive", "--bucket_name=/usr/local/var/factors/cloud_storage_archive pass archive bucket name")
	sortedBucketNameFlag := flag.String("sorted_bucket_name", "/usr/local/var/factors/cloud_storage_sorted", "--bucket_name=/usr/local/var/factors/cloud_storage_sorted pass sorted bucket name")
	modelBucketNameFlag := flag.String("model_bucket_name", "/usr/local/var/factors/cloud_storage_models", "--bucket_name=/usr/local/var/factors/cloud_storage_models pass models bucket name")

	projectIdFlag := flag.String("project_ids", "",
		"Optional: Project Id. A comma separated list of project Ids and supports '*' for all projects. ex: 1,2,6,9")

	runBeam := flag.Int("run_beam", 1, "run build seq on beam ")
	memSQLHost := flag.String("memsql_host", C.MemSQLDefaultDBParams.Host, "")
	isPSCHost := flag.Int("memsql_is_psc_host", C.MemSQLDefaultDBParams.IsPSCHost, "")
	memSQLPort := flag.Int("memsql_port", C.MemSQLDefaultDBParams.Port, "")
	memSQLUser := flag.String("memsql_user", C.MemSQLDefaultDBParams.User, "")
	memSQLName := flag.String("memsql_name", C.MemSQLDefaultDBParams.Name, "")
	memSQLPass := flag.String("memsql_pass", C.MemSQLDefaultDBParams.Password, "")
	memSQLCertificate := flag.String("memsql_cert", "", "")
	primaryDatastore := flag.String("primary_datastore", C.DatastoreTypeMemSQL, "Primary datastore type as memsql or postgres")

	sentryDSN := flag.String("sentry_dsn", "", "Sentry DSN")
	redisHost := flag.String("redis_host", "localhost", "")
	redisPort := flag.Int("redis_port", 6379, "")
	redisHostPersistent := flag.String("redis_host_ps", "localhost", "")
	redisPortPersistent := flag.Int("redis_port_ps", 6379, "")
	enableFeatureGatesV2 := flag.Bool("enable_feature_gates_v2", false, "")

	lookback := flag.Int("lookback", 30, "lookback_for_delta lookup")
	flag.Parse()

	defer util.NotifyOnPanic("Task#PatternMine", *envFlag)

	if *envFlag != "development" &&
		*envFlag != "staging" &&
		*envFlag != "production" {
		err := fmt.Errorf("env [ %s ] not recognised", *envFlag)
		panic(err)
	}

	//init beam
	var beamConfig merge.RunBeamConfig
	if *runBeam == 1 {
		log.Info("Initializing all beam constructs")
		registerStructs()
		beam.Init()
		beamConfig.RunOnBeam = true
		beamConfig.Env = *envFlag
		beamConfig.Ctx = context.Background()
		beamConfig.Pipe = beam.NewPipeline()
		beamConfig.Scp = beamConfig.Pipe.Root()
		beamConfig.NumWorker = *numWorkersFlag
		if beam.Initialized() {
			log.Info("Initalized all Beam Inits")
		} else {
			log.Fatal("unable to initialize runners")

		}
	} else {
		beamConfig.RunOnBeam = false
	}

	// init DB, etcd
	appName := "acc_score_job"
	healthcheckPingID := C.HealthcheckAccScoringJobPingID
	defer C.PingHealthcheckForPanic(appName, *envFlag, healthcheckPingID)

	config := &C.Configuration{
		AppName:       appName,
		Env:           *envFlag,
		EtcdEndpoints: strings.Split(*etcd, ","),
		MemSQLInfo: C.DBConf{
			Host:        *memSQLHost,
			IsPSCHost:   *isPSCHost,
			Port:        *memSQLPort,
			User:        *memSQLUser,
			Name:        *memSQLName,
			Password:    *memSQLPass,
			Certificate: *memSQLCertificate,
			AppName:     appName,
		},
		SentryDSN:            *sentryDSN,
		PrimaryDatastore:     *primaryDatastore,
		RedisHost:            *redisHost,
		RedisPort:            *redisPort,
		RedisHostPersistent:  *redisHostPersistent,
		RedisPortPersistent:  *redisPortPersistent,
		EnableFeatureGatesV2: *enableFeatureGatesV2,
	}

	C.InitConf(config)
	beamConfig.DriverConfig = config
	C.InitSentryLogging(config.SentryDSN, config.AppName)

	// db is used by M.GetEventNames to build eventInfo.
	err := C.InitDB(*config)
	if err != nil {
		log.WithError(err).Fatal("Failed to initialize DB")
	}
	db := C.GetServices().Db
	defer db.Close()

	err = C.InitEtcd(config.EtcdEndpoints)
	if err != nil {
		log.WithError(err).Fatal("Failed to initialize etcd")
	}
	etcdClient, err := serviceEtcd.New([]string{*etcd})
	if err != nil {
		log.WithFields(log.Fields{"err": err}).Fatal("Failed to init etcd client")
	}

	C.InitRedis(config.RedisHost, config.RedisPort)
	C.InitRedisPersistent(config.RedisHostPersistent, config.RedisPortPersistent)
	log.WithFields(log.Fields{
		"Env":             *envFlag,
		"EtcdEndpoints":   *etcd,
		"localDiskTmpDir": *localDiskTmpDirFlag,
		"Bucket":          *bucketName,
		"NumRoutines":     *numRoutinesFlag,
	}).Infoln("Initialising")

	if *numRoutinesFlag < 1 {
		log.Fatal("num_routines is less than one.")
	}

	var cloudManager filestore.FileManager
	if *envFlag == "development" {
		cloudManager = serviceDisk.New(*tmpBucketNameFlag)
	} else {
		cloudManager, err = serviceGCS.New(*tmpBucketNameFlag)
		if err != nil {
			log.WithError(err).Errorln("Failed to init New GCS Client")
			panic(err)
		}
	}

	projectIdList := *projectIdFlag
	projectIdsArray := make([]int64, 0)

	if projectIdList == "*" {
		projectIdsArray, err = store.GetStore().GetAllProjectsWithFeatureEnabled(M.FEATURE_ACCOUNT_SCORING)
		if err != nil {
			errString := fmt.Errorf("failed to get feature status for all projects")
			log.WithError(err).Error(errString)
		}
	} else {
		projectIds := C.GetTokensFromStringListAsUint64(projectIdList)
		for _, projectId := range projectIds {
			available := false
			available, _, err = store.GetStore().GetFeatureStatusForProjectV2(projectId, M.FEATURE_ACCOUNT_SCORING)
			if err != nil {
				log.WithFields(log.Fields{"projectID": projectId}).WithError(err).Error("Failed to get feature status in account scoring job for project")
				continue
			}
			if available {
				projectIdsArray = append(projectIdsArray, projectId)
			}
		}
	}

	diskManager := serviceDisk.New(*localDiskTmpDirFlag)

	configs := make(map[string]interface{})
	configs["env"] = *envFlag
	configs["db"] = db
	configs["cloudManager"] = &cloudManager
	configs["etcdClient"] = etcdClient
	configs["diskManger"] = diskManager
	configs["bucketName"] = *bucketName
	configs["noOfPatternWorkers"] = *numRoutinesFlag
	configs["beamConfig"] = &beamConfig
	configs["tmpCloudManager"] = &cloudManager
	configs["day_timestamp"] = *DayTimestamp
	configs["lookback"] = *lookback

	useBucketV2 := true
	if useBucketV2 {
		var archiveCloudManager filestore.FileManager
		var sortedCloudManager filestore.FileManager
		var modelCloudManager filestore.FileManager
		if *envFlag == "development" {
			modelCloudManager = serviceDisk.New(*modelBucketNameFlag)
			archiveCloudManager = serviceDisk.New(*archiveBucketNameFlag)
			sortedCloudManager = serviceDisk.New(*sortedBucketNameFlag)
		} else {
			modelCloudManager, err = serviceGCS.New(*modelBucketNameFlag)
			if err != nil {
				log.WithField("error", err).Fatal("Failed to init cloud manager.")
			}
			archiveCloudManager, err = serviceGCS.New(*archiveBucketNameFlag)
			if err != nil {
				log.WithField("error", err).Fatal("Failed to init archive cloud manager")
			}
			sortedCloudManager, err = serviceGCS.New(*sortedBucketNameFlag)
			if err != nil {
				log.WithField("error", err).Fatal("Failed to init sorted data cloud manager")
			}
		}
		configs["modelCloudManager"] = &modelCloudManager
		configs["archiveCloudManager"] = &archiveCloudManager
		configs["sortedCloudManager"] = &sortedCloudManager
	} else {
		var cloudManager filestore.FileManager
		if *envFlag == "development" {
			cloudManager = serviceDisk.New(*bucketName)
		} else {
			cloudManager, err = serviceGCS.New(*bucketName)
			if err != nil {
				log.WithField("error", err).Fatal("Failed to init cloud manager.")
			}
		}
		configs["modelCloudManager"] = &cloudManager
		configs["archiveCloudManager"] = &cloudManager
		configs["sortedCloudManager"] = &cloudManager
	}

	configs["diskManager"] = diskManager
	configs["beamConfig"] = &beamConfig

	for _, projectId := range projectIdsArray {
<<<<<<< HEAD
		available := true
		if *enableFeatureGatesV2 {
			available, err = store.GetStore().GetFeatureStatusForProjectV2(projectId, M.FEATURE_ACCOUNT_SCORING)
			if err != nil {
				log.WithError(err).Error("Failed to get feature status in account scoring job for project ID ", projectId)
				continue
			}
		}

		if available {
=======
>>>>>>> aa086970

		status, _ := AS.BuildAccScoringDaily(projectId, configs)
		log.Info(status)
		if status["err"] != nil {
			C.PingHealthcheckForFailure(healthcheckPingID, status)
		}
		C.PingHealthcheckForSuccess(healthcheckPingID, status)
	}
}<|MERGE_RESOLUTION|>--- conflicted
+++ resolved
@@ -277,19 +277,6 @@
 	configs["beamConfig"] = &beamConfig
 
 	for _, projectId := range projectIdsArray {
-<<<<<<< HEAD
-		available := true
-		if *enableFeatureGatesV2 {
-			available, err = store.GetStore().GetFeatureStatusForProjectV2(projectId, M.FEATURE_ACCOUNT_SCORING)
-			if err != nil {
-				log.WithError(err).Error("Failed to get feature status in account scoring job for project ID ", projectId)
-				continue
-			}
-		}
-
-		if available {
-=======
->>>>>>> aa086970
 
 		status, _ := AS.BuildAccScoringDaily(projectId, configs)
 		log.Info(status)
