--- conflicted
+++ resolved
@@ -87,12 +87,6 @@
 
 	conf := make(map[string]interface{})
 	projectIDs := C.GetTokensFromStringListAsUint64(config.EventTriggerEnabledProjectIDs)
-<<<<<<< HEAD
-	status := taskWrapper.TaskFuncWithProjectId("EventTriggerAlertSender", 1, projectIDs, T.EventTriggerAlertsSender, conf)
-	log.Info(status)
-	if status["err"] != nil {
-		log.Error("Event Trigger Alert job failing.")
-=======
 	for _, projectID := range projectIDs {
 		status, success := EventTriggerAlertsSender(projectID, conf)
 		log.Info(status)
@@ -115,7 +109,6 @@
 	if err != nil {
 		log.WithError(err).Error("Failed to get all alert keys for project: ", projectID)
 		return nil, false
->>>>>>> 5a03b7fa
 	}
 
 	log.Info(fmt.Printf("%+v\n", allKeys))
