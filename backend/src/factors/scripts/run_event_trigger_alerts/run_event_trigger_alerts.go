--- conflicted
+++ resolved
@@ -605,11 +605,7 @@
 		if alertConfiguration.IsFactorsUrlInPayload {
 			idx := len(alert.Message.MessageProperty)
 			alert.Message.MessageProperty[fmt.Sprintf("%d", idx)] = model.MessagePropMapStruct{
-<<<<<<< HEAD
-				DisplayName: "Factors URL",
-=======
 				DisplayName: "Factors Activity URL",
->>>>>>> 9fda8ede
 				PropValue:   accountUrl,
 			}
 		}
