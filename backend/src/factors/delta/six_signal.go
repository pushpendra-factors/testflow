package delta

import (
	"bytes"
	"encoding/json"
	C "factors/config"
	"factors/filestore"
	"factors/model/model"
	"factors/model/store"
	"factors/model/store/memsql"
	serviceDisk "factors/services/disk"
	T "factors/task"
	U "factors/util"
	"fmt"
	"github.com/jinzhu/gorm/dialects/postgres"
	"net/http"
	"os"
	"strings"
	"time"

	log "github.com/sirupsen/logrus"
)

func SixSignalAnalysis(projectIdArray []int64, configs map[string]interface{}) interface{} {

	diskManager := configs["diskManager"].(*serviceDisk.DiskDriver)
	modelCloudManager := configs["modelCloudManager"].(*filestore.FileManager)
	errMsgToProjectIDMap := make(map[string][]int64)

	for _, projectId := range projectIdArray {

		logCtx := log.WithFields(log.Fields{
			"project_id": projectId,
		})

		//fetching timezone, from and to timestamp
		var requestPayload model.SixSignalQueryGroup
		timezone, _ := store.GetStore().GetTimezoneForProject(projectId)
		from, to, _ := U.GetQueryRangePresetLastWeekIn(timezone)

		requestPayload.Queries = make([]model.SixSignalQuery, 1)
		requestPayload.Queries[0].From = from
		requestPayload.Queries[0].To = to
		requestPayload.Queries[0].Timezone = timezone

		resultGroup, errCode := store.GetStore().RunSixSignalGroupQuery(requestPayload.Queries, projectId)
		if errCode != http.StatusOK {
			logCtx.Error("Query failed. Failed to process query from DB with error: ", errCode)
			errMsg := fmt.Sprintf("%v", errCode)
			errMsgToProjectIDMap[errMsg] = append(errMsgToProjectIDMap[errMsg], projectId)
			continue
		}
		resultGroup.Query = requestPayload

		//Adding cache meta to the result group
		meta := model.CacheMeta{
			Timezone:       string(timezone),
			From:           from,
			To:             to,
			LastComputedAt: U.TimeNowIn(U.TimeZoneStringIST).Unix(),
		}
		resultGroup.CacheMeta = meta
		resultGroup.IsShareable = true

		fromDate := U.GetDateOnlyFormatFromTimestampAndTimezone(from, timezone)
		toDate := U.GetDateOnlyFormatFromTimestampAndTimezone(to, timezone)
		folderName := fmt.Sprintf("%v-%v", fromDate, toDate)
		logCtx.WithFields(log.Fields{"folder name": folderName}).Info("Folder name for saving the result")

		//Creating temp path for the result file
		sixSignalAnalysisTempPath, sixSignalAnalysisTempName := diskManager.GetSixSignalAnalysisTempFilePathAndName(folderName, projectId)
		log.Info("creating path analysis temp file. Path: ", sixSignalAnalysisTempPath, " Name: ", sixSignalAnalysisTempName)
		if err := os.MkdirAll(sixSignalAnalysisTempPath, os.ModePerm); err != nil {
			log.Fatal(err)
		}

		resultFile, err := os.Create(sixSignalAnalysisTempPath + sixSignalAnalysisTempName)
		if err != nil {
			log.WithFields(log.Fields{"err": err}).Error("Failed creating sixSignalAnalysis temp file")
			errMsg := fmt.Sprintf("%v", err)
			errMsgToProjectIDMap[errMsg] = append(errMsgToProjectIDMap[errMsg], projectId)
			continue
		}

		pwmBytes, _ := json.Marshal(resultGroup)
		pString := string(pwmBytes)
		pString = pString + "\n"
		pBytes := []byte(pString)
		_, err = resultFile.Write(pBytes)
		if err != nil {
			logCtx.Error("Failed to write results in result file with err: ", err)
			errMsg := fmt.Sprintf("%v", err)
			errMsgToProjectIDMap[errMsg] = append(errMsgToProjectIDMap[errMsg], projectId)
			continue
		}

		err1 := WriteSixSignalResultsToCloud(modelCloudManager, diskManager, folderName, projectId, logCtx)
		if err1 != nil {
			logCtx.Error("Writing sixsignal results to cloud failed with err: ", err1)
			errMsg := fmt.Sprintf("Writing sixsignal results to cloud failed with errCode %v ", err1)
			errMsgToProjectIDMap[errMsg] = append(errMsgToProjectIDMap[errMsg], projectId)
			continue
		}
	}
	return errMsgToProjectIDMap

}

//SendSixSignalEmailForSubscribe sends mail to all the email for which the sixsignal-report is subscribed on a weekly basis. The list of email id is fetched from the DB.
func SendSixSignalEmailForSubscribe(projectIdArray []int64) interface{} {

	projectIdToFailSendEmailIdsMap := make(map[int64][]string)
	for _, projectId := range projectIdArray {

		logCtx := log.WithFields(log.Fields{
			"project_id": projectId,
		})

		//Changing all the report generated share type to public and generating public url
		//Fetching date range and timezone for generating hash key and query
		timezone, _ := store.GetStore().GetTimezoneForProject(projectId)
		from, to, _ := U.GetQueryRangePresetLastWeekIn(timezone)

		data := fmt.Sprintf("%d%s%d%d", projectId, timezone, from, to)
		query := model.SixSignalQuery{From: from, To: to, Timezone: timezone}
		queryJson, _ := json.Marshal(query)

		queryRequest := &model.Queries{
			Query:     postgres.Jsonb{RawMessage: json.RawMessage(queryJson)},
			Title:     "Six Signal Report",
			CreatedBy: "",
			Settings:  postgres.Jsonb{RawMessage: json.RawMessage(`{}`)},
			IdText:    U.HashKeyUsingSha256Checksum(data),
			Type:      model.QueryTypeSixSignalQuery,
		}

		queryId, errCode, errMsg := CreateSixSignalShareableURL(queryRequest, projectId, "")
		if errCode != http.StatusCreated {
			logCtx.Error(errMsg)
			continue
		}

		publicUrlParams := fmt.Sprintf("/reports/visitor_report?queryId=%v&pId=%d&version=v1", queryId, projectId)
		publicURL := C.GetProtocol() + C.GetAPPDomain() + publicUrlParams

		//Fetching emailIds from database and converting the datatype to array
		emailIdsString, errCode1 := store.GetStore().GetSixsignalEmailListFromProjectSetting(projectId)
		if errCode1 != http.StatusFound {
			logCtx.Error("No email Ids for sixsignal report subscription is found.")
			continue
		}

		emailIds := strings.Split(emailIdsString, ",")
		if len(emailIds) == 0 {
			logCtx.Warn("No email id present for subscribe feature")
			continue
		}

		project, _ := store.GetStore().GetProject(projectId)
		reqPayload := model.SixSignalEmailAndMessage{
			EmailIDs: emailIds,
			Url:      publicURL,
			Domain:   project.Name,
			From:     from,
			To:       to,
			Timezone: timezone,
		}

		_, failToSendEmailIds := memsql.SendSixSignalReportViaEmail(reqPayload)
		projectIdToFailSendEmailIdsMap[projectId] = failToSendEmailIds

	}

	return projectIdToFailSendEmailIdsMap
}

func WriteSixSignalResultsToCloud(cloudManager *filestore.FileManager, diskManager *serviceDisk.DiskDriver, queryId string, projectId int64, logCtx *log.Entry) error {

	path, _ := diskManager.GetSixSignalAnalysisTempFilePathAndName(queryId, projectId)
	resultLocalPath := path + "results.txt"
	logCtx.Info("Path in WriteResultstoCloud: ", resultLocalPath)
	scanner, err := T.OpenEventFileAndGetScanner(resultLocalPath)
	if err != nil {
		logCtx.Error("Error in scanner: ", err)
	}
	result := make(map[int]model.SixSignalResultGroup)
	i := 0
	for scanner.Scan() {
		txtline := scanner.Text()
		logCtx.Info("TextLine: ", txtline)
		i++
		var events model.SixSignalResultGroup
		if err := json.Unmarshal([]byte(txtline), &events); err != nil {
			log.WithFields(log.Fields{"Error": err}).Warn("Cannot unmarshal JSON")
		}
		result[i] = events
	}
	logCtx.Info("Result after Unmarshal in WriteResultsToCloud: ", result)

	path, _ = (*cloudManager).GetSixSignalAnalysisTempFilePathAndName(queryId, projectId)
	resultJson, err := json.Marshal(result)
	if err != nil {
		log.WithFields(log.Fields{"err": err}).Error("failed to unmarshal result Info.")
		return err
	}

	err = (*cloudManager).Create(path, "result.txt", bytes.NewReader(resultJson))
	if err != nil {
		log.WithError(err).Error("writeEventInfoFile Failed to write to cloud")
		return err
	}
	return err
}

//CreateSixSignalShareableURL saves the query to the queries table and generate the queryID for public-URL for the given queryRequest and projectId
func CreateSixSignalShareableURL(queryRequest *model.Queries, projectId int64, agentUUID string) (string, int, string) {
	logCtx := log.WithFields(log.Fields{
		"project_id": projectId,
		"query":      queryRequest,
	})
	queries, errCode, errMsg := store.GetStore().CreateQuery(projectId, queryRequest)
	if errCode != http.StatusCreated {
		return "", errCode, errMsg
	}

	isShared, _ := isReportShared(projectId, queries.IdText)
	if isShared {

		logCtx.Info("Query Id if shared already: ", queries.IdText)
		errCode1, errMsg1 := store.GetStore().DeleteQuery(projectId, queries.ID)
		if errCode1 != http.StatusAccepted {
			logCtx.Warn("Failed to Delete Query in CreateSixSignalShareableURLHandler: ", errMsg1)
		}
		return queries.IdText, http.StatusCreated, "Shareable Query already shared"
	}

	shareableUrlRequest := &model.ShareableURL{
		EntityType: model.ShareableURLEntityTypeSixSignal,
		EntityID:   queries.ID,
		ShareType:  model.ShareableURLShareTypePublic,
		ProjectID:  projectId,
		CreatedBy:  agentUUID,
		ExpiresAt:  time.Now().AddDate(0, 3, 0).Unix(),
	}

	valid, errMsg := store.GetStore().ValidateCreateShareableURLRequest(shareableUrlRequest, projectId, agentUUID)
	if !valid {
		logCtx.Error(errMsg)
		errCode2, errMsg2 := store.GetStore().DeleteQuery(projectId, queries.ID)
		if errCode2 != http.StatusAccepted {
			logCtx.Warn("Failed to Delete Query in CreateSixSignalShareableURLHandler: ", errMsg2)
			return "", http.StatusBadRequest, errMsg2
		}
		return "", http.StatusBadRequest, errMsg
<<<<<<< HEAD
	}

	logCtx.Info("Shareable urls after validation: ", shareableUrlRequest)
	shareableUrlRequest.QueryID = queries.IdText
	share, err := store.GetStore().CreateShareableURL(shareableUrlRequest)
	if err != http.StatusCreated {
		logCtx.Error("Failed to create shareable query")
		errCode3, errMsg3 := store.GetStore().DeleteQuery(projectId, queries.ID)
		if errCode3 != http.StatusAccepted {
			logCtx.Warn("Failed to Delete Query in CreateSixSignalShareableURLHandler: ", errMsg3)
		}
		return "", http.StatusInternalServerError, "Shareable query creation failed."
	}

	return share.QueryID, http.StatusCreated, "Shareable Query creation successful"
}

//isReportShared checks if the report has been already made public
func isReportShared(projectID int64, idText string) (bool, string) {

	share, err := store.GetStore().GetShareableURLWithShareStringWithLargestScope(projectID, idText, model.ShareableURLEntityTypeSixSignal)
	if err == http.StatusBadRequest || err == http.StatusInternalServerError {
		return false, "Shareable query fetch failed. DB error."
	} else if err == http.StatusFound {
		if share.ShareType == model.ShareableURLShareTypePublic {
			return true, "Shareable url already exists."
		}
	}
=======
	}

	logCtx.Info("Shareable urls after validation: ", shareableUrlRequest)
	shareableUrlRequest.QueryID = queries.IdText
	share, err := store.GetStore().CreateShareableURL(shareableUrlRequest)
	if err != http.StatusCreated {
		logCtx.Error("Failed to create shareable query")
		errCode3, errMsg3 := store.GetStore().DeleteQuery(projectId, queries.ID)
		if errCode3 != http.StatusAccepted {
			logCtx.Warn("Failed to Delete Query in CreateSixSignalShareableURLHandler: ", errMsg3)
		}
		return "", http.StatusInternalServerError, "Shareable query creation failed."
	}

	return share.QueryID, http.StatusCreated, "Shareable Query creation successful"
}

//isReportShared checks if the report has been already made public
func isReportShared(projectID int64, idText string) (bool, string) {

	share, err := store.GetStore().GetShareableURLWithShareStringWithLargestScope(projectID, idText, model.ShareableURLEntityTypeSixSignal)
	if err == http.StatusBadRequest || err == http.StatusInternalServerError {
		return false, "Shareable query fetch failed. DB error."
	} else if err == http.StatusFound {
		if share.ShareType == model.ShareableURLShareTypePublic {
			return true, "Shareable url already exists."
		}
	}
>>>>>>> 66f07e8d
	return false, "Shareable url doesn't exist"

}<|MERGE_RESOLUTION|>--- conflicted
+++ resolved
@@ -12,11 +12,12 @@
 	T "factors/task"
 	U "factors/util"
 	"fmt"
-	"github.com/jinzhu/gorm/dialects/postgres"
 	"net/http"
 	"os"
 	"strings"
 	"time"
+
+	"github.com/jinzhu/gorm/dialects/postgres"
 
 	log "github.com/sirupsen/logrus"
 )
@@ -252,7 +253,6 @@
 			return "", http.StatusBadRequest, errMsg2
 		}
 		return "", http.StatusBadRequest, errMsg
-<<<<<<< HEAD
 	}
 
 	logCtx.Info("Shareable urls after validation: ", shareableUrlRequest)
@@ -281,36 +281,6 @@
 			return true, "Shareable url already exists."
 		}
 	}
-=======
-	}
-
-	logCtx.Info("Shareable urls after validation: ", shareableUrlRequest)
-	shareableUrlRequest.QueryID = queries.IdText
-	share, err := store.GetStore().CreateShareableURL(shareableUrlRequest)
-	if err != http.StatusCreated {
-		logCtx.Error("Failed to create shareable query")
-		errCode3, errMsg3 := store.GetStore().DeleteQuery(projectId, queries.ID)
-		if errCode3 != http.StatusAccepted {
-			logCtx.Warn("Failed to Delete Query in CreateSixSignalShareableURLHandler: ", errMsg3)
-		}
-		return "", http.StatusInternalServerError, "Shareable query creation failed."
-	}
-
-	return share.QueryID, http.StatusCreated, "Shareable Query creation successful"
-}
-
-//isReportShared checks if the report has been already made public
-func isReportShared(projectID int64, idText string) (bool, string) {
-
-	share, err := store.GetStore().GetShareableURLWithShareStringWithLargestScope(projectID, idText, model.ShareableURLEntityTypeSixSignal)
-	if err == http.StatusBadRequest || err == http.StatusInternalServerError {
-		return false, "Shareable query fetch failed. DB error."
-	} else if err == http.StatusFound {
-		if share.ShareType == model.ShareableURLShareTypePublic {
-			return true, "Shareable url already exists."
-		}
-	}
->>>>>>> 66f07e8d
 	return false, "Shareable url doesn't exist"
 
 }