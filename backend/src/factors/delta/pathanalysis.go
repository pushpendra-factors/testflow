--- conflicted
+++ resolved
@@ -174,16 +174,13 @@
 	tmpCloudManager := configs["tmpCloudManager"].(*filestore.FileManager)
 	hardPull := configs["hardPull"].(bool)
 	beamConfig := configs["beamConfig"].(*merge.RunBeamConfig)
-<<<<<<< HEAD
 	useSortedFilesMerge := configs["useSortedFilesMerge"].(bool)
-=======
 	useBucketV2 := configs["useBucketV2"].(bool)
 	blacklistedQueries := configs["blacklistedQueries"].([]string)
 	blacklistedQueriesMap := make(map[string]bool)
 	for _, id := range blacklistedQueries {
 		blacklistedQueriesMap[id] = true
 	}
->>>>>>> b5759b6d
 
 	finalStatus := make(map[string]interface{})
 	processedQueries := make([]string, 0)
@@ -192,14 +189,11 @@
 	
 	_, displayNames := store.GetStore().GetDisplayNamesForAllEvents(projectId)
 	for _, query := range queries {
-<<<<<<< HEAD
-=======
 		_, isBlacklisted := blacklistedQueriesMap[query.ID]
 		if(isBlacklisted){
 			finalStatus[query.ID] = "skipped - blacklisted"
 			continue
 		}
->>>>>>> b5759b6d
 		timeNow := U.TimeNowZ().Unix()
 		lastUpdated := query.UpdatedAt.Unix()
 		lastCreated := query.CreatedAt.Unix()
