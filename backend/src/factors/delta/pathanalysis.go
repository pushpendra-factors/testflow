--- conflicted
+++ resolved
@@ -382,17 +382,11 @@
 			}
 			if len(actualQuery.IncludeGroup) > 0 {
 				for _, group := range actualQuery.IncludeGroup {
-<<<<<<< HEAD
 					allFiltersForIncludeGroup := append(group.Filter, actualQuery.Filter...)
 					matchesFilter := E.EventMatchesFilterCriterionList(projectId, event.UserProperties, event.EventProperties, E.MapFilterProperties(allFiltersForIncludeGroup))
-					if(group.Label == PAGE_VIEW_CATEGORY){
-						_, exist := event.EventProperties["$is_page_view"]
-						if(exist && matchesFilter){
-=======
 					if group.Label == PAGE_VIEW_CATEGORY {
 						_, exist := event.EventProperties["$is_page_view"]
-						if exist {
->>>>>>> 1bc0e7b7
+						if exist && matchesFilter {
 							isIncludePresent = true
 						}
 					}
@@ -403,31 +397,18 @@
 								hasPrefix = true
 							}
 						}
-<<<<<<< HEAD
-						if (hasPrefix == true && matchesFilter){
-=======
-						if hasPrefix == true {
->>>>>>> 1bc0e7b7
+						if hasPrefix == true && matchesFilter {
 							isIncludePresent = true
 						}
 					}
 					if group.Label == BUTTON_CLICKS_CATEGORY {
 						_, exist := event.EventProperties["element_type"]
-<<<<<<< HEAD
-						if(exist && matchesFilter){
+						if exist && matchesFilter {
 							isIncludePresent = true
 						}
 					}
-					if(group.Label == SESSIONS_CATEGORY){
-						if((event.EventName == "$session") && matchesFilter){
-=======
-						if exist {
-							isIncludePresent = true
-						}
-					}
 					if group.Label == SESSIONS_CATEGORY {
-						if event.EventName == "$session" {
->>>>>>> 1bc0e7b7
+						if (event.EventName == "$session") && matchesFilter {
 							isIncludePresent = true
 						}
 					}
