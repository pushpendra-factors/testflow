package delta

import (
	"bufio"
	"bytes"
	"encoding/json"
	C "factors/config"
	"factors/filestore"
	"factors/merge"
	P "factors/pattern"
	serviceDisk "factors/services/disk"
	U "factors/util"
	"fmt"
	"os"
	"sort"
	"strings"

	T "factors/task"

	M "factors/model/model"
	"factors/model/store"

	"io/ioutil"

	"net/http"

	E "factors/event_match"

	log "github.com/sirupsen/logrus"
)

const (
	NO_OF_EVENTS_AT_EACH_LEVEL = 5
)

func PathAnalysis(projectId int64, configs map[string]interface{}) (map[string]interface{}, bool) {

	// Get the Queries that are to be computed
	// Evaluate queries one by one
	// Take the timestamp from the query
	// Take the files for those days
	// Read it sequentially
	// Check the number of steps from the steps
	// Keep n-steps always in memory (to support before queries)
	// If include events is populated, continue for all the non-events (! included)
	// If exclude events is populated, continue for all the excluded events
	// Keep writing each path to the file
	// After all the path are shorlisted, make a counter for level 1, level 2 and so on (5 at each level depending on count)
	// Write the final paths to a file

	diskManager := configs["diskManager"].(*serviceDisk.DiskDriver)
	archiveCloudManager := configs["archiveCloudManager"].(*filestore.FileManager)
	sortedCloudManager := configs["sortedCloudManager"].(*filestore.FileManager)
	modelCloudManager := configs["modelCloudManager"].(*filestore.FileManager)
	tmpCloudManager := configs["tmpCloudManager"].(*filestore.FileManager)
	hardPull := configs["hardPull"].(bool)
	beamConfig := configs["beamConfig"].(*merge.RunBeamConfig)
	useBucketV2 := configs["useBucketV2"].(bool)

	finalStatus := make(map[string]interface{})
	queries, _ := store.GetStore().GetAllSavedPathAnalysisEntityByProject(projectId)
	for _, query := range queries {

		store.GetStore().UpdatePathAnalysisEntity(projectId, query.ID, M.BUILDING)
		var actualQuery M.PathAnalysisQuery
		U.DecodePostgresJsonbToStructType(query.PathAnalysisQuery, &actualQuery)
		if len(actualQuery.IncludeEvents) > 0 {
			actualQuery.IncludeEvents = append(actualQuery.IncludeEvents, actualQuery.Event)
		}
		groupId := int(0)
		if actualQuery.Group != "" && actualQuery.Group != "users" {
			eventNamesObj, eventnameerr := store.GetStore().GetEventName(actualQuery.Event.Label, projectId)
			if eventnameerr != http.StatusFound {
				finalStatus["err"] = "Failed to get event name"
				log.Error("Failed to get event name")
				return finalStatus , false
			}
			groupNameFromDb, _ := store.GetStore().IsGroupEventName(projectId, actualQuery.Event.Label, eventNamesObj.ID)
			if groupNameFromDb != "" {
				if actualQuery.Group != groupNameFromDb {
					finalStatus["err"] = "group names mismatch"
					log.Error("group names mismatch", actualQuery.Group, groupNameFromDb)
					return finalStatus , false
				} else {
					groupId = int(0)
				}
			} else {
				groupDetails, groupErr := store.GetStore().GetGroup(projectId, actualQuery.Group)
				if groupErr != http.StatusFound {
					finalStatus["err"] = "Failed to get group details"
					log.Error("Failed to get group details")
					return finalStatus , false
				}
				groupId = groupDetails.ID
			}
		}
		if useBucketV2 {
			if err := merge.MergeAndWriteSortedFile(projectId, U.DataTypeEvent, "", actualQuery.StartTimestamp, actualQuery.EndTimestamp,
				archiveCloudManager, tmpCloudManager, sortedCloudManager, diskManager, beamConfig, hardPull, groupId); err != nil {
					finalStatus["err"] = "Failed creating events file"
					log.Error("Failed creating events file")
					return finalStatus , false
			}
		}
		log.Info("Processing Query ID: ", query.ID, " query: ", actualQuery)
		log.Info("Starting cloud events file get")
		// "projects/2251799829000005/", "events.txt"
		cfCloudPath, cfCloudName := (*sortedCloudManager).GetEventsGroupFilePathAndName(projectId, actualQuery.StartTimestamp, actualQuery.EndTimestamp, groupId)
		eReader, err := (*sortedCloudManager).Get(cfCloudPath, cfCloudName)
		if err != nil {
			log.WithFields(log.Fields{"err": err, "eventFilePath": cfCloudPath,
				"eventFileName": cfCloudName}).Error("Failed downloading  file from cloud.")
			finalStatus["err"] = "Failed downloading  file from cloud."
			return finalStatus , false
		}
<<<<<<< HEAD
		scanner := bufio.NewScanner(eReader)
		const maxCapacity = 30 * 1024 * 1024
		buf := make([]byte, maxCapacity)
		scanner.Buffer(buf, maxCapacity)
=======
		log.Info("creating local events file. path: ", cfTmpPath, " name: ", cfTmpName)
		err = diskManager.Create(cfTmpPath, cfTmpName, eReader)
		if err != nil {
			log.WithFields(log.Fields{"err": err, "eventFilePath": cfTmpPath,
				"eventFileName": cfTmpName}).Error("Failed creating file from cloud.")
			finalStatus["err"] = "Failed creating file from cloud."
			return finalStatus , false
		}
		log.Info("Getting scanner localpath: ", localFilePath)
		scanner, err := T.OpenEventFileAndGetScanner(localFilePath)
		if err != nil {
			log.WithFields(log.Fields{"err": err}).Error("Failed opening file and getting scanner.")
			finalStatus["err"] = "Failed opening file and getting scanner."
			return finalStatus , false
		}
>>>>>>> 205fc6c1
		pathanalysisTempPath, pathanalysisTempName := diskManager.GetPathAnalysisTempFilePathAndName(query.ID, projectId)
		log.Info("creating path analysis temp file. Path: ", pathanalysisTempPath, " Name: ", pathanalysisTempName)
		if err := os.MkdirAll(pathanalysisTempPath, os.ModePerm); err != nil {
			log.WithError(err).Error("Failed creating path analysis file")
		}
		currentFile, err := os.Create(pathanalysisTempPath + pathanalysisTempName)
		if err != nil {
			log.WithFields(log.Fields{"err": err}).Error("Failed creating pathanalysis temp file")
		}
		resultFile, err1 := os.Create(pathanalysisTempPath + "result.txt")
		if err1 != nil {
			log.WithFields(log.Fields{"err": err}).Error("Failed creating pathanalysis temp file")
		}
		AllFilters := append(actualQuery.Event.Filter, actualQuery.Filter...)
		queryCriteria := E.EventCriterion{
			Name:                actualQuery.Event.Label,
			EqualityFlag:        true,
			FilterCriterionList: E.MapFilterProperties(AllFilters),
		}
		log.Info("Transformed Query: ", queryCriteria)
		finalEvents := make([]string, 0)
		shouldStopForThisUser := false
		stepsProcessed := 0
		prevId := ""
		matched := false
		lineNo := 0
		for scanner.Scan() {
			txtline := scanner.Text()
			lineNo++
			if lineNo%1000 == 0 {
				log.Info("Scanned ", lineNo, " lines")
			}
			var event P.CounterEventFormat
			err := json.Unmarshal([]byte(txtline), &event) // TODO: Add error check.
			if err != nil {
				log.WithFields(log.Fields{"err": err}).Error("Failed unmarshaling file")
			}
			currentId := event.UserId
			if groupId == 1 {
				currentId = event.Group1UserId
			} else if groupId == 2 {
				currentId = event.Group2UserId
			} else if groupId == 3 {
				currentId = event.Group3UserId
			} else if groupId == 4 {
				currentId = event.Group4UserId
			}
			if currentId == "" {
				continue
			}
			if prevId == "" {
				prevId = currentId
			}
			if currentId != prevId {
				if len(finalEvents) > 0 && matched == true {
					pwmBytes, _ := json.Marshal(finalEvents)
					pString := string(pwmBytes)
					pString = pString + "\n"
					pBytes := []byte(pString)
					_, err = currentFile.Write(pBytes)
				}
				finalEvents = make([]string, 0)
				shouldStopForThisUser = false
				stepsProcessed = 0
				matched = false
				// Write the existing list and reset
				// Reset all the previous events and after events
			}
			if shouldStopForThisUser && currentId == prevId {
				continue
			}
			prevId = currentId
			if len(actualQuery.IncludeEvents) > 0 {
				if StringNotIn(actualQuery.IncludeEvents, event.EventName) {
					continue
				}
			}
			if len(actualQuery.ExcludeEvents) > 0 {
				if StringIn(actualQuery.ExcludeEvents, event.EventName) {
					continue
				}
			}
			if actualQuery.EventType == M.STARTSWITH {
				if E.EventMatchesCriterion(event.EventName, event.UserProperties, event.EventProperties, queryCriteria) { // check if a particular event matches the request criteria
					matched = true
				}
				if matched == true {
					if actualQuery.AvoidRepeatedEvents == true && IfStringArrayContains(finalEvents, event.EventName) {
						continue
					}
					finalEvents = append(finalEvents, event.EventName)
					stepsProcessed++
				}
				if stepsProcessed == actualQuery.NumberOfSteps+1 {
					shouldStopForThisUser = true
				}
			}
			if actualQuery.EventType == M.ENDSWITH {
				if actualQuery.AvoidRepeatedEvents == true && IfStringArrayContains(finalEvents, event.EventName) {
					finalEvents = RemoveFromArray(finalEvents, event.EventName)
				}
				finalEvents = EnqueueWithSize(finalEvents, event.EventName, actualQuery.NumberOfSteps+1)
				if E.EventMatchesCriterion(event.EventName, event.UserProperties, event.EventProperties, queryCriteria) { // check if a particular event matches the request criteria
					matched = true
				}
				// Check this has to be the last event or the first event
				if matched == true {
					shouldStopForThisUser = true
				}
			}
		}
		scanner, err = T.OpenEventFileAndGetScanner(pathanalysisTempPath + pathanalysisTempName)
		if err != nil {
			log.WithFields(log.Fields{"err": err}).Error("Failed opening file and getting scanner of patterns file.")
		}
		steps := make(map[string]int)
		for scanner.Scan() {
			txtline := scanner.Text()
			events := make([]string, 0)
			err := json.Unmarshal([]byte(txtline), &events) // TODO: Add error check.
			if err != nil {
				log.WithFields(log.Fields{"err": err}).Error("Failed unmarshaling file")
			}
			soFar := ""
			if actualQuery.EventType == M.STARTSWITH {
				for _, event := range events {
					if soFar == "" {
						soFar = event
					} else {
						soFar = soFar + "," + event
					}
					steps[soFar]++
				}
			}
			if actualQuery.EventType == M.ENDSWITH {
				for i := len(events) - 1; i >= 0; i-- {
					if soFar == "" {
						soFar = events[i]
					} else {
						soFar = soFar + "," + events[i]
					}
					steps[soFar]++
				}
			}
		}
		maxcount := make(map[int]map[string]int)
		for event, count := range steps {
			noOfEvents := strings.Split(event, ",")
			_, exist := maxcount[len(noOfEvents)]
			if !exist {
				maxcount[len(noOfEvents)] = make(map[string]int)
			}
			maxcount[len(noOfEvents)][event] = count
		}
		shortlistedEvents := make(map[int]map[string]int)
		for i := 1; i <= actualQuery.NumberOfSteps+1; i++ {
			if i == 1 {
				shortlistedEvents[1] = maxcount[1]
			} else {
				for rootEvent, rootCount := range shortlistedEvents[i-1] {
					if strings.Contains(rootEvent, "OTHERS") {
						continue
					}
					eventCountArray := make([]eventCount, 0)
					eventCountArrayTrimmed := make([]eventCount, 0)
					for event, count := range maxcount[i] {
						rootEventWithComma := rootEvent + ","
						if strings.HasPrefix(event, rootEventWithComma) {
							eventCountArray = append(eventCountArray, eventCount{event: event, count: count})
						}
					}
					sort.Slice(eventCountArray, func(i, j int) bool {
						return eventCountArray[i].count > eventCountArray[j].count
					})
					eventCountArrayTrimmed = eventCountArray
					if len(eventCountArray) > NO_OF_EVENTS_AT_EACH_LEVEL {
						eventCountArrayTrimmed = eventCountArray[0:NO_OF_EVENTS_AT_EACH_LEVEL]
					}
					selectedCount := 0
					for _, eventsTrimmed := range eventCountArrayTrimmed {
						selectedCount += eventsTrimmed.count
					}
					eventCountArrayTrimmed = append(eventCountArrayTrimmed, eventCount{event: rootEvent + ",OTHERS", count: rootCount - selectedCount})
					_, exists := shortlistedEvents[i]
					if !exists {
						shortlistedEvents[i] = make(map[string]int)
					}
					for _, eventcount := range eventCountArrayTrimmed {
						shortlistedEvents[i][eventcount.event] = eventcount.count
					}

				}
			}
			// Prefixing with step number
			eventsFormatted := make(map[string]int)
			for event, count := range shortlistedEvents[i] {
				events := strings.Split(event, ",")
				eventNameAppend := ""
				for i, eventname := range events {
					if eventNameAppend == "" {
						eventNameAppend = fmt.Sprintf("%v:%v", i, eventname)
					} else {
						eventNameAppend = fmt.Sprintf("%v,%v:%v", eventNameAppend, i, eventname)
					}
				}
				eventsFormatted[eventNameAppend] = count
			}
			// Reversing the order for ENDSWITH
			eventsOrdered := make(map[string]int)
			if actualQuery.EventType == M.ENDSWITH {
				for event, count := range eventsFormatted {
					events := strings.Split(event, ",")
					eventTag := ""
					for i := len(events) - 1; i >= 0; i-- {
						if eventTag == "" {
							eventTag = events[i]
						} else {
							eventTag = eventTag + "," + events[i]
						}
					}
					eventsOrdered[eventTag] = count
				}
			} else {
				eventsOrdered = eventsFormatted
			}
			pwmBytes, _ := json.Marshal(eventsOrdered)
			pString := string(pwmBytes)
			pString = pString + "\n"
			pBytes := []byte(pString)
			_, err = resultFile.Write(pBytes)
		}
		WriteResultsToCloud(diskManager, modelCloudManager, query.ID, projectId)
		store.GetStore().UpdatePathAnalysisEntity(projectId, query.ID, M.ACTIVE)
	}
	return nil, true
}

func WriteResultsToCloud(diskManager *serviceDisk.DiskDriver, cloudManager *filestore.FileManager, query_id string, project_id int64) error {

	path, _ := diskManager.GetPathAnalysisTempFilePathAndName(query_id, project_id)
	resultLocalPath := path + "result.txt"
	scanner, err := T.OpenEventFileAndGetScanner(resultLocalPath)
	result := make(map[int]map[string]int)
	i := 0
	for scanner.Scan() {
		txtline := scanner.Text()
		i++
		events := make(map[string]int)
		json.Unmarshal([]byte(txtline), &events) // TODO: Add error check.
		result[i] = events
	}
	path, _ = (*cloudManager).GetPathAnalysisTempFilePathAndName(query_id, project_id)
	resultJson, err := json.Marshal(result)
	if err != nil {
		log.WithFields(log.Fields{"err": err}).Error("failed to unmarshal result Info.")
		return err
	}
	err = (*cloudManager).Create(path, "result.txt", bytes.NewReader(resultJson))
	if err != nil {
		log.WithError(err).Error("writeEventInfoFile Failed to write to cloud")
		return err
	}
	return err
}

type eventCount struct {
	event string
	count int
}

func StringIn(events []M.PathAnalysisEvent, key string) bool {
	for _, event := range events {
		if key == event.Label {
			return true
		}
	}
	return false
}

func StringNotIn(events []M.PathAnalysisEvent, key string) bool {
	for _, event := range events {
		if key == event.Label {
			return false
		}
	}
	return true
}

func IfStringArrayContains(events []string, key string) bool {
	for _, event := range events {
		if event == key {
			return true
		}
	}
	return false
}

func EnqueueWithSize(events []string, key string, size int) []string {
	if len(events) < size {
		events = append(events, key)
		return events
	}
	newEvents := make([]string, 0)
	for i, event := range events {
		if i <= len(events)-size {
			continue
		}
		newEvents = append(newEvents, event)
	}
	newEvents = append(newEvents, key)
	return newEvents
}

func RemoveFromArray(events []string, key string) []string {
	newEvents := make([]string, 0)
	for _, event := range events {
		if event != key {
			newEvents = append(newEvents, event)
		}
	}
	return newEvents
}

func GetPathAnalysisData(projectId int64, id string) map[int]map[string]int {
	path, _ := C.GetCloudManager(projectId).GetPathAnalysisTempFilePathAndName(id, projectId)
	fmt.Println(path)
	reader, err := C.GetCloudManager(projectId).Get(path, "result.txt")
	if err != nil {
		fmt.Println(err.Error())
		log.WithError(err).Error("Error reading file")
		return nil
	}
	result := make(map[int]map[string]int)
	data, err := ioutil.ReadAll(reader)
	if err != nil {
		fmt.Println(err.Error())
		log.WithError(err).Error("Error reading file")
		return nil
	}
	err = json.Unmarshal(data, &result)
	return result
}<|MERGE_RESOLUTION|>--- conflicted
+++ resolved
@@ -113,28 +113,10 @@
 			finalStatus["err"] = "Failed downloading  file from cloud."
 			return finalStatus , false
 		}
-<<<<<<< HEAD
 		scanner := bufio.NewScanner(eReader)
 		const maxCapacity = 30 * 1024 * 1024
 		buf := make([]byte, maxCapacity)
 		scanner.Buffer(buf, maxCapacity)
-=======
-		log.Info("creating local events file. path: ", cfTmpPath, " name: ", cfTmpName)
-		err = diskManager.Create(cfTmpPath, cfTmpName, eReader)
-		if err != nil {
-			log.WithFields(log.Fields{"err": err, "eventFilePath": cfTmpPath,
-				"eventFileName": cfTmpName}).Error("Failed creating file from cloud.")
-			finalStatus["err"] = "Failed creating file from cloud."
-			return finalStatus , false
-		}
-		log.Info("Getting scanner localpath: ", localFilePath)
-		scanner, err := T.OpenEventFileAndGetScanner(localFilePath)
-		if err != nil {
-			log.WithFields(log.Fields{"err": err}).Error("Failed opening file and getting scanner.")
-			finalStatus["err"] = "Failed opening file and getting scanner."
-			return finalStatus , false
-		}
->>>>>>> 205fc6c1
 		pathanalysisTempPath, pathanalysisTempName := diskManager.GetPathAnalysisTempFilePathAndName(query.ID, projectId)
 		log.Info("creating path analysis temp file. Path: ", pathanalysisTempPath, " Name: ", pathanalysisTempName)
 		if err := os.MkdirAll(pathanalysisTempPath, os.ModePerm); err != nil {
