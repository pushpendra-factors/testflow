package config

import (
	"bytes"
	"context"
	"crypto/tls"
	"crypto/x509"
	"database/sql"
	"encoding/json"
	"fmt"
	"net/http"
	"os"
	"os/signal"
	"runtime/debug"
	"strconv"
	"strings"
	"sync"
	"syscall"
	"time"

	"github.com/go-sql-driver/mysql"
	"github.com/pkg/errors"

	"github.com/coreos/etcd/mvcc/mvccpb"

	"factors/filestore"
	"factors/vendor_custom/machinery/v1"
	machineryConfig "factors/vendor_custom/machinery/v1/config"

	"contrib.go.opencensus.io/exporter/stackdriver"
	"github.com/evalphobia/logrus_sentry"
	D "github.com/gamebtc/devicedetector"
	"github.com/gomodule/redigo/redis"
	"github.com/jinzhu/gorm"
	_ "github.com/jinzhu/gorm/dialects/mysql"
	_ "github.com/jinzhu/gorm/dialects/postgres"
	geoip2 "github.com/oschwald/geoip2-golang"
	log "github.com/sirupsen/logrus"
	"go.etcd.io/etcd/clientv3"

	"factors/metrics"
	U "factors/util"

	"factors/services/error_collector"
	serviceEtcd "factors/services/etcd"
	"factors/services/mailer"
	serviceSes "factors/services/ses"

	serviceDisk "factors/services/disk"
	serviceGCS "factors/services/gcstorage"

	cache "github.com/hashicorp/golang-lru"
)

const DEVELOPMENT = "development"
const TEST = "test"
const STAGING = "staging"
const PRODUCTION = "production"

// Warning: Any changes to the cookie name has to be
// in sync with other services which uses the cookie.
const FactorsSessionCookieName = "factors-sid"

const FactorsAuth0StateCookieName = "factors-auth0-state"

// URL for loading SDK on client side.
const SDKAssetsURL = "https://app.factors.ai/assets/factors.js"

// Datastore specific constants.
const (
	DatastoreTypeMemSQL = "memsql"
)

// MemSQLDefaultDBParams Default connection params for Postgres.
var MemSQLDefaultDBParams = DBConf{
	Host:     "localhost",
	Port:     3306,
	User:     "root",
	Name:     "factors",
	Password: "dbfactors123",
}

// PostgresDefaultDBParams Default connection params for MemSQL.
var PostgresDefaultDBParams = DBConf{
	Host:     "localhost",
	Port:     5432,
	User:     "autometa",
	Name:     "autometa",
	Password: "@ut0me7a",
}

type DBConf struct {
	Host        string
	Port        int
	User        string
	Name        string
	Password    string
	AppName     string
	UseSSL      bool
	Certificate string

	// Pooling
	MaxOpenConnections     int
	MaxIdleConnections     int
	UseExactConnFromConfig bool
}

type Auth0Conf struct {
	Domain       string
	ClientId     string
	ClientSecret string
	CallbackUrl  string
}

type Configuration struct {
	GCPProjectID                                   string
	GCPProjectLocation                             string
	AppName                                        string
	Env                                            string
	Port                                           int
	DBInfo                                         DBConf
	MemSQLInfo                                     DBConf
	MemSQL2Info                                    DBConf
	Auth0Info                                      Auth0Conf
	SessionStore                                   string
	SessionStoreSecret                             string
	RedisHost                                      string
	RedisPort                                      int
	RedisHostPersistent                            string
	RedisPortPersistent                            int
	QueueRedisHost                                 string
	QueueRedisPort                                 int
	DuplicateQueueRedisHost                        string
	DuplicateQueueRedisPort                        int
	EnableSDKAndIntegrationRequestQueueDuplication bool
	EtcdEndpoints                                  []string
	GeolocationFile                                string
	DeviceDetectorPath                             string
	APIDomain                                      string
	APPDomain                                      string
	APPOldDomain                                   string
	AWSRegion                                      string
	AWSKey                                         string
	AWSSecret                                      string
	Cookiename                                     string
	Auth0StateName                                 string
	EmailSender                                    string
	ErrorReportingInterval                         int
	AdminLoginEmail                                string
	AdminLoginToken                                string
	FacebookAppID                                  string
	FacebookAppSecret                              string
	LinkedinClientID                               string
	LinkedinClientSecret                           string
	SalesforceAppID                                string
	SalesforceAppSecret                            string
	SentryDSN                                      string
	LoginTokenMap                                  map[string]string
	SkipTrackProjectIds                            []int64
	SDKRequestQueueProjectTokens                   []string
	SegmentRequestQueueProjectTokens               []string
	UseDefaultProjectSettingForSDK                 bool
	BlockedSDKRequestProjectTokens                 []string
	BlockedIPProjectIDs                            string
	// Usage: 	"--cache_look_up_range_projects", "1:20140307"
	CacheLookUpRangeProjects                map[int64]time.Time // Usually cache look up is for past 30 days. If certain projects need override, then this is used
	LookbackWindowForEventUserCache         int
	ActiveFactorsGoalsLimit                 int
	ActiveFactorsTrackedEventsLimit         int
	ActiveFactorsTrackedUserPropertiesLimit int
	DryRunCRMSmartEvent                     bool
	DryRunSmartProperties                   bool
	IsBeamPipeline                          bool
	AllowSmartEventRuleCreation             bool
	// non exported field, only access through function
	propertiesTypeCacheSize                int
	enablePropertyTypeFromDB               bool
	whitelistedProjectIDPropertyTypeFromDB string
	blacklistedProjectIDPropertyTypeFromDB string
	CacheSortedSet                         bool
	ProjectAnalyticsWhitelistedUUIds       []string
	CustomerEnabledProjectsLastComputed    []int64
	SkippedProjectIDListForOtp             []int64
	DemoProjectIds                         []string
	PrimaryDatastore                       string
	// Flag for enabling only the /mql routes for secondary env testing.
	EnableMQLAPI bool
	// Flags to disable DB and Redis writes when enabled.
	// Added as pointer to prevent accidental writes from
	// other services while testing.
	DisableDBWrites                                    *bool
	EnableDemoReadAccess                               *bool
	DisableQueryCache                                  *bool
	AllowedCampaignEnrichmentByProjectID               string
	UseOpportunityAssociationByProjectID               string
	AllowChannelGroupingForProjectIDs                  string
	CloudManager                                       filestore.FileManager
	SegmentExcludedCustomerIDByProject                 map[int64]string // map[project_id]customer_user_id
	AttributionDebug                                   int
	DisableDashboardQueryDBExecution                   bool
	AllowedHubspotGroupsByProjectIDs                   string
	EnableFilterOptimisation                           bool
	FilterPropertiesStartTimestamp                     int64
	OnlyAttributionDashboardCaching                    int
	SkipAttributionDashboardCaching                    int
	IsRunningForMemsql                                 int
	UseSourcePropertyOverwriteByProjectIDs             string
	AllowedSalesforceGroupsByProjectIDs                string
	DevBox                                             bool
	AllowSupportForUserPropertiesInIdentifyCall        string
	SkipEventNameStepByProjectID                       string
	SkipUserJoinInEventQueryByProjectID                string
	EnableEventLevelEventProperties                    string
	EnableOLTPQueriesMemSQLImprovements                string
	CaptureSourceInUsersTable                          string
	AllowSupportForSourceColumnInUsers                 string
	ResourcePoolForAnalytics                           string
	RestrictReusingUsersByCustomerUserId               string
	HubspotAPIOnboardingHAPIKey                        string
	HubspotAPIOnboardingPrivateAccessToken             string
	MailModoOnboardingAPIKey                           string
	MailModoOnboardingURL1                             string
	MailModoOnboardingURL2                             string
	SlackOnboardingWebhookURL                          string
	AllowProfilesGroupSupport                          string
	DebugEnabled                                       bool
	MergeAmpIDAndSegmentIDWithUserIDByProjectID        string
	SessionBatchTransactionBatchSize                   int
	FivetranGroupId                                    string
	FivetranLicenseKey                                 string
	DisableCRMUniquenessConstraintsCheckByProjectID    string
	SkipDashboardCachingAnalytics                      int
	AllowEventsFunnelsGroupSupport                     string
	MonitoringAPIToken                                 string
	DelayedTaskThreshold                               int
	SdkQueueThreshold                                  int
	IntegrationQueueThreshold                          int
	UsageBasedDashboardCaching                         int
	OnlyKPICaching                                     int
	SkipKPICaching                                     int
	EnableBingAdsAttribution                           bool
	EnableHubspotFormsEventsByProjectID                string
	DisableHubspotNonMarketingContactsByProjectID      string
	HubspotBatchInsertBatchSize                        int
	UseHubspotBatchInsertByProjectID                   string
	SalesforcePropertyLookBackTimeHr                   int
	SalesforceBatchInsertBatchSize                     int
	AllowHubspotEngagementsByProjectID                 string
	HubspotPropertyLookBackLimit                       int
	EnableSlowDBQueryLogging                           bool
	SlackAppClientID                                   string
	SlackAppClientSecret                               string
	EnableDryRunAlerts                                 bool
	DataAvailabilityExpiry                             int
	ClearbitEnabled                                    int
	SixSignalEnabled                                   int
	UseSalesforceV54APIByProjectID                     string
	EnableOptimisedFilterOnProfileQuery                bool
	HubspotAppID                                       string
	HubspotAppSecret                                   string
	EnableOptimisedFilterOnEventUserQuery              bool
	EnableEmailBlockingFlag                            bool
	EnableIPBlockingFlag                               bool
	BlockedEmailList                                   []string
	BlockedIPList                                      []string
	BlockedEmailDomainList                             []string
	DBMaxAllowedPacket                                 int64
	AllowIdentificationOverwriteUsingSourceByProjectID string
	AllowHubspotPastEventsEnrichmentByProjectID        string
	AllowHubspotContactListInsertByProjectID           string
	NewCloudManager                                    filestore.FileManager
	ProjectIdsV2                                       []int64
	IngestionTimezoneEnabledProjectIDs                 []string
	LinkedinMemberCompanyConfigProjectIDs              []string
	AllowedSalesforceActivityTasksByProjectIDs         string
	AllowedSalesforceActivityEventsByProjectIDs        string
	DisallowedSalesforceActivityTasksByProjectIDs      string
	DisallowedSalesforceActivityEventsByProjectIDs     string
	IncreaseKPILimitForProjectIDs                      string
	EnableUserLevelEventPullForAddSessionByProjectID   string
	EventsPullMaxLimit                                 int
	EnableFeatureGates                                 bool
	EnableDBConnectionPool2                            bool
	FormFillIdentificationAllowedProjects              string
	EnableEventFiltersInSegments                       bool
	EnableSixSignalGroupByProjectID                    string
	EnableDebuggingForIP                               bool
<<<<<<< HEAD
	TeamsAppTenantID                                   string
	TeamsAppClientID                                   string
	TeamsAppClientSecret                               string
=======
	EnableDomainsGroupByProjectID                      string
	DisableUpdateNextSessionTimestamp                  int
	EnableSyncReferenceFieldsByProjectID               string
	StartTimestampForWeekMonth                         int64
	CacheForLongerExpiryProjects                       string
	AllowedSalesforceSyncDocTypes                      string
>>>>>>> c672728f
}

type Services struct {
	Db                   *gorm.DB
	DBContext            *context.Context
	DBContextCancel      *context.CancelFunc
	Db2                  *gorm.DB
	DBContext2           *context.Context
	DBContextCancel2     *context.CancelFunc
	GeoLocation          *geoip2.Reader
	Etcd                 *serviceEtcd.EtcdClient
	Redis                *redis.Pool
	RedisPeristent       *redis.Pool
	QueueClient          *machinery.Server
	DuplicateQueueClient *machinery.Server
	patternServersLock   sync.RWMutex
	patternServers       map[string]string
	Mailer               mailer.Mailer
	ErrorCollector       *error_collector.Collector
	DeviceDetector       *D.DeviceDetector
	SentryHook           *logrus_sentry.SentryHook
	MetricsExporter      *stackdriver.Exporter
}

// Healthchecks.io ping IDs for monitoring. Can be used anywhere in code to report error on job.
// Use flag --healthcheck_ping_id to override default ping_id for duplicate/special jobs.
const (
	// Cron ping IDs.
	HealthcheckAddSessionPingID                 = "8da15fff-15f0-4410-9efc-524f624fd388"
	HealthcheckArchiveEventsPingID              = "b2d0f1df-901e-4113-bb45-eed95539790b"
	HealthcheckBigqueryUploadPingID             = "03e0fba3-d660-4679-8595-29b6cd04e87c"
	HealthcheckCleanupEventUserCachePingID      = "85e21b5c-5503-4172-af40-de918741a4d1"
	HealthcheckDashboardCachingPingID           = "72e5eadc-b46e-45ca-ba78-29819532307d"
	HealthcheckHubspotEnrichPingID              = "6f522e60-6bf8-4aea-99fe-f5a1c68a00e7"
	HealthcheckOTPHubspotPingID                 = "c937adf4-a54d-4ee8-8ec9-3e5ed8a83e42"
	HealthcheckMonitoringJobPingID              = "18db44be-c193-4f11-84e5-5ff144e272e9"
	HealthcheckSalesforceEnrichPingID           = "e56175aa-3407-4595-bb94-d8325952b224"
	HealthcheckSalesforceSyncPingID             = "c5434535-ea40-42b8-8e1f-243ccf88fef3"
	HealthcheckYourstoryAddPropertiesPingID     = "acf7faab-c56f-415e-aa10-ca2aa9246172"
	HealthCheckSmartPropertiesPingID            = "ead84671-b84c-481b-bfa5-59403d626652"
	HealthCheckSmartPropertiesDupPingID         = "d2b55241-52d8-4cc5-a49c-5b57f6a96642"
	HealthcheckBeamDashboardCachingPingID       = "ecb259b9-4ff8-4825-b989-81d47bd34d93"
	HealthcheckBeamDashboardCachingNowPingID    = "be2f00de-57e1-401b-b2c9-9df305c3f528"
	HealthcheckMonitoringJobMemSQLPingID        = "de2b64d4-952e-47ca-ac70-1bf9d8e1587e"
	HealthcheckSavedQueriesTimezoneChangePingID = "42f96466-c467-44cc-899d-7e55b8a1aa4e"
	HealthcheckLeadgenInsertionJobPingID        = "830c0112-fc71-4257-b265-b3732f03115a"
	HealthcheckBingAdsIntegrationPingID         = "33f862b1-453a-4352-b209-945b38ed1902"
	HealthcheckMarketoEnrichmentPingID          = "72709dcf-3e85-476d-9c81-8eb4be639368"
	HealthcheckMarketoIntegrationPingID         = "58653751-9db8-4251-9048-6c999a139138"
	HealthcheckLeadSquaredIntegrationSyncPingID = "9b0c317c-ea4f-4113-afe4-a2de84f6c33f"
	HealthcheckLeadSquaredPullEventsPingID      = "5766cfd3-1108-4633-b9e7-5a818748d1bf"
	HealthcheckLeadSquaredEnrichPingID          = "83fdec06-a2a0-4fdb-ba9e-97c9bb730e23"
	HealthcheckAdsImportPingID                  = "c392e3b4-4883-47ae-b5ff-63743d5d0c78"
	HealthcheckComputeAndSendAlertsPingID       = "8345e798-1622-4881-942e-99fdd638ddf0"
	HealthcheckMailWIPingID                     = "950b628b-d623-4666-be39-952516e543c0"
	HealthcheckPatternMinePingID                = "04e9ba3d-5b07-4325-ad28-6ac7cf15971b"
	HealthcheckPullEventsPingID                 = "088cc760-f350-4eb1-bbb6-c2bbde66b530"
	HealthcheckPathAnalysisPingID               = "9f71b930-9233-4e58-9935-5de0434d8fa8"
	HealthCheckPreBuiltCustomKPIPingID          = "9e5ac799-e15f-4f44-86b0-4be88379f486"
	HealthCheckAnalyzeJobPingID                 = "3d1bd82d-e036-4433-a794-1042a7f29976"
	HealthCheckSixSignalReportPingID            = "2508c4c3-b941-40bb-8f2b-a59e4bedf3e5"
	HealthcheckCurrencyUploadPingID             = "29defb4f-c95e-4895-a515-591fb7c216f7"

	// Other services ping IDs. Only reported when alert conditions are met, not periodically.
	// Once an alert is triggered, ping manually from Healthchecks UI after fixing.
	HealthcheckDatabaseHealthPingID       = "8464d06b-418b-42d2-9201-b01dc744d283"
	HealthcheckDatabaseHealthMemSQLPingID = "763baa99-61bf-4721-b293-e62eb1027987"
	HealthcheckSDKHealthPingID            = "bb2c4757-9fa4-48eb-bd08-42a16996a61b"
)

func (service *Services) GetPatternServerAddresses() []string {
	service.patternServersLock.RLock()
	defer service.patternServersLock.RUnlock()

	ps := make([]string, 0, 0)
	for _, addr := range service.patternServers {
		ps = append(ps, addr)
	}
	return ps
}

func (service *Services) addPatternServer(key, addr string) {
	log.Infof("Add Pattern Server Key:%s, addr: %s", key, addr)
	service.patternServersLock.Lock()
	defer service.patternServersLock.Unlock()

	service.patternServers[key] = addr
}

func (service *Services) removePatternServer(key string) {
	log.Infof("Remove Pattern Server Key: %s", key)
	service.patternServersLock.Lock()
	defer service.patternServersLock.Unlock()

	delete(services.patternServers, key)
}

var configuration *Configuration
var services *Services = nil

// PropertiesTypeCache common cache with reset date
type PropertiesTypeCache struct {
	Cache         *cache.Cache `json:"cache"`
	LastResetDate string       `json:"last_reset_date"`
}

var propertiesTypeCache *PropertiesTypeCache

// InitPropertiesTypeCache initialze properties type LRU cache by fixed size
func InitPropertiesTypeCache(enablePropertyTypeFromDB bool, propertiesTypeCacheSize int, whitelistedProjectIDPropertyTypeFromDB, blacklistedProjectIDPropertyTypeFromDB string) {
	if !enablePropertyTypeFromDB || propertiesTypeCacheSize <= 0 || propertiesTypeCache != nil {
		return
	}

	if (blacklistedProjectIDPropertyTypeFromDB == "" && whitelistedProjectIDPropertyTypeFromDB == "") ||
		(blacklistedProjectIDPropertyTypeFromDB != "" && whitelistedProjectIDPropertyTypeFromDB != "") {
		return
	}

	pCache, err := cache.New(propertiesTypeCacheSize)
	if err != nil {
		log.WithError(err).WithField("PropertiesTypeCacheSize",
			propertiesTypeCacheSize).Fatal("Failed to initialize properties_type cache size.")
		return
	}
	propertiesTypeCache = &PropertiesTypeCache{
		Cache: pCache,
	}

	if blacklistedProjectIDPropertyTypeFromDB != "" {
		configuration.blacklistedProjectIDPropertyTypeFromDB = blacklistedProjectIDPropertyTypeFromDB
	} else {
		configuration.whitelistedProjectIDPropertyTypeFromDB = whitelistedProjectIDPropertyTypeFromDB
	}

	configuration.enablePropertyTypeFromDB = enablePropertyTypeFromDB

	propertiesTypeCache.LastResetDate = U.GetDateOnlyFromTimestampZ(U.TimeNowUnix())
	log.Info("Properties_type cache initialized.")
}

func IsDBConnectionPool2Enabled() bool {
	return configuration.EnableDBConnectionPool2
}

func IsAllowedCampaignEnrichementByProjectID(projectID int64) bool {
	if configuration.AllowedCampaignEnrichmentByProjectID == "" {
		return false
	}

	if configuration.AllowedCampaignEnrichmentByProjectID == "*" {
		return true
	}

	projectIDstr := fmt.Sprintf("%d", projectID)
	projectIDs := strings.Split(configuration.AllowedCampaignEnrichmentByProjectID, ",")
	for i := range projectIDs {
		if projectIDs[i] == projectIDstr {
			return true
		}
	}

	return false

}

func IsAllowedHubspotGroupsByProjectID(projectID int64) bool {
	if configuration.AllowedHubspotGroupsByProjectIDs == "" {
		return false
	}

	if configuration.AllowedHubspotGroupsByProjectIDs == "*" {
		return true
	}

	projectIDstr := fmt.Sprintf("%d", projectID)
	projectIDs := strings.Split(configuration.AllowedHubspotGroupsByProjectIDs, ",")
	for i := range projectIDs {
		if projectIDs[i] == projectIDstr {
			return true
		}
	}

	return false
}

func IsAllowedSalesforceGroupsByProjectID(projectID int64) bool {
	if configuration.AllowedSalesforceGroupsByProjectIDs == "" {
		return false
	}

	if configuration.AllowedSalesforceGroupsByProjectIDs == "*" {
		return true
	}

	projectIDstr := fmt.Sprintf("%d", projectID)
	projectIDs := strings.Split(configuration.AllowedSalesforceGroupsByProjectIDs, ",")
	for i := range projectIDs {
		if projectIDs[i] == projectIDstr {
			return true
		}
	}

	return false
}

func SkipEventNameStepByProjectID(projectID int64) bool {
	if configuration.SkipEventNameStepByProjectID == "" {
		return false
	}

	if configuration.SkipEventNameStepByProjectID == "*" {
		return true
	}

	projectIDstr := fmt.Sprintf("%d", projectID)
	projectIDs := strings.Split(configuration.SkipEventNameStepByProjectID, ",")
	for i := range projectIDs {
		if projectIDs[i] == projectIDstr {
			return true
		}
	}

	return false
}

func SkipUserJoinInEventQueryByProjectID(projectID int64) bool {
	if configuration.SkipUserJoinInEventQueryByProjectID == "" {
		return false
	}

	if configuration.SkipUserJoinInEventQueryByProjectID == "*" {
		return true
	}

	projectIDstr := fmt.Sprintf("%d", projectID)
	projectIDs := strings.Split(configuration.SkipUserJoinInEventQueryByProjectID, ",")
	for i := range projectIDs {
		if projectIDs[i] == projectIDstr {
			return true
		}
	}

	return false
}

// GetPropertiesTypeCache returns PropertiesTypeCache instance
func GetPropertiesTypeCache() *PropertiesTypeCache {
	return propertiesTypeCache
}

// ResetPropertyDetailsCacheByDate reset PropertiesTypeCache with date
func ResetPropertyDetailsCacheByDate(timestamp int64) {
	date := U.GetDateOnlyFromTimestampZ(timestamp)
	propertiesTypeCache.Cache.Purge()
	propertiesTypeCache.LastResetDate = date
}

// IsEnabledPropertyDetailFromDB should allow property type check from DB.
func IsEnabledPropertyDetailFromDB() bool {
	return configuration.enablePropertyTypeFromDB
}

// IsEnabledEventsFilterInSegments should allow event properties to be added in the query.
func IsEnabledEventsFilterInSegments() bool {
	return configuration.EnableEventFiltersInSegments
}

// IsEnabledPropertyDetailByProjectID enabled project_id for property type check from DB
func IsEnabledPropertyDetailByProjectID(projectID int64) bool {
	if projectID == 0 || !IsEnabledPropertyDetailFromDB() {
		return false
	}

	projectIDstr := fmt.Sprintf("%d", projectID)

	if configuration.whitelistedProjectIDPropertyTypeFromDB == "*" {
		return true
	}

	if configuration.whitelistedProjectIDPropertyTypeFromDB != "" {
		projectIDs := strings.Split(configuration.whitelistedProjectIDPropertyTypeFromDB, ",")
		for i := range projectIDs {
			if projectIDs[i] == projectIDstr {
				return true
			}
		}
	}

	if configuration.blacklistedProjectIDPropertyTypeFromDB != "" {
		projectIDs := strings.Split(configuration.blacklistedProjectIDPropertyTypeFromDB, ",")
		for i := range projectIDs {
			if projectIDs[i] == projectIDstr {
				return false
			}
		}
	}

	return false
}
func initLogging(collector *error_collector.Collector) {
	// Log as JSON instead of the default ASCII formatter.
	log.SetFormatter(&log.JSONFormatter{})

	if IsDevelopment() {
		log.SetLevel(log.DebugLevel)
	}

	log.SetReportCaller(true)

	if collector != nil {
		hook := &U.Hook{C: services.ErrorCollector}
		log.AddHook(hook)
	}
}

func initGeoLocationService(geoLocationFile string) {
	if geoLocationFile == "" {
		log.WithField("geo_location_file",
			geoLocationFile).Fatal("Invalid geolocation file.")
	}

	if services == nil {
		services = &Services{}
	}

	// Ref: https://geolite.maxmind.com/download/geoip/database/GeoLite2-City.tar.gz
	geolocation, err := geoip2.Open(geoLocationFile)
	if err != nil {
		log.WithError(err).WithField("GeolocationFilePath",
			geoLocationFile).Fatal("Failed to initialize geolocation service.")
	}

	log.Info("Geolocation service intialized.")
	services.GeoLocation = geolocation
}
func initDeviceDetectorPath(deviceDetectorPath string) {
	if deviceDetectorPath == "" {
		log.WithField("dev_detect_path",
			deviceDetectorPath).Fatal("Invalid device detector path.")
	}
	if services == nil {
		services = &Services{}
	}
	deviceDetector, err := D.NewDeviceDetector(deviceDetectorPath)
	if err != nil {
		log.WithError(err).WithField("DeviceDetectorPath",
			deviceDetectorPath).Fatal("Failed to initialize device detector service.")
	}

	log.Info("Device Detector Path service intialized.")
	services.DeviceDetector = deviceDetector
}

func initAppServerServices(config *Configuration) error {
	services = &Services{patternServers: make(map[string]string)}

	err := InitDB(*config)
	if err != nil {
		return err
	}

	InitRedis(config.RedisHost, config.RedisPort)

	err = InitEtcd(config.EtcdEndpoints)
	if err != nil {
		return errors.Wrap(err, "Failed to initialize etcd")
	}

	InitMailClient(config.AWSKey, config.AWSSecret, config.AWSRegion)
	InitSentryLogging(config.SentryDSN, config.AppName)
	InitMetricsExporter(config.Env, config.AppName, config.GCPProjectID, config.GCPProjectLocation)

	initGeoLocationService(config.GeolocationFile)
	initDeviceDetectorPath(config.DeviceDetectorPath)

	regPatternServers, err := GetServices().Etcd.DiscoverPatternServers()
	if err != nil && err != serviceEtcd.NotFound {
		log.WithError(err).Errorln("Falied to initialize discover pattern servers")
		return err
	}

	for _, ps := range regPatternServers {
		services.addPatternServer(ps.Key, ps.Value)
	}

	go func() {
		psUpdateChannel := GetServices().Etcd.Watch(serviceEtcd.PatternServerPrefix, clientv3.WithPrefix())
		watchPatternServers(psUpdateChannel)
	}()

	initCookieInfo(configuration.Env)

	return nil
}

func initCookieInfo(env string) {
	// Warning: Any changes to the cookie name has to be
	// in sync with other services which uses the cookie.

	cookieName := fmt.Sprintf("%s%s", FactorsSessionCookieName, "d")
	stateCookieName := fmt.Sprintf("%s%s", FactorsAuth0StateCookieName, "d")
	if env == STAGING {
		cookieName = fmt.Sprintf("%s%s", FactorsSessionCookieName, "s")
		stateCookieName = fmt.Sprintf("%s%s", FactorsAuth0StateCookieName, "s")
	} else if env == PRODUCTION {
		cookieName = FactorsSessionCookieName
		stateCookieName = FactorsAuth0StateCookieName
	}

	configuration.Cookiename = cookieName
	configuration.Auth0StateName = stateCookieName
}

func InitConf(c *Configuration) {
	if IsConfigInitialized() {
		log.Info("Configuration alreay initialised.")
		return
	}

	log.SetFormatter(&log.JSONFormatter{})
	if c == nil {
		log.Fatal("Invalid configuration.")
	}

	if c.Env == "" {
		log.WithField("config", c).
			Fatal("Environment not provided on config intialization.")
	}

	log.WithField("config", c).Info("Configuration Initialized.")
	configuration = c
}

func IsConfigInitialized() bool {
	return configuration != nil && configuration.Env != ""
}

func InitSortedSetCache(cacheSortedSet bool) {
	configuration.CacheSortedSet = cacheSortedSet
}

func InitSalesforceConfig(salesforceAppId, salesforceAppSecret string) {
	configuration.SalesforceAppID = salesforceAppId
	configuration.SalesforceAppSecret = salesforceAppSecret
}

func InitEtcd(EtcdEndpoints []string) error {
	etcdClient, err := serviceEtcd.New(EtcdEndpoints)
	if err != nil {
		log.WithError(err).Errorln("Falied to initialize etcd client")
		return err
	}
	log.Infof("ETCD Service Initialized with endpoints: %v", EtcdEndpoints)
	services.Etcd = etcdClient
	configuration.EtcdEndpoints = EtcdEndpoints
	return nil
}

func InitDBWithMaxIdleAndMaxOpenConn(config Configuration,
	maxOpenConns, maxIdleConns int) error {
	if IsDBConnectionPool2Enabled() {
		InitMemSQLDBWithMaxIdleAndMaxOpenConn(config.MemSQL2Info, maxOpenConns, maxIdleConns, true)
	}

	return InitMemSQLDBWithMaxIdleAndMaxOpenConn(config.MemSQLInfo, maxOpenConns, maxIdleConns, false)
}

func GetMemSQLDSNString(dbConf *DBConf) string {
	if dbConf.User == "" || dbConf.Password == "" ||
		dbConf.Name == "" || dbConf.Host == "" ||
		dbConf.Port == 0 {

		log.WithField("db_config", dbConf).Fatal("Invalid memsql db config.")
	}

	memsqlDBConfig := mysql.Config{
		User:                 dbConf.User,
		Passwd:               dbConf.Password,
		Addr:                 fmt.Sprintf("%s:%d", dbConf.Host, dbConf.Port),
		Net:                  "tcp",
		DBName:               dbConf.Name,
		Loc:                  time.Local, // Todo: Use UTC timezone.
		AllowNativePasswords: true,
		ParseTime:            true,
		Params:               map[string]string{"charset": "utf8mb4"},
	}

	if dbConf.UseSSL {
		if dbConf.Certificate == "" {
			log.Fatal("Enable use_ssl but certificate not given.")
		}

		const tlsConfigname = "custom"

		// Register certificate.
		rootCertPool := x509.NewCertPool()
		if ok := rootCertPool.AppendCertsFromPEM([]byte(dbConf.Certificate)); !ok {
			log.Fatal("Failed to add certificate for memsql connection.")
		}
		mysql.RegisterTLSConfig(tlsConfigname, &tls.Config{RootCAs: rootCertPool})

		// use the registered certificate.
		memsqlDBConfig.TLSConfig = tlsConfigname

		log.Info("Using SSL for MemSQL connections.")
	}

	return memsqlDBConfig.FormatDSN()
}

func UseResourcePoolForAnalytics() (bool, string) {
	return configuration.ResourcePoolForAnalytics != "", configuration.ResourcePoolForAnalytics
}

func SetMemSQLResourcePoolQueryCallbackUsingSQLTx(db *sql.Tx, pool string) {
	logCtx := log.WithField("memsql_user", configuration.MemSQLInfo.User)

	// Use olap_pool only for production environment.
	if !IsProduction() {
		return
	}

	if configuration.PrimaryDatastore != DatastoreTypeMemSQL {
		return
	}

	_, err := db.Exec("SET resource_pool = ?", pool)
	if err != nil {
		logCtx.WithError(err).
			Error("Failed to set resource pool before query.")
		return
	}
}

func isValidMemSQLResourcePool(resourcePool string) bool {
	if resourcePool == "" {
		return true
	}

	// Keeping it flexible for develpment.
	if IsDevelopment() {
		return true
	}

	var availablePools []string
	if IsProduction() {
		availablePools = []string{
			"soft_cpu_50",
			"timeout_5m",
			"soft_cpu_45_mem_50_tout_15m",
		}

	} else if IsStaging() {
		availablePools = []string{
			"soft_cpu_50",
			"soft_cpu_30",
			"soft_cpu_15",

			"timeout_1m",
			"timeout_5m",
			"timeout_10m",
		}
	}

	exists, _, _ := U.StringIn(availablePools, resourcePool)
	return exists
}

func InitMemSQLDBWithMaxIdleAndMaxOpenConn(dbConf DBConf, maxOpenConns, maxIdleConns int, isDb2 bool) error {
	if services == nil {
		services = &Services{}
	}

	// SSL Mandatory for staging and production.
	dbConf.UseSSL = IsStaging() || IsProduction()
	memSQLDB, err := gorm.Open("mysql", GetMemSQLDSNString(&dbConf))
	if err != nil {
		log.WithError(err).Error("Failed connecting to memsql.")
	}
	memSQLDB.LogMode(IsDevelopment())

	// Removes emoji and cleans up string and postgres.Jsonb columns.
	memSQLDB.Callback().Create().Before("gorm:create").Register("cleanup", U.GormCleanupCallback)
	memSQLDB.Callback().Create().Before("gorm:update").Register("cleanup", U.GormCleanupCallback)
	var info DBConf
	if IsDBConnectionPool2Enabled() {
		info = configuration.MemSQL2Info
	} else {
		info = configuration.MemSQLInfo
	}

	// info=
	if info.UseExactConnFromConfig {
		// Use connection configuration from flag.
		maxOpenConns = info.MaxOpenConnections
		maxIdleConns = info.MaxIdleConnections
	} else {
		// Using same no.of connections for both max_open and
		// max_idle (greatest among two) as a workaround to
		// avoid connection timout error, while adding new
		// connection to the pool.
		// dial tcp 34.82.234.136:3306: connect: connection timed out
		connections := maxOpenConns
		if maxIdleConns > connections {
			connections = maxIdleConns
		}
		log.Warnf("Using %d connections for both max_idle and max_open for memsql.", connections)

		maxOpenConns = connections
		maxIdleConns = connections
	}
	logCtx := log.WithField("max_open_connections", maxOpenConns).
		WithField("max_idle_connections", maxIdleConns)

	if maxOpenConns == 0 {
		logCtx.Fatal("Invalid max_open_connections. Should be greater than zero.")
	}
	if maxIdleConns == 0 {
		logCtx.Warn("Max idle connections configured as zero.")
	}

	memSQLDB.DB().SetMaxOpenConns(maxOpenConns)
	memSQLDB.DB().SetMaxIdleConns(maxIdleConns)

	logCtx.Info("MemSQL DB Service initialized")

	ctx := context.Background()
	ctx, cancel := context.WithCancel(ctx)

	// initiates corresponding service.
	if isDb2 {
		services.Db2 = memSQLDB
		services.DBContext2 = &ctx
		services.DBContextCancel2 = &cancel
	} else {
		services.Db = memSQLDB
		services.DBContext = &ctx
		services.DBContextCancel = &cancel
	}

	configuration.DBInfo = dbConf

	return nil
}

// UseMemSQLDatabaseStore Returns true if memsql is configured as primary datastore.
func UseMemSQLDatabaseStore() bool {
	return GetPrimaryDatastore() == DatastoreTypeMemSQL
}

// GetPrimaryDatastore Returns memsql only if set in config. Defaults to postgres.
func GetPrimaryDatastore() string {
	return DatastoreTypeMemSQL
}

func IsDatastoreMemSQL() bool {
	return GetConfig().PrimaryDatastore == DatastoreTypeMemSQL
}

// GetRoutesURLPrefix Prefix for urls supported on memsql. Returns /mql if enabled.
func GetRoutesURLPrefix() string {
	if EnableMQLAPI() {
		return "/mql"
	}
	return ""
}

// DisableMemSQLDBWrites If DB writes are disabled. Defaults to true unless specified explicitly.
func DisableDBWrites() bool {
	if GetConfig().Env == DEVELOPMENT || GetConfig().Env == TEST {
		return false
	}

	if GetConfig().DisableDBWrites != nil {
		return *GetConfig().DisableDBWrites
	}
	return true
}

func EnableDemoReadAccess() bool {
	if GetConfig().EnableDemoReadAccess != nil {
		return *GetConfig().EnableDemoReadAccess
	}
	return false
}

// DisableMemSQLQueryCache If dashboard and query cache to be disabled. Defaults to false unless specified explicitly.
func DisableQueryCache() bool {
	if GetConfig().Env == DEVELOPMENT || GetConfig().Env == TEST {
		return false
	}

	if GetConfig().DisableQueryCache != nil {
		return *GetConfig().DisableQueryCache
	}
	return false
}

func NewRequestBuilderWithPrefix(methodType, URL string) *U.RequestBuilder {
	return U.NewRequestBuilder(methodType, GetRoutesURLPrefix()+URL)
}

// KillDBQueriesOnExit Uses context to kill any running queries when kill signal is received.
func KillDBQueriesOnExit() {
	c := make(chan os.Signal, 1)
	signal.Notify(c, syscall.SIGTERM, syscall.SIGINT)
	go func() {
		select {
		case <-c:
			if GetServices().DBContext != nil && GetServices().DBContextCancel != nil {
				(*GetServices().DBContextCancel)()
			}

			if GetServices().DBContext2 != nil && GetServices().DBContextCancel2 != nil {
				(*GetServices().DBContextCancel2)()
			}

			signal.Stop(c)
		}
	}()
}

func InitDB(config Configuration) error {
	if !IsConfigInitialized() {
		log.Fatal("Config not initialised on InitDB.")
	}

	// default configuration.
	return InitDBWithMaxIdleAndMaxOpenConn(config, 50, 10)
}

func InitRedisPersistent(host string, port int) {
	initRedisConnection(host, port, true, 300, 100)
}

func InitFilemanager(bucketName string, env string, config *Configuration) {
	if env == "development" {
		config.CloudManager = serviceDisk.New(bucketName)
	} else {
		var err error
		config.CloudManager, err = serviceGCS.New(bucketName)
		if err != nil {
			log.WithError(err).Errorln("Failed to init New GCS Client")
			panic(err)
		}
	}
}

func InitRedis(host string, port int) {
	initRedisConnection(host, port, false, 300, 100)
}

// InitRedisConnection Init redis with custom requirements.
func InitRedisConnection(host string, port int, persistent bool, maxActive, maxIdle int) {
	initRedisConnection(host, port, persistent, maxActive, maxIdle)
}

func initRedisConnection(host string, port int, persistent bool, maxActive, maxIdle int) {
	if host == "" || port == 0 {
		log.WithField("host", host).WithField("port", port).Fatal(
			"Invalid redis host or port.")
	}

	if services == nil {
		services = &Services{}
	}

	conn := fmt.Sprintf("%s:%d", host, port)
	redisPool := &redis.Pool{
		MaxActive: maxActive,
		MaxIdle:   maxIdle,
		// IdleTimeout: 240 * time.Second,
		Dial: func() (redis.Conn, error) {
			c, err := redis.Dial("tcp", conn)
			if err != nil {
				// do not panic. connection dial would be called
				// on pool refill too.
				log.WithError(err).Error("Redis connection dial error.")
				return nil, err
			}

			return c, err
		},

		// Tests connection before idle connection being reused.
		TestOnBorrow: func(c redis.Conn, t time.Time) error {
			if time.Since(t) < time.Minute {
				return nil
			}

			_, err := c.Do("PING")
			if err != nil {
				log.WithError(err).Error("Redis connection test on borrow error.")
			}

			return err
		},
	}

	log.Info("Redis Service initialized.")
	if persistent {
		configuration.RedisHostPersistent = host
		configuration.RedisPortPersistent = port
		services.RedisPeristent = redisPool
	} else {
		configuration.RedisHost = host
		configuration.RedisPort = port
		services.Redis = redisPool
	}
}

func initQueueClientWithRedis(redisHost string, redisPort int) (*machinery.Server, error) {
	if services == nil {
		services = &Services{}
	}

	if redisHost == "" || redisPort == 0 {
		return nil, fmt.Errorf("invalid queue redis host %s port %d", redisHost, redisPort)
	}

	// format: redis://[password@]host[port][/db_num]
	// Todo: Add password support for other environments.
	redisConnectionString := fmt.Sprintf("redis://%s:%d", redisHost, redisPort)

	config := &machineryConfig.Config{
		Broker: redisConnectionString,
		// No default queue configured. Queue name is decided conditionaly
		// and given on sendTask (enqueue) as routing_key and
		// on customer worker (dequeue) as queue_name.
		// DefaultQueue: "default_queue"
		Redis: &machineryConfig.RedisConfig{
			MaxActive: 300,
			MaxIdle:   100,
		},
		// Result Backend creates individual keys for each task
		// with the state after processing. Expiring the keys in 2 mins.
		// Retry is not using or affected by this, It is using a
		// seperate internal queue.
		ResultBackend:   redisConnectionString,
		ResultsExpireIn: 2 * 60,
		Debug:           !IsProduction(),
	}

	return machinery.NewServer(config)
}

func InitQueueClient(redisHost string, redisPort int) error {
	client, err := initQueueClientWithRedis(redisHost, redisPort)
	if err != nil {
		return err
	}

	services.QueueClient = client

	return nil
}

// InitDuplicateQueueClient - Initializes queue client with duplicate
// queue's redis host and port.
func InitDuplicateQueueClient(redisHost string, redisPort int) error {
	client, err := initQueueClientWithRedis(redisHost, redisPort)
	if err != nil {
		return err
	}

	services.DuplicateQueueClient = client

	return nil
}

// isQueueDuplicationEnabled - Conditions for enabling the queue duplication.
func IsQueueDuplicationEnabled() bool {
	return configuration.EnableSDKAndIntegrationRequestQueueDuplication
}

// InitMetricsExporter Initialized Opencensus metrics exporter to collect metrics.
func InitMetricsExporter(env, appName, projectID, projectLocation string) {
	if services == nil {
		services = &Services{}
	}
	if env == "" || appName == "" || projectID == "" || projectLocation == "" {
		return
	}
	services.MetricsExporter = metrics.InitMetrics(env, appName, projectID, projectLocation)
}

// InitSmartEventMode initializes smart event mode
func InitSmartEventMode(mode bool) {
	configuration.DryRunCRMSmartEvent = mode
}

// initializes smart properties mode
func InitSmartPropertiesMode(mode bool) {
	configuration.DryRunSmartProperties = mode
}

// SetIsBeamPipeline Sets variable to indicate that the job is running from a beam pipeline.
func SetIsBeamPipeline() {
	configuration.IsBeamPipeline = true
}

// IsBeamPipeline Returns is the beam pipeline variable is set.
func IsBeamPipeline() bool {
	return configuration.IsBeamPipeline
}

// InitSentryLogging Adds sentry hook to capture error logs.
func InitSentryLogging(sentryDSN, appName string) {
	// Log as JSON instead of the default ASCII formatter.
	log.SetFormatter(&log.JSONFormatter{})
	if IsDevelopment() {
		log.SetLevel(log.DebugLevel)
	}
	log.SetReportCaller(true)

	if IsDevelopment() || IsStaging() || sentryDSN == "" {
		return
	}

	if services == nil {
		services = &Services{}
	}

	sentryHook, err := logrus_sentry.NewAsyncSentryHook(sentryDSN, []log.Level{
		log.PanicLevel,
		log.FatalLevel,
		log.ErrorLevel,
	})
	if err != nil {
		log.WithError(err).Error("Failed to init sentry webhook")
	} else {
		sentryHook.SetEnvironment(configuration.Env)
		sentryHook.StacktraceConfiguration.Enable = true
		sentryHook.StacktraceConfiguration.SwitchExceptionTypeAndMessage = true
		sentryHook.StacktraceConfiguration.IncludeErrorBreadcrumb = true

		sentryHook.SetTagsContext(map[string]string{
			"AppName":   appName,
			"Datastore": GetPrimaryDatastore(),
		})

		services.SentryHook = sentryHook
		log.AddHook(sentryHook)
		log.Info("Sentry error campturing initialized.")
	}
}

// SafeFlushAllCollectors Safe flush sentry and metrics collectors. Used with `defer` statement.
// Useful while running scripts in development mode where sentry is not initialized.
func SafeFlushAllCollectors() {
	if services != nil {
		if services.SentryHook != nil {
			services.SentryHook.Flush()
		}

		if services.MetricsExporter != nil {
			services.MetricsExporter.StopMetricsExporter()
			services.MetricsExporter.Flush()
		}
	}
}

// WaitAndFlushAllCollectors Waits for given period before flushing and terminating.
// Added as a hack to export metrics before program ends.
func WaitAndFlushAllCollectors(waitPeriod time.Duration) {
	time.Sleep(waitPeriod)
	SafeFlushAllCollectors()
}

func InitMailClient(key, secret, region string) {
	if services == nil {
		services = &Services{}
	}
	if IsDevelopment() {
		services.Mailer = mailer.New()
		return
	}
	services.Mailer = serviceSes.New(key, secret, region)
}

func InitSenderEmail(senderEmail string) {
	if services == nil {
		services = &Services{}
	}
	configuration.EmailSender = senderEmail
}

func initCollectorClient(env, appName, toMail, fromMail string, reportingInterval int) {
	if services == nil {
		services = &Services{}
	}
	dur := time.Second * time.Duration(reportingInterval)
	services.ErrorCollector = error_collector.New(services.Mailer, dur, env, appName, toMail, fromMail)
}

func watchPatternServers(psUpdateChannel clientv3.WatchChan) {
	log.Infoln("Starting to watch on psUpdateChannel")
	for {
		msg := <-psUpdateChannel
		for _, event := range msg.Events {
			log.WithFields(log.Fields{
				"UnitType": event.Type,
				"Key":      string(event.Kv.Key),
				"Value":    string(event.Kv.Value),
			}).Infoln("Event Received on PatternServerUpdateChannel")

			if event.Type == mvccpb.PUT {
				GetServices().addPatternServer(string(event.Kv.Key), string(event.Kv.Value))
			} else if event.Type == mvccpb.DELETE {
				GetServices().removePatternServer(string(event.Kv.Key))
			}
		}
		log.WithField("PatternServers", GetServices().GetPatternServerAddresses()).Info(
			"Updated List of pattern servers")
	}
}

func InitAppServer(config *Configuration) error {
	if !IsConfigInitialized() {
		log.Fatal("Config not initialised on Init.")
	}

	err := initAppServerServices(config)
	if err != nil {
		return err
	}

	return nil
}

func InitMonitoringAPIServices(config *Configuration) {
	if config.MonitoringAPIToken == "" {
		log.Error("Monitoring API Token is not provided. Keeping services disabled.")
		return
	}

	err := InitQueueClient(config.QueueRedisHost, config.QueueRedisPort)
	if err != nil {
		log.WithError(err).Error("Failed to initalize queue client.")
	}

	if IsQueueDuplicationEnabled() {
		err := InitDuplicateQueueClient(config.DuplicateQueueRedisHost, config.DuplicateQueueRedisPort)
		if err != nil {
			log.WithError(err).Error("Failed to initialize duplicate queue client.")
		}
	}
}

func InitTestServer(config *Configuration) error {
	if !IsConfigInitialized() {
		log.Fatal("Config not initialised on Init.")
	}

	err := initAppServerServices(config)
	if err != nil {
		return err
	}

	return nil
}

// UseOpportunityAssociationByProjectID should use salesforce association for opportunity stitching
func UseOpportunityAssociationByProjectID(projectID int64) bool {
	if configuration.UseOpportunityAssociationByProjectID == "" {
		return false
	}

	if configuration.UseOpportunityAssociationByProjectID == "*" {
		return true
	}

	projectIDstr := fmt.Sprintf("%d", projectID)
	projectIDs := strings.Split(configuration.UseOpportunityAssociationByProjectID, ",")
	for i := range projectIDs {
		if projectIDs[i] == projectIDstr {
			return true
		}
	}

	return false
}

// UseSourcePropertyOverwriteByProjectIDs should use property overwrite by source
func UseSourcePropertyOverwriteByProjectIDs(projectID int64) bool {
	if configuration.UseSourcePropertyOverwriteByProjectIDs == "" {
		return false
	}

	if configuration.UseSourcePropertyOverwriteByProjectIDs == "*" {
		return true
	}

	projectIDstr := fmt.Sprintf("%d", projectID)
	projectIDs := strings.Split(configuration.UseSourcePropertyOverwriteByProjectIDs, ",")
	for i := range projectIDs {
		if projectIDs[i] == projectIDstr {
			return true
		}
	}

	return false
}

// AllowSupportForUserPropertiesInIdentityCall id used to check if support for user properties
// is allowed for a given (or list of) project
func AllowSupportForUserPropertiesInIdentifyCall(projectID int64) bool {
	if configuration.AllowSupportForUserPropertiesInIdentifyCall == "" {
		return false
	}

	if configuration.AllowSupportForUserPropertiesInIdentifyCall == "*" {
		return true
	}

	projectIDstr := fmt.Sprintf("%d", projectID)
	projectIDs := strings.Split(configuration.AllowSupportForUserPropertiesInIdentifyCall, ",")
	for i := range projectIDs {
		if projectIDs[i] == projectIDstr {
			return true
		}
	}

	return false
}

// EnableEventLevelEventProperties is used to check if the event level properties
// are to be enabled for a given (or list of) project
func EnableEventLevelEventProperties(projectID int64) bool {
	if configuration.EnableEventLevelEventProperties == "" {
		return false
	}

	if configuration.EnableEventLevelEventProperties == "*" {
		return true
	}

	projectIDstr := fmt.Sprintf("%d", projectID)
	projectIDs := strings.Split(configuration.EnableEventLevelEventProperties, ",")
	for i := range projectIDs {
		if projectIDs[i] == projectIDstr {
			return true
		}
	}

	return false
}

// EnableOLTPQueriesMemSQLImprovements is used to check if the OLTP queries performance improvements
// for memsql are to be enabled for a given (or list of) project
func EnableOLTPQueriesMemSQLImprovements(projectID int64) bool {
	if configuration.EnableOLTPQueriesMemSQLImprovements == "" {
		return false
	}

	if configuration.EnableOLTPQueriesMemSQLImprovements == "*" {
		return true
	}

	projectIDstr := fmt.Sprintf("%d", projectID)
	projectIDs := strings.Split(configuration.EnableOLTPQueriesMemSQLImprovements, ",")
	for i := range projectIDs {
		if projectIDs[i] == projectIDstr {
			return true
		}
	}

	return false
}

func InitDataService(config *Configuration) error {
	if !IsConfigInitialized() {
		log.Fatal("Config not initialised on InitDataService.")
	}

	err := InitDB(*config)
	if err != nil {
		return err
	}
	InitRedis(config.RedisHost, config.RedisPort)
	InitSentryLogging(config.SentryDSN, config.AppName)
	InitMetricsExporter(config.Env, config.AppName, config.GCPProjectID, config.GCPProjectLocation)

	return nil
}

func InitSDKService(config *Configuration) error {
	if !IsConfigInitialized() {
		log.Fatal("Config not initialised on InitSDKService.")
	}

	// DB dependency for SDK project_settings.
	if err := InitDB(*config); err != nil {
		log.WithError(err).Error("Failed to initialize db on sdk_service.")
	}

	// Cache dependency for requests not using queue.
	InitRedis(config.RedisHost, config.RedisPort)

	InitRedisPersistent(config.RedisHostPersistent, config.RedisPortPersistent)

	initGeoLocationService(config.GeolocationFile)
	initDeviceDetectorPath(config.DeviceDetectorPath)

	err := InitQueueClient(config.QueueRedisHost, config.QueueRedisPort)
	if err != nil {
		log.WithError(err).Fatal("Failed to initialize queue client on init sdk service.")
	}

	if IsQueueDuplicationEnabled() {
		err := InitDuplicateQueueClient(config.DuplicateQueueRedisHost, config.DuplicateQueueRedisPort)
		if err != nil {
			log.WithError(err).Fatal("Failed to initialize duplicate queue client on init sdk service.")
		}
	}

	InitSentryLogging(config.SentryDSN, config.AppName)
	InitMetricsExporter(config.Env, config.AppName, config.GCPProjectID, config.GCPProjectLocation)

	return nil
}

func InitQueueWorker(config *Configuration, concurrency int) error {
	if !IsConfigInitialized() {
		log.Fatal("Config not initialised on InitSDKService.")
	}

	err := InitDBWithMaxIdleAndMaxOpenConn(*config, concurrency, concurrency)
	if err != nil {
		return err
	}
	InitRedis(config.RedisHost, config.RedisPort)

	initGeoLocationService(config.GeolocationFile)
	initDeviceDetectorPath(config.DeviceDetectorPath)

	err = InitQueueClient(config.QueueRedisHost, config.QueueRedisPort)
	if err != nil {
		log.WithError(err).Fatal("Failed to initalize queue client on init queue worker.")
	}

	if IsQueueDuplicationEnabled() {
		err := InitDuplicateQueueClient(config.DuplicateQueueRedisHost, config.DuplicateQueueRedisPort)
		if err != nil {
			log.WithError(err).Fatal("Failed to initialize duplicate queue client on init queue worker..")
		}
	}

	InitRedisPersistent(config.RedisHostPersistent, config.RedisPortPersistent)

	InitSentryLogging(config.SentryDSN, config.AppName)
	InitMetricsExporter(config.Env, config.AppName, config.GCPProjectID, config.GCPProjectLocation)

	return nil
}

func GetConfig() *Configuration {
	return configuration
}

func GetServices() *Services {
	return services
}

func GetCacheRedisConnection() redis.Conn {
	return services.Redis.Get()
}

func GetCacheRedisPersistentConnection() redis.Conn {
	return services.RedisPeristent.Get()
}

func IsDevelopment() bool {
	return (strings.Compare(configuration.Env, DEVELOPMENT) == 0)
}

func IsStaging() bool {
	return (strings.Compare(configuration.Env, STAGING) == 0)
}

func IsProduction() bool {
	return (strings.Compare(configuration.Env, PRODUCTION) == 0)
}

func GetAPPDomain() string {
	return configuration.APPDomain
}

func GetAPPOldDomain() string {
	return configuration.APPOldDomain
}

func GetAPIDomain() string {
	return configuration.APIDomain
}

func UseSecureCookie() bool {
	return !IsDevelopment()
}

func UseHTTPOnlyCookie() bool {
	return !IsDevelopment()
}

func GetProtocol() string {
	if IsDevelopment() {
		return "http://"
	}
	return "https://"
}

func GetFacebookAppId() string {
	return configuration.FacebookAppID
}

func GetFacebookAppSecret() string {
	return configuration.FacebookAppSecret
}
func GetLinkedinClientID() string {
	return configuration.LinkedinClientID
}

func GetLinkedinClientSecret() string {
	return configuration.LinkedinClientSecret
}

func GetSalesforceAppId() string {
	return configuration.SalesforceAppID
}

func GetSalesforceAppSecret() string {
	return configuration.SalesforceAppSecret
}

func GetFactorsSenderEmail() string {
	return configuration.EmailSender
}

// IsDryRunCRMSmartEvent checks if dry run flag is set
func IsDryRunCRMSmartEvent() bool {
	return configuration.DryRunCRMSmartEvent
}

// IsDryRunSmartProperties checks if dry run flag is set
func IsDryRunSmartProperties() bool {
	return configuration.DryRunSmartProperties
}

func GetCookieDomian() string {
	domain := GetAPIDomain()
	port := ":" + strconv.Itoa(configuration.Port)
	if strings.Contains(domain, port) {
		return strings.Split(domain, port)[0]
	}
	return domain
}

func GetFactorsCookieName() string {
	return configuration.Cookiename
}

func GetAuth0StateCookieName() string {
	return configuration.Auth0StateName
}
func GetSkipTrackProjectIds() []int64 {
	return configuration.SkipTrackProjectIds
}

func GetLookbackWindowForEventUserCache() int {
	return configuration.LookbackWindowForEventUserCache
}

func GetFactorsTrackedEventsLimit() int {
	return configuration.ActiveFactorsTrackedEventsLimit
}

func GetFactorsTrackedUserPropertiesLimit() int {
	return configuration.ActiveFactorsTrackedUserPropertiesLimit
}

func GetFactorsGoalsLimit() int {
	return configuration.ActiveFactorsGoalsLimit
}

func IsAllowedSmartEventRuleCreation() bool {
	return configuration.AllowSmartEventRuleCreation
}

func ExtractProjectIdDateFromConfig(config string) map[int64]time.Time {
	convertedMap := ParseConfigStringToMap(config)
	projectIdDateMap := make(map[int64]time.Time)
	for projectId, dateString := range convertedMap {
		projId, _ := strconv.Atoi(projectId)
		date, _ := time.Parse(U.DATETIME_FORMAT_YYYYMMDD, dateString)
		projectIdDateMap[int64(projId)] = date
	}
	return projectIdDateMap
}

// ParseConfigStringToMap - Parses config string
// "k1:v1,k2:v2"-> map[string]string{k1: v1, k2: v2}
func ParseConfigStringToMap(configStr string) map[string]string {
	configMap := make(map[string]string, 0)

	if configStr == "" {
		return configMap
	}

	commaSplit := strings.Split(configStr, ",")
	if len(commaSplit) == 0 {
		return configMap
	}

	for _, cs := range commaSplit {
		kv := strings.Split(cs, ":")
		if len(kv) == 2 && kv[0] != "" && kv[1] != "" {
			configMap[kv[0]] = kv[1]
		}
	}

	return configMap
}

func ParseProjectIDToStringMapFromConfig(configValue, configName string) map[int64]string {
	cMap := make(map[int64]string, 0)

	cStringMap := ParseConfigStringToMap(configValue)

	for projectIDString, customerUserID := range cStringMap {
		projectID, err := strconv.ParseInt(projectIDString, 10, 64)
		if err != nil {
			log.WithError(err).WithField("value", configValue).
				Fatal("Invalid project_id on ParseProjectIDToStringMapFromConfig from %s", configName)
		}

		customerUserID = strings.TrimSpace(customerUserID)
		if customerUserID != "" {
			cMap[projectID] = customerUserID
		}
	}

	return cMap
}

func IsSegmentExcludedCustomerUserID(projectID int64, sourceCustomerUserID string) bool {
	customerUserID, projectExists := configuration.SegmentExcludedCustomerIDByProject[projectID]
	return projectExists && customerUserID == sourceCustomerUserID
}

func GetTokensFromStringListAsUint64(stringList string) []int64 {
	uint64Tokens := make([]int64, 0, 0)

	if stringList == "" {
		return uint64Tokens
	}

	tokens := strings.Split(stringList, ",")
	for _, token := range tokens {
		uint64Token, err := strconv.ParseInt(strings.TrimSpace(token), 10, 64)
		if err != nil {
			log.WithError(err).
				Error("Failed to parse project_id on string list config.")
			return uint64Tokens
		}

		uint64Tokens = append(uint64Tokens, uint64Token)
	}

	return uint64Tokens
}

func GetTokensFromStringListAsString(stringList string) []string {
	stringTokens := make([]string, 0, 0)

	if stringList == "" {
		return stringTokens
	}

	tokens := strings.Split(stringList, ",")
	for _, token := range tokens {
		stringTokens = append(stringTokens, strings.TrimSpace(token))
	}

	return stringTokens
}

func GetAttributionDebug() int {
	return configuration.AttributionDebug
}

func GetClearbitEnabled() int {
	return configuration.ClearbitEnabled
}

func Get6SignalEnabled() int {
	return configuration.SixSignalEnabled
}
func GetOnlyAttributionDashboardCaching() int {
	return configuration.OnlyAttributionDashboardCaching
}

func GetIsRunningForMemsql() int {
	return configuration.IsRunningForMemsql
}

func GetSkipAttributionDashboardCaching() int {
	return configuration.SkipAttributionDashboardCaching
}

func IsProjectIDSkippedForOtp(projectId int64) bool {
	skip := false
	for _, id := range configuration.SkippedProjectIDListForOtp {
		if id == projectId {
			skip = true
		}
	}
	return skip
}

func GetSDKRequestQueueAllowedTokens() []string {
	return configuration.SDKRequestQueueProjectTokens
}

func GetSegmentRequestQueueAllowedTokens() []string {
	return configuration.SegmentRequestQueueProjectTokens
}

func GetFivetranGroupId() string {
	return configuration.FivetranGroupId
}

func GetFivetranLicenseKey() string {
	return configuration.FivetranLicenseKey
}

/*
GetProjectsFromListWithAllProjectSupport -
If project list string is '*':

	Returns all_projects as true and empty allowed projects and disallowed projects.

else:

	  Returns all_projects as false, given projects ids after skipping disallowed
		projects and disallowed projects.

Returns: allProject flag, map of allowed & disallowed projects
*/
func GetProjectsFromListWithAllProjectSupport(projectIdsList,
	disallowedProjectIdsList string) (allProjects bool, allowedMap, disallowedMap map[int64]bool) {
	//allowedProjectIds, skipProjectIds []uint64,
	disallowedProjectIdsList = strings.TrimSpace(disallowedProjectIdsList)
	skipProjectIds := GetTokensFromStringListAsUint64(disallowedProjectIdsList)

	disallowedMap = make(map[int64]bool)
	for i := range skipProjectIds {
		disallowedMap[skipProjectIds[i]] = true
	}

	projectIdsList = strings.TrimSpace(projectIdsList)
	if projectIdsList == "*" {
		return true, map[int64]bool{}, disallowedMap
	}

	projectIds := GetTokensFromStringListAsUint64(projectIdsList)

	allowedProjectIds := make([]int64, 0, len(projectIds))
	for i, cpid := range projectIds {
		//Prioritizing the skip list over project list!
		if _, exists := disallowedMap[cpid]; !exists {
			allowedProjectIds = append(allowedProjectIds, projectIds[i])
		}
	}

	allowedMap = make(map[int64]bool)
	for i := range allowedProjectIds {
		allowedMap[allowedProjectIds[i]] = true
	}

	return false, allowedMap, disallowedMap
}

func GetDashboardUnitIDs(dashboardUnitIDsList string) []int64 {
	dashboardUnitIDsList = strings.TrimSpace(dashboardUnitIDsList)
	if dashboardUnitIDsList == "*" {
		return make([]int64, 0, 0)
	}
	return GetTokensFromStringListAsUint64(dashboardUnitIDsList)
}

func ProjectIdsFromProjectIdBoolMap(mp map[int64]bool) []int64 {

	keys := make([]int64, 0, len(mp))
	for k := range mp {
		keys = append(keys, k)
	}
	return keys
}

// IsBlockedSDKRequestProjectToken - Tells whether to block the sdk request or
// not, based on given token and list of blocked_sdk_requests_project_tokens.
func IsBlockedSDKRequestProjectToken(projectToken string) bool {
	if projectToken == "" {
		return true
	}

	return U.StringValueIn(projectToken, configuration.BlockedSDKRequestProjectTokens)
}

// IsIPBlockingFeatureEnabled - Enables the feature of blocking
// IP for a project, based on given project_id and list of block_ip_project_ids.
func IsIPBlockingFeatureEnabled(projectID int64) bool {
	if configuration.BlockedIPProjectIDs == "" {
		return false
	}

	if configuration.BlockedIPProjectIDs == "*" {
		return true
	}

	projectIDstr := fmt.Sprintf("%d", projectID)
	projectIDs := strings.Split(configuration.BlockedIPProjectIDs, ",")
	for i := range projectIDs {
		if projectIDs[i] == projectIDstr {
			return true
		}
	}

	return false
}

// PingHealthcheckForSuccess Ping healthchecks.io for cron success.
func PingHealthcheckForSuccess(healthcheckID string, message interface{}) {
	log.Info("Job successful with message ", message)
	if configuration.Env != PRODUCTION {
		return
	}
	var client = &http.Client{
		Timeout: 60 * time.Second,
	}

	payload, _ := json.MarshalIndent(message, "", " ")
	if string(payload) == "{}" {
		payload = []byte(fmt.Sprintf("%#v", message))
	}
	_, err := client.Post("https://hc-ping.com/"+healthcheckID, "application/json", bytes.NewBuffer(payload))
	if err != nil {
		log.WithError(err).Error("Failed to report to healthchecks.io")
	}
}

// PingHealthcheckForStart Ping healthchecks.io for cron start. Used to show run time for jobs.
func PingHealthcheckForStart(healthcheckID string) {
	if configuration.Env != PRODUCTION {
		return
	}
	var client = &http.Client{
		Timeout: 10 * time.Second,
	}

	_, err := client.Head("https://hc-ping.com/" + healthcheckID + "/start")
	if err != nil {
		log.WithError(err).Error("Failed to report to healthchecks.io")
	}
}

// PingHealthcheckForFailure Ping healthchecks.io for cron failure.
func PingHealthcheckForFailure(healthcheckID string, message interface{}) {
	log.Error("Job failed with message ", message)
	if configuration.Env != PRODUCTION {
		return
	}
	var client = &http.Client{
		Timeout: 10 * time.Second,
	}

	payload, _ := json.MarshalIndent(message, "", " ")
	if string(payload) == "{}" {
		payload = []byte(fmt.Sprintf("%#v", message))
	}
	_, err := client.Post("https://hc-ping.com/"+healthcheckID+"/fail", "application/json", bytes.NewBuffer(payload))
	if err != nil {
		log.WithError(err).Error("Failed to report to healthchecks.io")
	}
}

// PingHealthcheckForPanic To capture panics in crons and send an alert to healthcheck and SNS.
func PingHealthcheckForPanic(taskID, env, healthcheckID string) {
	if recoveredFrom := recover(); recoveredFrom != nil {
		if configuration == nil {
			// In case panic happens before conf is initialized.
			InitConf(&Configuration{Env: env})
		}
		panicMessage := map[string]interface{}{
			"panic_error": recoveredFrom,
			"stacktrace":  string(debug.Stack()),
		}
		PingHealthcheckForFailure(healthcheckID, panicMessage)

		U.NotifyOnPanicWithErrorLog(taskID, env, recoveredFrom, &log.Fields{})
	}
}

func isProjectOnProjectsList(configProjectIDList string, projectID int64) bool {
	allProjectIDs, allowedProjectIDsMap, _ := GetProjectsFromListWithAllProjectSupport(
		configProjectIDList, "")

	if allProjectIDs {
		return true
	}

	_, exists := allowedProjectIDsMap[projectID]
	return exists
}

func IsFormFillIdentificationAllowedForProject(projectID int64) bool {
	return isProjectOnProjectsList(configuration.FormFillIdentificationAllowedProjects, projectID)
}

func IsChannelGroupingAllowed(projectID int64) bool {
	return isProjectOnProjectsList(configuration.AllowChannelGroupingForProjectIDs, projectID)
}

func IsSDKAndIntegrationRequestQueueDuplicationEnabled() bool {
	return configuration.EnableSDKAndIntegrationRequestQueueDuplication
}

func GetSDKAndIntegrationMetricNameByConfig(metricName string) string {
	if IsSDKAndIntegrationRequestQueueDuplicationEnabled() {
		metricName = "dup_" + metricName
	}

	return metricName
}

func IsSortedSetCachingAllowed() bool {
	return configuration.CacheSortedSet
}

func GetUUIdsFromStringListAsString(stringList string) []string {
	stringTokens := make([]string, 0, 0)

	if stringList == "" {
		return stringTokens
	}

	uuids := strings.Split(stringList, ",")
	for _, uuid := range uuids {
		stringTokens = append(stringTokens, strings.TrimSpace(uuid))
	}

	return stringTokens
}

func IsLastComputedWhitelisted(projectId int64) bool {
	for _, id := range configuration.CustomerEnabledProjectsLastComputed {
		if id == projectId {
			return true
		}
	}

	return false
}

func IsLoggedInUserWhitelistedForProjectAnalytics(loggedInUUID string) bool {
	for _, uuid := range configuration.ProjectAnalyticsWhitelistedUUIds {
		if uuid == loggedInUUID {
			return true
		}
	}
	return false
}

func IsDemoProject(projectId int64) bool {
	for _, id := range configuration.DemoProjectIds {
		projectIdString := fmt.Sprintf("%v", projectId)
		if id == projectIdString {
			return true
		}
	}
	return false
}

func IsIngestionTimezoneEnabled(projectId int64) bool {
	for _, id := range configuration.IngestionTimezoneEnabledProjectIDs {
		projectIdString := fmt.Sprintf("%v", projectId)
		if id == projectIdString {
			return true
		}
	}
	return false
}

func EnableMQLAPI() bool {
	return configuration.EnableMQLAPI
}

// GetHealthcheckPingID - Choose between default and override ping_id
// based on availability.
func GetHealthcheckPingID(defaultPingID, overridePingID string) string {
	if overridePingID != "" {
		return overridePingID
	}

	return defaultPingID
}

// GetAppName - Choose between default and override app_name
// based on availability.
func GetAppName(defaultAppName, overrideAppName string) string {
	if overrideAppName != "" {
		return overrideAppName
	}

	return defaultAppName
}

func GetCloudManager(projectId int64, skipProjectIdDependency bool) filestore.FileManager {
	if skipProjectIdDependency {
		return configuration.NewCloudManager
	}
	if U.ContainsInt64InArray(configuration.ProjectIdsV2, projectId) {
		return configuration.NewCloudManager
	}
	return configuration.CloudManager
}

func DisableDashboardQueryDBExecution() bool {
	return configuration.DisableDashboardQueryDBExecution
}

func IsDevBox() bool {
	return configuration.DevBox
}

func SetEnableEventLevelEventProperties(projectId int64) {
	configuration.EnableEventLevelEventProperties = fmt.Sprintf("%d", projectId)
}

func IsProfileQuerySourceSupported(projectId int64) bool {
	allProjects, projectIDsMap, _ := GetProjectsFromListWithAllProjectSupport(GetConfig().AllowSupportForSourceColumnInUsers, "")
	if allProjects || projectIDsMap[projectId] {
		return true
	}
	return false
}

func CheckRestrictReusingUsersByCustomerUserId(projectId int64) bool {
	allProjects, projectIDsMap, _ := GetProjectsFromListWithAllProjectSupport(GetConfig().RestrictReusingUsersByCustomerUserId, "")
	if allProjects || projectIDsMap[projectId] {
		return true
	}
	return false
}

func AllowMergeAmpIDAndSegmentIDWithUserIDByProjectID(projectID int64) bool {
	allProjects, allowedProjectIDs, _ := GetProjectsFromListWithAllProjectSupport(configuration.MergeAmpIDAndSegmentIDWithUserIDByProjectID, "")
	if allProjects {
		return true
	}

	return allowedProjectIDs[projectID]
}

func IsProfileGroupSupportEnabled(projectId int64) bool {
	allProjects, projectIDsMap, _ := GetProjectsFromListWithAllProjectSupport(GetConfig().AllowProfilesGroupSupport, "")
	if allProjects || projectIDsMap[projectId] {
		return true
	}
	return false
}

func IsEventsFunnelsGroupSupportEnabled(projectId int64) bool {
	allProjects, projectIDsMap, _ := GetProjectsFromListWithAllProjectSupport(GetConfig().AllowEventsFunnelsGroupSupport, "")
	if allProjects || projectIDsMap[projectId] {
		return true
	}
	return false
}

func GetSessionBatchTransactionBatchSize() int {
	return GetConfig().SessionBatchTransactionBatchSize
}

func DisableCRMUniquenessConstraintsCheckByProjectID(projectID int64) bool {
	allProjects, allowedProjectIDs, _ := GetProjectsFromListWithAllProjectSupport(GetConfig().DisableCRMUniquenessConstraintsCheckByProjectID, "")
	if allProjects {
		return true
	}

	return allowedProjectIDs[projectID]
}

func GetHubspotBatchInsertBatchSize() int {
	return GetConfig().HubspotBatchInsertBatchSize
}

func EnableHubspotFormsEventsByProjectID(projectID int64) bool {
	allProjects, allowedProjectIDs, _ := GetProjectsFromListWithAllProjectSupport(GetConfig().EnableHubspotFormsEventsByProjectID, "")
	if allProjects {
		return true
	}
	return allowedProjectIDs[projectID]
}
func GetUsageBasedDashboardCaching() int {
	return configuration.UsageBasedDashboardCaching
}

func GetSkipKPICachingCaching() int {
	return configuration.SkipKPICaching
}

func GetOnlyKPICachingCaching() int {
	return configuration.OnlyKPICaching
}

func UseHubspotBatchInsertByProjectID(projectID int64) bool {
	allProjects, allowedProjectIDs, _ := GetProjectsFromListWithAllProjectSupport(GetConfig().UseHubspotBatchInsertByProjectID, "")
	if allProjects {
		return true
	}

	return allowedProjectIDs[projectID]

}

func GetAuth0Info() Auth0Conf {
	return configuration.Auth0Info
}

func GetSessionStore() string {
	return configuration.SessionStore
}

func GetSessionStoreSecret() string {
	return configuration.SessionStoreSecret
}

func GetSalesforcePropertyLookBackTimeHr() int {
	return GetConfig().SalesforcePropertyLookBackTimeHr
}

func GetSalesforceBatchInsertBatchSize() int {
	return GetConfig().SalesforceBatchInsertBatchSize
}

func AllowHubspotEngagementsByProjectID(projectID int64) bool {
	allProjects, allowedProjectIDs, _ := GetProjectsFromListWithAllProjectSupport(GetConfig().AllowHubspotEngagementsByProjectID, "")
	if allProjects {
		return true
	}

	return allowedProjectIDs[projectID]
}

func DisableHubspotNonMarketingContactsByProjectID(projectID int64) bool {
	allProjects, allowedProjectIDs, _ := GetProjectsFromListWithAllProjectSupport(GetConfig().DisableHubspotNonMarketingContactsByProjectID, "")
	if allProjects {
		return true
	}

	return allowedProjectIDs[projectID]
}

func GetHubspotPropertiesLookbackLimit() int {
	return GetConfig().HubspotPropertyLookBackLimit
}

func IsSlowDBQueryLoggingEnabled() bool {
	return configuration.EnableSlowDBQueryLogging
}
func GetSlackClientID() string {
	return configuration.SlackAppClientID
}

func GetSlackClientSecret() string {
	return configuration.SlackAppClientSecret
}

func AllowSalesforcev54APIByProjectID(projectID int64) bool {
	allProjects, allowedProjectIDs, _ := GetProjectsFromListWithAllProjectSupport(GetConfig().UseSalesforceV54APIByProjectID, "")
	if allProjects {
		return true
	}

	return allowedProjectIDs[projectID]
}

func EnableOptimisedFilterOnProfileQuery() bool {
	return configuration.EnableOptimisedFilterOnProfileQuery
}

func GetHubspotAppSecret() string {
	return configuration.HubspotAppSecret
}

func GetHubspotAppID() string {
	return configuration.HubspotAppID
}

func EnableOptimisedFilterOnEventUserQuery() bool {
	return configuration.EnableOptimisedFilterOnEventUserQuery

}

func AllowIdentificationOverwriteUsingSource(projectID int64) bool {
	allProjects, allowedProjectIDs, _ := GetProjectsFromListWithAllProjectSupport(GetConfig().AllowIdentificationOverwriteUsingSourceByProjectID, "")
	if allProjects {
		return true
	}

	return allowedProjectIDs[projectID]
}

func SetAllowIdentificationOverwriteUsingSourceByProjectID(value string) {
	GetConfig().AllowIdentificationOverwriteUsingSourceByProjectID = value
}

func EnableEmailDomainBlocking() bool {
	return configuration.EnableEmailBlockingFlag
}

func EnableIPBlocking() bool {
	return configuration.EnableIPBlockingFlag
}

func GetDBMaxAllowedPacket() int64 {
	return configuration.DBMaxAllowedPacket
}

func GetBlockedEmailFromStringListAsString(stringList string) []string {
	emailStringList := make([]string, 0, 0)

	if stringList == "" {
		return emailStringList
	}

	emails := strings.Split(stringList, ",")
	for _, email := range emails {
		emailStringList = append(emailStringList, strings.TrimSpace(email))
	}

	return emailStringList
}

func GetBlockedIPFromStringListAsString(stringList string) []string {
	IPStringList := make([]string, 0, 0)

	if stringList == "" {
		return IPStringList
	}

	ips := strings.Split(stringList, ",")
	for _, ip := range ips {
		IPStringList = append(IPStringList, strings.TrimSpace(ip))
	}

	return IPStringList
}

func GetBlockedEmailDomainFromStringListAsString(stringList string) []string {
	domStringList := make([]string, 0, 0)

	if stringList == "" {
		return domStringList
	}

	domains := strings.Split(stringList, ",")
	for _, dom := range domains {
		domStringList = append(domStringList, strings.TrimSpace(dom))
	}

	return domStringList
}

func PastEventEnrichmentEnabled(projectId int64) bool {
	allProjects, projectIDsMap, _ := GetProjectsFromListWithAllProjectSupport(GetConfig().AllowHubspotPastEventsEnrichmentByProjectID, "")
	if allProjects {
		return true
	}

	return projectIDsMap[projectId]
}

func ContactListInsertEnabled(projectId int64) bool {
	allProjects, projectIDsMap, _ := GetProjectsFromListWithAllProjectSupport(GetConfig().AllowHubspotContactListInsertByProjectID, "")
	if allProjects {
		return true
	}

	return projectIDsMap[projectId]
}

func IsAllowedSalesforceActivityTasksByProjectID(projectId int64) bool {
	allProjects, allowedProjects, disabledProjects := GetProjectsFromListWithAllProjectSupport(GetConfig().AllowedSalesforceActivityTasksByProjectIDs, GetConfig().DisallowedSalesforceActivityTasksByProjectIDs)
	if exists := disabledProjects[projectId]; exists {
		return false
	}

	if !allProjects {
		if _, exists := allowedProjects[projectId]; !exists {
			return false
		}
	}

	return true
}

func IsAllowedSalesforceActivityEventsByProjectID(projectId int64) bool {
	allProjects, allowedProjects, disabledProjects := GetProjectsFromListWithAllProjectSupport(GetConfig().AllowedSalesforceActivityEventsByProjectIDs, GetConfig().DisallowedSalesforceActivityEventsByProjectIDs)
	if exists := disabledProjects[projectId]; exists {
		return false
	}

	if !allProjects {
		if _, exists := allowedProjects[projectId]; !exists {
			return false
		}
	}

	return true
}

func IsKPILimitIncreaseAllowedForProject(projectID int64) bool {
	if configuration.IncreaseKPILimitForProjectIDs == "" {
		return false
	}

	if configuration.IncreaseKPILimitForProjectIDs == "*" {
		return true
	}

	projectIDstr := fmt.Sprintf("%d", projectID)
	configProjectIDs := strings.Split(configuration.IncreaseKPILimitForProjectIDs, ",")
	for i := range configProjectIDs {
		if configProjectIDs[i] == projectIDstr {
			return true
		}
	}

	return false
}

func EnableUserLevelEventPullForAddSessionByProjectID(projectID int64) bool {
	allProjects, allowedProjectIDs, _ := GetProjectsFromListWithAllProjectSupport(GetConfig().EnableUserLevelEventPullForAddSessionByProjectID, "")
	if allProjects {
		return true
	}
	return allowedProjectIDs[projectID]
}

func IsEnabledFeatureGates() bool {
	return configuration.EnableFeatureGates
}

func EnableSixSignalGroupByProjectID(projectID int64) bool {
	allProjects, allowedProjectIDs, _ := GetProjectsFromListWithAllProjectSupport(GetConfig().EnableSixSignalGroupByProjectID, "")
	if allProjects {
		return true
	}
	return allowedProjectIDs[projectID]
}

func IsEnableDebuggingForIP() bool {
	return configuration.EnableDebuggingForIP
}

<<<<<<< HEAD
func GetTeamsClientID() string {
	return configuration.TeamsAppClientID
}

func GetTeamsClientSecret() string {
	return configuration.TeamsAppClientSecret
}

func GetTeamsTenantID() string {
	return configuration.TeamsAppTenantID
=======
func IsAllowedDomainsGroupByProjectID(projectID int64) bool {
	allProjects, allowedProjectIDs, _ := GetProjectsFromListWithAllProjectSupport(GetConfig().EnableDomainsGroupByProjectID, "")
	if allProjects {
		return true
	}
	return allowedProjectIDs[projectID]
}

func AllowSyncReferenceFields(projectID int64) bool {
	allProjects, allowedProjectIDs, _ := GetProjectsFromListWithAllProjectSupport(GetConfig().EnableSyncReferenceFieldsByProjectID, "")
	if allProjects {
		return true
	}
	return allowedProjectIDs[projectID]
}

func GetStartTimestampForWeekMonth() int64 {
	return configuration.StartTimestampForWeekMonth
}

func IsProjectAllowedForLongerExpiry(projectId int64) bool {
	return isProjectOnProjectsList(configuration.CacheForLongerExpiryProjects, projectId)
}

func IsSalesforceDocTypeEnabledForSync(docType string) bool {
	allowedSalesforceDocTypesForSync := GetConfig().AllowedSalesforceSyncDocTypes
	if allowedSalesforceDocTypesForSync == "" {
		return false
	}

	if allowedSalesforceDocTypesForSync == "*" {
		return true
	}

	allowedDocTypes := strings.Split(allowedSalesforceDocTypesForSync, ",")
	return U.StringValueIn(docType, allowedDocTypes)
>>>>>>> c672728f
}<|MERGE_RESOLUTION|>--- conflicted
+++ resolved
@@ -285,18 +285,15 @@
 	EnableEventFiltersInSegments                       bool
 	EnableSixSignalGroupByProjectID                    string
 	EnableDebuggingForIP                               bool
-<<<<<<< HEAD
 	TeamsAppTenantID                                   string
 	TeamsAppClientID                                   string
 	TeamsAppClientSecret                               string
-=======
 	EnableDomainsGroupByProjectID                      string
 	DisableUpdateNextSessionTimestamp                  int
 	EnableSyncReferenceFieldsByProjectID               string
 	StartTimestampForWeekMonth                         int64
 	CacheForLongerExpiryProjects                       string
 	AllowedSalesforceSyncDocTypes                      string
->>>>>>> c672728f
 }
 
 type Services struct {
@@ -2465,7 +2462,6 @@
 	return configuration.EnableDebuggingForIP
 }
 
-<<<<<<< HEAD
 func GetTeamsClientID() string {
 	return configuration.TeamsAppClientID
 }
@@ -2476,7 +2472,8 @@
 
 func GetTeamsTenantID() string {
 	return configuration.TeamsAppTenantID
-=======
+}
+
 func IsAllowedDomainsGroupByProjectID(projectID int64) bool {
 	allProjects, allowedProjectIDs, _ := GetProjectsFromListWithAllProjectSupport(GetConfig().EnableDomainsGroupByProjectID, "")
 	if allProjects {
@@ -2513,5 +2510,4 @@
 
 	allowedDocTypes := strings.Split(allowedSalesforceDocTypesForSync, ",")
 	return U.StringValueIn(docType, allowedDocTypes)
->>>>>>> c672728f
 }