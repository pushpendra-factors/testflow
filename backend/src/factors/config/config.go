package config

import (
	"bytes"
	"context"
	"crypto/tls"
	"crypto/x509"
	"database/sql"
	"encoding/json"
	"fmt"
	"net/http"
	"os"
	"os/signal"
	"runtime/debug"
	"strconv"
	"strings"
	"sync"
	"syscall"
	"time"

	"github.com/go-sql-driver/mysql"
	"github.com/pkg/errors"

	"github.com/coreos/etcd/mvcc/mvccpb"

	"factors/filestore"
	"factors/vendor_custom/machinery/v1"
	machineryConfig "factors/vendor_custom/machinery/v1/config"

	"contrib.go.opencensus.io/exporter/stackdriver"
	"github.com/evalphobia/logrus_sentry"
	D "github.com/gamebtc/devicedetector"
	"github.com/gomodule/redigo/redis"
	"github.com/jinzhu/gorm"
	_ "github.com/jinzhu/gorm/dialects/mysql"
	_ "github.com/jinzhu/gorm/dialects/postgres"
	geoip2 "github.com/oschwald/geoip2-golang"
	log "github.com/sirupsen/logrus"
	"go.etcd.io/etcd/clientv3"

	"factors/metrics"
	U "factors/util"

	"factors/interfaces/maileriface"
	"factors/services/error_collector"
	serviceEtcd "factors/services/etcd"
	"factors/services/mailer"
	serviceSes "factors/services/ses"

	serviceDisk "factors/services/disk"
	serviceGCS "factors/services/gcstorage"

	cache "github.com/hashicorp/golang-lru"
)

const DEVELOPMENT = "development"
const TEST = "test"
const STAGING = "staging"
const PRODUCTION = "production"

// Warning: Any changes to the cookie name has to be
// in sync with other services which uses the cookie.
const FactorsSessionCookieName = "factors-sid"

const FactorsAuth0StateCookieName = "factors-auth0-state"

// URL for loading SDK on client side.
const SDKAssetsURL = "https://app.factors.ai/assets/factors.js"

// Datastore specific constants.
const (
	DatastoreTypePostgres = "postgres"
	DatastoreTypeMemSQL   = "memsql"
)

// MemSQLDefaultDBParams Default connection params for Postgres.
var MemSQLDefaultDBParams = DBConf{
	Host:     "localhost",
	Port:     3306,
	User:     "root",
	Name:     "factors",
	Password: "dbfactors123",
}

// PostgresDefaultDBParams Default connection params for MemSQL.
var PostgresDefaultDBParams = DBConf{
	Host:     "localhost",
	Port:     5432,
	User:     "autometa",
	Name:     "autometa",
	Password: "@ut0me7a",
}

type DBConf struct {
	Host        string
	Port        int
	User        string
	Name        string
	Password    string
	AppName     string
	UseSSL      bool
	Certificate string

	// Pooling
	MaxOpenConnections     int
	MaxIdleConnections     int
	UseExactConnFromConfig bool
}

type Auth0Conf struct {
	Domain       string
	ClientId     string
	ClientSecret string
	CallbackUrl  string
}

type Configuration struct {
	GCPProjectID                                   string
	GCPProjectLocation                             string
	AppName                                        string
	Env                                            string
	Port                                           int
	DBInfo                                         DBConf
	MemSQLInfo                                     DBConf
	Auth0Info                                      Auth0Conf
	SessionStore                                   string
	SessionStoreSecret                             string
	RedisHost                                      string
	RedisPort                                      int
	RedisHostPersistent                            string
	RedisPortPersistent                            int
	QueueRedisHost                                 string
	QueueRedisPort                                 int
	DuplicateQueueRedisHost                        string
	DuplicateQueueRedisPort                        int
	EnableSDKAndIntegrationRequestQueueDuplication bool
	EtcdEndpoints                                  []string
	GeolocationFile                                string
	DeviceDetectorPath                             string
	APIDomain                                      string
	APPDomain                                      string
	APPOldDomain                                   string
	AWSRegion                                      string
	AWSKey                                         string
	AWSSecret                                      string
	Cookiename                                     string
	Auth0StateName                                 string
	EmailSender                                    string
	ErrorReportingInterval                         int
	AdminLoginEmail                                string
	AdminLoginToken                                string
	FacebookAppID                                  string
	FacebookAppSecret                              string
	LinkedinClientID                               string
	LinkedinClientSecret                           string
	SalesforceAppID                                string
	SalesforceAppSecret                            string
	SentryDSN                                      string
	LoginTokenMap                                  map[string]string
	SkipTrackProjectIds                            []uint64
	SDKRequestQueueProjectTokens                   []string
	SegmentRequestQueueProjectTokens               []string
	UseDefaultProjectSettingForSDK                 bool
	BlockedSDKRequestProjectTokens                 []string
	// Usage: 	"--cache_look_up_range_projects", "1:20140307"
	CacheLookUpRangeProjects                map[uint64]time.Time // Usually cache look up is for past 30 days. If certain projects need override, then this is used
	LookbackWindowForEventUserCache         int
	ActiveFactorsGoalsLimit                 int
	ActiveFactorsTrackedEventsLimit         int
	ActiveFactorsTrackedUserPropertiesLimit int
	DryRunCRMSmartEvent                     bool
	DryRunSmartProperties                   bool
	IsBeamPipeline                          bool
	AllowSmartEventRuleCreation             bool
	// non exported field, only access through function
	propertiesTypeCacheSize                int
	enablePropertyTypeFromDB               bool
	whitelistedProjectIDPropertyTypeFromDB string
	blacklistedProjectIDPropertyTypeFromDB string
	CacheSortedSet                         bool
	ProjectAnalyticsWhitelistedUUIds       []string
	CustomerEnabledProjectsWeeklyInsights  []uint64
	DemoProjectIds                         []uint64
	PrimaryDatastore                       string
	// Flag for enabling only the /mql routes for secondary env testing.
	EnableMQLAPI bool
	// Flags to disable DB and Redis writes when enabled.
	// Added as pointer to prevent accidental writes from
	// other services while testing.
	DisableDBWrites                                 *bool
	EnableDemoReadAccess                            *bool
	DisableQueryCache                               *bool
	AllowedCampaignEnrichmentByProjectID            string
	UseOpportunityAssociationByProjectID            string
	AllowChannelGroupingForProjectIDs               string
	CloudManager                                    filestore.FileManager
	SegmentExcludedCustomerIDByProject              map[uint64]string // map[project_id]customer_user_id
	AttributionDebug                                int
	DisableDashboardQueryDBExecution                bool
	AllowedHubspotGroupsByProjectIDs                string
	EnableFilterOptimisation                        bool
	FilterPropertiesStartTimestamp                  int64
	OnlyAttributionDashboardCaching                 int
	SkipAttributionDashboardCaching                 int
	IsRunningForMemsql                              int
	UseSourcePropertyOverwriteByProjectIDs          string
	AllowedSalesforceGroupsByProjectIDs             string
	DevBox                                          bool
	AllowSupportForUserPropertiesInIdentifyCall     string
	SkipEventNameStepByProjectID                    string
	SkipUserJoinInEventQueryByProjectID             string
	EnableEventLevelEventProperties                 string
	EnableOLTPQueriesMemSQLImprovements             string
	CaptureSourceInUsersTable                       string
	AllowSupportForSourceColumnInUsers              string
	ResourcePoolForAnalytics                        string
	RestrictReusingUsersByCustomerUserId            string
	HubspotAPIOnboardingHAPIKey                     string
	MailModoOnboardingAPIKey                        string
	MailModoOnboardingURL1                          string
	MailModoOnboardingURL2                          string
	SlackOnboardingWebhookURL                       string
	AllowProfilesGroupSupport                       string
	DebugEnabled                                    bool
	MergeAmpIDAndSegmentIDWithUserIDByProjectID     string
	SessionBatchTransactionBatchSize                int
	FivetranGroupId                                 string
	FivetranLicenseKey                              string
	DisableCRMUniquenessConstraintsCheckByProjectID string
	SkipDashboardCachingAnalytics                   int
	AllowEventsFunnelsGroupSupport                  string
	MonitoringAPIToken                              string
	DelayedTaskThreshold                            int
	SdkQueueThreshold                               int
	IntegrationQueueThreshold                       int
	UsageBasedDashboardCaching                      int
	OnlyKPICaching                                  int
	SkipKPICaching                                  int
	EnableBingAdsAttribution                        bool
	EnableHubspotFormsEventsByProjectID             string
	HubspotBatchInsertBatchSize                     int
	UseHubspotBatchInsertByProjectID                string
	SalesforcePropertyLookBackTimeHr                int
<<<<<<< HEAD
	SalesforceBatchInsertBatchSize                  int
	AllowHubspotEngagementsByProjectID              string
=======
	HubspotPropertyLookBackLimit                    int
	EnableSlowDBQueryLogging                        bool
>>>>>>> 779a571c
}

type Services struct {
	Db                   *gorm.DB
	DBContext            *context.Context
	DBContextCancel      *context.CancelFunc
	GeoLocation          *geoip2.Reader
	Etcd                 *serviceEtcd.EtcdClient
	Redis                *redis.Pool
	RedisPeristent       *redis.Pool
	QueueClient          *machinery.Server
	DuplicateQueueClient *machinery.Server
	patternServersLock   sync.RWMutex
	patternServers       map[string]string
	Mailer               maileriface.Mailer
	ErrorCollector       *error_collector.Collector
	DeviceDetector       *D.DeviceDetector
	SentryHook           *logrus_sentry.SentryHook
	MetricsExporter      *stackdriver.Exporter
}

// Healthchecks.io ping IDs for monitoring. Can be used anywhere in code to report error on job.
// Use flag --healthcheck_ping_id to override default ping_id for duplicate/special jobs.
const (
	// Cron ping IDs.
	HealthcheckAddSessionPingID                 = "8da15fff-15f0-4410-9efc-524f624fd388"
	HealthcheckArchiveEventsPingID              = "b2d0f1df-901e-4113-bb45-eed95539790b"
	HealthcheckBigqueryUploadPingID             = "03e0fba3-d660-4679-8595-29b6cd04e87c"
	HealthcheckCleanupEventUserCachePingID      = "85e21b5c-5503-4172-af40-de918741a4d1"
	HealthcheckDashboardCachingPingID           = "72e5eadc-b46e-45ca-ba78-29819532307d"
	HealthcheckHubspotEnrichPingID              = "6f522e60-6bf8-4aea-99fe-f5a1c68a00e7"
	HealthcheckMonitoringJobPingID              = "18db44be-c193-4f11-84e5-5ff144e272e9"
	HealthcheckSalesforceEnrichPingID           = "e56175aa-3407-4595-bb94-d8325952b224"
	HealthcheckYourstoryAddPropertiesPingID     = "acf7faab-c56f-415e-aa10-ca2aa9246172"
	HealthCheckSmartPropertiesPingID            = "ead84671-b84c-481b-bfa5-59403d626652"
	HealthCheckSmartPropertiesDupPingID         = "d2b55241-52d8-4cc5-a49c-5b57f6a96642"
	HealthcheckBeamDashboardCachingPingID       = "ecb259b9-4ff8-4825-b989-81d47bd34d93"
	HealthcheckBeamDashboardCachingNowPingID    = "be2f00de-57e1-401b-b2c9-9df305c3f528"
	HealthcheckMonitoringJobMemSQLPingID        = "de2b64d4-952e-47ca-ac70-1bf9d8e1587e"
	HealthcheckSavedQueriesTimezoneChangePingID = "42f96466-c467-44cc-899d-7e55b8a1aa4e"
	HealthcheckLeadgenInsertionJobPingID        = "830c0112-fc71-4257-b265-b3732f03115a"
	HealthcheckBingAdsIntegrationPingID         = "33f862b1-453a-4352-b209-945b38ed1902"
	HealthcheckMarketoEnrichmentPingID          = "72709dcf-3e85-476d-9c81-8eb4be639368"
	HealthcheckMarketoIntegrationPingID         = "58653751-9db8-4251-9048-6c999a139138"

	// Other services ping IDs. Only reported when alert conditions are met, not periodically.
	// Once an alert is triggered, ping manually from Healthchecks UI after fixing.
	HealthcheckDatabaseHealthPingID       = "8464d06b-418b-42d2-9201-b01dc744d283"
	HealthcheckDatabaseHealthMemSQLPingID = "763baa99-61bf-4721-b293-e62eb1027987"
	HealthcheckSDKHealthPingID            = "bb2c4757-9fa4-48eb-bd08-42a16996a61b"
)

func (service *Services) GetPatternServerAddresses() []string {
	service.patternServersLock.RLock()
	defer service.patternServersLock.RUnlock()

	ps := make([]string, 0, 0)
	for _, addr := range service.patternServers {
		ps = append(ps, addr)
	}
	return ps
}

func (service *Services) addPatternServer(key, addr string) {
	log.Infof("Add Pattern Server Key:%s, addr: %s", key, addr)
	service.patternServersLock.Lock()
	defer service.patternServersLock.Unlock()

	service.patternServers[key] = addr
}

func (service *Services) removePatternServer(key string) {
	log.Infof("Remove Pattern Server Key: %s", key)
	service.patternServersLock.Lock()
	defer service.patternServersLock.Unlock()

	delete(services.patternServers, key)
}

var configuration *Configuration
var services *Services = nil

// PropertiesTypeCache common cache with reset date
type PropertiesTypeCache struct {
	Cache         *cache.Cache `json:"cache"`
	LastResetDate string       `json:"last_reset_date"`
}

var propertiesTypeCache *PropertiesTypeCache

// InitPropertiesTypeCache initialze properties type LRU cache by fixed size
func InitPropertiesTypeCache(enablePropertyTypeFromDB bool, propertiesTypeCacheSize int, whitelistedProjectIDPropertyTypeFromDB, blacklistedProjectIDPropertyTypeFromDB string) {
	if !enablePropertyTypeFromDB || propertiesTypeCacheSize <= 0 || propertiesTypeCache != nil {
		return
	}

	if (blacklistedProjectIDPropertyTypeFromDB == "" && whitelistedProjectIDPropertyTypeFromDB == "") ||
		(blacklistedProjectIDPropertyTypeFromDB != "" && whitelistedProjectIDPropertyTypeFromDB != "") {
		return
	}

	pCache, err := cache.New(propertiesTypeCacheSize)
	if err != nil {
		log.WithError(err).WithField("PropertiesTypeCacheSize",
			propertiesTypeCacheSize).Fatal("Failed to initialize properties_type cache size.")
		return
	}
	propertiesTypeCache = &PropertiesTypeCache{
		Cache: pCache,
	}

	if blacklistedProjectIDPropertyTypeFromDB != "" {
		configuration.blacklistedProjectIDPropertyTypeFromDB = blacklistedProjectIDPropertyTypeFromDB
	} else {
		configuration.whitelistedProjectIDPropertyTypeFromDB = whitelistedProjectIDPropertyTypeFromDB
	}

	configuration.enablePropertyTypeFromDB = enablePropertyTypeFromDB

	propertiesTypeCache.LastResetDate = U.GetDateOnlyFromTimestampZ(U.TimeNowUnix())
	log.Info("Properties_type cache initialized.")
}

func IsAllowedCampaignEnrichementByProjectID(projectID uint64) bool {
	if configuration.AllowedCampaignEnrichmentByProjectID == "" {
		return false
	}

	if configuration.AllowedCampaignEnrichmentByProjectID == "*" {
		return true
	}

	projectIDstr := fmt.Sprintf("%d", projectID)
	projectIDs := strings.Split(configuration.AllowedCampaignEnrichmentByProjectID, ",")
	for i := range projectIDs {
		if projectIDs[i] == projectIDstr {
			return true
		}
	}

	return false

}

func IsAllowedHubspotGroupsByProjectID(projectID uint64) bool {
	if configuration.AllowedHubspotGroupsByProjectIDs == "" {
		return false
	}

	if configuration.AllowedHubspotGroupsByProjectIDs == "*" {
		return true
	}

	projectIDstr := fmt.Sprintf("%d", projectID)
	projectIDs := strings.Split(configuration.AllowedHubspotGroupsByProjectIDs, ",")
	for i := range projectIDs {
		if projectIDs[i] == projectIDstr {
			return true
		}
	}

	return false
}

func IsAllowedSalesforceGroupsByProjectID(projectID uint64) bool {
	if configuration.AllowedSalesforceGroupsByProjectIDs == "" {
		return false
	}

	if configuration.AllowedSalesforceGroupsByProjectIDs == "*" {
		return true
	}

	projectIDstr := fmt.Sprintf("%d", projectID)
	projectIDs := strings.Split(configuration.AllowedSalesforceGroupsByProjectIDs, ",")
	for i := range projectIDs {
		if projectIDs[i] == projectIDstr {
			return true
		}
	}

	return false
}

func SkipEventNameStepByProjectID(projectID uint64) bool {
	if configuration.SkipEventNameStepByProjectID == "" {
		return false
	}

	if configuration.SkipEventNameStepByProjectID == "*" {
		return true
	}

	projectIDstr := fmt.Sprintf("%d", projectID)
	projectIDs := strings.Split(configuration.SkipEventNameStepByProjectID, ",")
	for i := range projectIDs {
		if projectIDs[i] == projectIDstr {
			return true
		}
	}

	return false
}

func SkipUserJoinInEventQueryByProjectID(projectID uint64) bool {
	if configuration.SkipUserJoinInEventQueryByProjectID == "" {
		return false
	}

	if configuration.SkipUserJoinInEventQueryByProjectID == "*" {
		return true
	}

	projectIDstr := fmt.Sprintf("%d", projectID)
	projectIDs := strings.Split(configuration.SkipUserJoinInEventQueryByProjectID, ",")
	for i := range projectIDs {
		if projectIDs[i] == projectIDstr {
			return true
		}
	}

	return false
}

// GetPropertiesTypeCache returns PropertiesTypeCache instance
func GetPropertiesTypeCache() *PropertiesTypeCache {
	return propertiesTypeCache
}

// ResetPropertyDetailsCacheByDate reset PropertiesTypeCache with date
func ResetPropertyDetailsCacheByDate(timestamp int64) {
	date := U.GetDateOnlyFromTimestampZ(timestamp)
	propertiesTypeCache.Cache.Purge()
	propertiesTypeCache.LastResetDate = date
}

// IsEnabledPropertyDetailFromDB should allow property type check from DB.
func IsEnabledPropertyDetailFromDB() bool {
	return configuration.enablePropertyTypeFromDB
}

// IsEnabledPropertyDetailByProjectID enabled project_id for property type check from DB
func IsEnabledPropertyDetailByProjectID(projectID uint64) bool {
	if projectID == 0 || !IsEnabledPropertyDetailFromDB() {
		return false
	}

	projectIDstr := fmt.Sprintf("%d", projectID)

	if configuration.whitelistedProjectIDPropertyTypeFromDB == "*" {
		return true
	}

	if configuration.whitelistedProjectIDPropertyTypeFromDB != "" {
		projectIDs := strings.Split(configuration.whitelistedProjectIDPropertyTypeFromDB, ",")
		for i := range projectIDs {
			if projectIDs[i] == projectIDstr {
				return true
			}
		}
	}

	if configuration.blacklistedProjectIDPropertyTypeFromDB != "" {
		projectIDs := strings.Split(configuration.blacklistedProjectIDPropertyTypeFromDB, ",")
		for i := range projectIDs {
			if projectIDs[i] == projectIDstr {
				return false
			}
		}
	}

	return false
}
func initLogging(collector *error_collector.Collector) {
	// Log as JSON instead of the default ASCII formatter.
	log.SetFormatter(&log.JSONFormatter{})

	if IsDevelopment() {
		log.SetLevel(log.DebugLevel)
	}

	log.SetReportCaller(true)

	if collector != nil {
		hook := &U.Hook{C: services.ErrorCollector}
		log.AddHook(hook)
	}
}

func initGeoLocationService(geoLocationFile string) {
	if geoLocationFile == "" {
		log.WithField("geo_location_file",
			geoLocationFile).Fatal("Invalid geolocation file.")
	}

	if services == nil {
		services = &Services{}
	}

	// Ref: https://geolite.maxmind.com/download/geoip/database/GeoLite2-City.tar.gz
	geolocation, err := geoip2.Open(geoLocationFile)
	if err != nil {
		log.WithError(err).WithField("GeolocationFilePath",
			geoLocationFile).Fatal("Failed to initialize geolocation service.")
	}

	log.Info("Geolocation service intialized.")
	services.GeoLocation = geolocation
}
func initDeviceDetectorPath(deviceDetectorPath string) {
	if deviceDetectorPath == "" {
		log.WithField("dev_detect_path",
			deviceDetectorPath).Fatal("Invalid device detector path.")
	}
	if services == nil {
		services = &Services{}
	}
	deviceDetector, err := D.NewDeviceDetector(deviceDetectorPath)
	if err != nil {
		log.WithError(err).WithField("DeviceDetectorPath",
			deviceDetectorPath).Fatal("Failed to initialize device detector service.")
	}

	log.Info("Device Detector Path service intialized.")
	services.DeviceDetector = deviceDetector
}

func initAppServerServices(config *Configuration) error {
	services = &Services{patternServers: make(map[string]string)}

	err := InitDB(*config)
	if err != nil {
		return err
	}

	InitRedis(config.RedisHost, config.RedisPort)

	err = InitEtcd(config.EtcdEndpoints)
	if err != nil {
		return errors.Wrap(err, "Failed to initialize etcd")
	}

	InitMailClient(config.AWSKey, config.AWSSecret, config.AWSRegion)
	InitSentryLogging(config.SentryDSN, config.AppName)
	InitMetricsExporter(config.Env, config.AppName, config.GCPProjectID, config.GCPProjectLocation)

	initGeoLocationService(config.GeolocationFile)
	initDeviceDetectorPath(config.DeviceDetectorPath)

	regPatternServers, err := GetServices().Etcd.DiscoverPatternServers()
	if err != nil && err != serviceEtcd.NotFound {
		log.WithError(err).Errorln("Falied to initialize discover pattern servers")
		return err
	}

	for _, ps := range regPatternServers {
		services.addPatternServer(ps.Key, ps.Value)
	}

	go func() {
		psUpdateChannel := GetServices().Etcd.Watch(serviceEtcd.PatternServerPrefix, clientv3.WithPrefix())
		watchPatternServers(psUpdateChannel)
	}()

	initCookieInfo(configuration.Env)

	return nil
}

func initCookieInfo(env string) {
	// Warning: Any changes to the cookie name has to be
	// in sync with other services which uses the cookie.

	cookieName := fmt.Sprintf("%s%s", FactorsSessionCookieName, "d")
	stateCookieName := fmt.Sprintf("%s%s", FactorsAuth0StateCookieName, "d")

	if env == STAGING {
		cookieName = fmt.Sprintf("%s%s", FactorsSessionCookieName, "s")
		stateCookieName = fmt.Sprintf("%s%s", FactorsAuth0StateCookieName, "s")
	} else if env == PRODUCTION {
		cookieName = FactorsSessionCookieName
		stateCookieName = FactorsAuth0StateCookieName
	}

	configuration.Cookiename = cookieName
	configuration.Auth0StateName = stateCookieName
}

func InitConf(c *Configuration) {
	if IsConfigInitialized() {
		log.Info("Configuration alreay initialised.")
		return
	}

	log.SetFormatter(&log.JSONFormatter{})
	if c == nil {
		log.Fatal("Invalid configuration.")
	}

	if c.Env == "" {
		log.WithField("config", c).
			Fatal("Environment not provided on config intialization.")
	}

	log.WithField("config", c).Info("Configuration Initialized.")
	configuration = c
}

func IsConfigInitialized() bool {
	return configuration != nil && configuration.Env != ""
}

func InitSortedSetCache(cacheSortedSet bool) {
	configuration.CacheSortedSet = cacheSortedSet
}

func InitSalesforceConfig(salesforceAppId, salesforceAppSecret string) {
	configuration.SalesforceAppID = salesforceAppId
	configuration.SalesforceAppSecret = salesforceAppSecret
}

func InitEtcd(EtcdEndpoints []string) error {
	etcdClient, err := serviceEtcd.New(EtcdEndpoints)
	if err != nil {
		log.WithError(err).Errorln("Falied to initialize etcd client")
		return err
	}
	log.Infof("ETCD Service Initialized with endpoints: %v", EtcdEndpoints)
	services.Etcd = etcdClient
	configuration.EtcdEndpoints = EtcdEndpoints
	return nil
}

func InitDBWithMaxIdleAndMaxOpenConn(config Configuration,
	maxOpenConns, maxIdleConns int) error {
	if UseMemSQLDatabaseStore() {
		return InitMemSQLDBWithMaxIdleAndMaxOpenConn(config.MemSQLInfo, maxOpenConns, maxIdleConns)
	}
	return InitPostgresDBWithMaxIdleAndMaxOpenConn(config.DBInfo, maxOpenConns, maxIdleConns)
}

func InitPostgresDBWithMaxIdleAndMaxOpenConn(dbConf DBConf,
	maxOpenConns, maxIdleConns int) error {
	if services == nil {
		services = &Services{}
	}

	db, err := gorm.Open("postgres",
		fmt.Sprintf("host=%s port=%d user=%s dbname=%s password=%s sslmode=disable application_name=%s",
			dbConf.Host,
			dbConf.Port,
			dbConf.User,
			dbConf.Name,
			dbConf.Password,
			dbConf.AppName,
		))
	// Connection Pooling and Logging.
	db.DB().SetMaxOpenConns(maxOpenConns)
	db.DB().SetMaxIdleConns(maxIdleConns)
	if IsDevelopment() {
		db.LogMode(true)
	} else {
		db.LogMode(false)
	}

	if err != nil {
		log.WithFields(log.Fields{"err": err}).Error("Failed Db Initialization")
		return err
	}
	log.Info("Db Service initialized")

	ctx := context.Background()
	ctx, cancel := context.WithCancel(ctx)

	services.Db = db
	configuration.DBInfo = dbConf
	services.DBContext = &ctx
	services.DBContextCancel = &cancel
	return nil
}

func GetMemSQLDSNString(dbConf *DBConf) string {
	if dbConf.User == "" || dbConf.Password == "" ||
		dbConf.Name == "" || dbConf.Host == "" ||
		dbConf.Port == 0 {

		log.WithField("db_config", dbConf).Fatal("Invalid memsql db config.")
	}

	memsqlDBConfig := mysql.Config{
		User:                 dbConf.User,
		Passwd:               dbConf.Password,
		Addr:                 fmt.Sprintf("%s:%d", dbConf.Host, dbConf.Port),
		Net:                  "tcp",
		DBName:               dbConf.Name,
		Loc:                  time.Local, // Todo: Use UTC timezone.
		AllowNativePasswords: true,
		ParseTime:            true,
		Params:               map[string]string{"charset": "utf8mb4"},
	}

	if dbConf.UseSSL {
		if dbConf.Certificate == "" {
			log.Fatal("Enable use_ssl but certificate not given.")
		}

		const tlsConfigname = "custom"

		// Register certificate.
		rootCertPool := x509.NewCertPool()
		if ok := rootCertPool.AppendCertsFromPEM([]byte(dbConf.Certificate)); !ok {
			log.Fatal("Failed to add certificate for memsql connection.")
		}
		mysql.RegisterTLSConfig(tlsConfigname, &tls.Config{RootCAs: rootCertPool})

		// use the registered certificate.
		memsqlDBConfig.TLSConfig = tlsConfigname

		log.Info("Using SSL for MemSQL connections.")
	}

	return memsqlDBConfig.FormatDSN()
}

func UseResourcePoolForAnalytics() (bool, string) {
	return configuration.ResourcePoolForAnalytics != "", configuration.ResourcePoolForAnalytics
}

func SetMemSQLResourcePoolQueryCallbackUsingSQLTx(db *sql.Tx, pool string) {
	logCtx := log.WithField("memsql_user", configuration.MemSQLInfo.User)

	// Use olap_pool only for production environment.
	if !IsProduction() {
		return
	}

	if configuration.PrimaryDatastore != DatastoreTypeMemSQL {
		return
	}

	_, err := db.Exec("SET resource_pool = ?", pool)
	if err != nil {
		logCtx.WithError(err).
			Error("Failed to set resource pool before query.")
		return
	}
}

func isValidMemSQLResourcePool(resourcePool string) bool {
	if resourcePool == "" {
		return true
	}

	// Keeping it flexible for develpment.
	if IsDevelopment() {
		return true
	}

	var availablePools []string
	if IsProduction() {
		availablePools = []string{
			"soft_cpu_50",
			"timeout_5m",
			"soft_cpu_45_mem_50_tout_15m",
		}

	} else if IsStaging() {
		availablePools = []string{
			"soft_cpu_50",
			"soft_cpu_30",
			"soft_cpu_15",

			"timeout_1m",
			"timeout_5m",
			"timeout_10m",
		}
	}

	exists, _, _ := U.StringIn(availablePools, resourcePool)
	return exists
}

func InitMemSQLDBWithMaxIdleAndMaxOpenConn(dbConf DBConf, maxOpenConns, maxIdleConns int) error {
	if services == nil {
		services = &Services{}
	}

	// SSL Mandatory for staging and production.
	dbConf.UseSSL = IsStaging() || IsProduction()
	memSQLDB, err := gorm.Open("mysql", GetMemSQLDSNString(&dbConf))
	if err != nil {
		log.WithError(err).Fatal("Failed connecting to memsql.")
	}
	memSQLDB.LogMode(IsDevelopment())

	// Removes emoji and cleans up string and postgres.Jsonb columns.
	memSQLDB.Callback().Create().Before("gorm:create").Register("cleanup", U.GormCleanupCallback)
	memSQLDB.Callback().Create().Before("gorm:update").Register("cleanup", U.GormCleanupCallback)

	if configuration.MemSQLInfo.UseExactConnFromConfig {
		// Use connection configuration from flag.
		maxOpenConns = configuration.MemSQLInfo.MaxOpenConnections
		maxIdleConns = configuration.MemSQLInfo.MaxIdleConnections
	} else {
		// Using same no.of connections for both max_open and
		// max_idle (greatest among two) as a workaround to
		// avoid connection timout error, while adding new
		// connection to the pool.
		// dial tcp 34.82.234.136:3306: connect: connection timed out
		connections := maxOpenConns
		if maxIdleConns > connections {
			connections = maxIdleConns
		}
		log.Warnf("Using %d connections for both max_idle and max_open for memsql.", connections)

		maxOpenConns = connections
		maxIdleConns = connections
	}
	logCtx := log.WithField("max_open_connections", maxOpenConns).
		WithField("max_idle_connections", maxIdleConns)

	if maxOpenConns == 0 {
		logCtx.Fatal("Invalid max_open_connections. Should be greater than zero.")
	}
	if maxIdleConns == 0 {
		logCtx.Warn("Max idle connections configured as zero.")
	}

	memSQLDB.DB().SetMaxOpenConns(maxOpenConns)
	memSQLDB.DB().SetMaxIdleConns(maxIdleConns)

	logCtx.Info("MemSQL DB Service initialized")

	ctx := context.Background()
	ctx, cancel := context.WithCancel(ctx)

	services.Db = memSQLDB
	configuration.DBInfo = dbConf
	services.DBContext = &ctx
	services.DBContextCancel = &cancel
	return nil
}

// UseMemSQLDatabaseStore Returns true if memsql is configured as primary datastore.
func UseMemSQLDatabaseStore() bool {
	return GetPrimaryDatastore() == DatastoreTypeMemSQL
}

// GetPrimaryDatastore Returns memsql only if set in config. Defaults to postgres.
func GetPrimaryDatastore() string {
	if GetConfig().PrimaryDatastore == DatastoreTypeMemSQL {
		return DatastoreTypeMemSQL
	}
	return DatastoreTypePostgres
}

func IsDatastoreMemSQL() bool {
	return GetConfig().PrimaryDatastore == DatastoreTypeMemSQL
}

// GetRoutesURLPrefix Prefix for urls supported on memsql. Returns /mql if enabled.
func GetRoutesURLPrefix() string {
	if EnableMQLAPI() {
		return "/mql"
	}
	return ""
}

// DisableMemSQLDBWrites If DB writes are disabled. Defaults to true unless specified explicitly.
func DisableDBWrites() bool {
	if GetConfig().Env == DEVELOPMENT || GetConfig().Env == TEST {
		return false
	}

	if GetConfig().DisableDBWrites != nil {
		return *GetConfig().DisableDBWrites
	}
	return true
}

func EnableDemoReadAccess() bool {
	if GetConfig().EnableDemoReadAccess != nil {
		return *GetConfig().EnableDemoReadAccess
	}
	return false
}

// DisableMemSQLQueryCache If dashboard and query cache to be disabled. Defaults to false unless specified explicitly.
func DisableQueryCache() bool {
	if GetConfig().Env == DEVELOPMENT || GetConfig().Env == TEST {
		return false
	}

	if GetConfig().DisableQueryCache != nil {
		return *GetConfig().DisableQueryCache
	}
	return false
}

func NewRequestBuilderWithPrefix(methodType, URL string) *U.RequestBuilder {
	return U.NewRequestBuilder(methodType, GetRoutesURLPrefix()+URL)
}

// KillDBQueriesOnExit Uses context to kill any running queries when kill signal is received.
func KillDBQueriesOnExit() {
	c := make(chan os.Signal, 1)
	signal.Notify(c, syscall.SIGTERM, syscall.SIGINT)
	go func() {
		select {
		case <-c:
			if GetServices().DBContext != nil && GetServices().DBContextCancel != nil {
				(*GetServices().DBContextCancel)()
				signal.Stop(c)
			}
		}
	}()
}

func InitDB(config Configuration) error {
	if !IsConfigInitialized() {
		log.Fatal("Config not initialised on InitDB.")
	}

	// default configuration.
	return InitDBWithMaxIdleAndMaxOpenConn(config, 50, 10)
}

func InitRedisPersistent(host string, port int) {
	initRedisConnection(host, port, true, 300, 100)
}

func InitFilemanager(bucketName string, env string, config *Configuration) {
	if env == "development" {
		config.CloudManager = serviceDisk.New(bucketName)
	} else {
		var err error
		config.CloudManager, err = serviceGCS.New(bucketName)
		if err != nil {
			log.WithError(err).Errorln("Failed to init New GCS Client")
			panic(err)
		}
	}
}

func InitRedis(host string, port int) {
	initRedisConnection(host, port, false, 300, 100)
}

// InitRedisConnection Init redis with custom requirements.
func InitRedisConnection(host string, port int, persistent bool, maxActive, maxIdle int) {
	initRedisConnection(host, port, persistent, maxActive, maxIdle)
}

func initRedisConnection(host string, port int, persistent bool, maxActive, maxIdle int) {
	if host == "" || port == 0 {
		log.WithField("host", host).WithField("port", port).Fatal(
			"Invalid redis host or port.")
	}

	if services == nil {
		services = &Services{}
	}

	conn := fmt.Sprintf("%s:%d", host, port)
	redisPool := &redis.Pool{
		MaxActive: maxActive,
		MaxIdle:   maxIdle,
		// IdleTimeout: 240 * time.Second,
		Dial: func() (redis.Conn, error) {
			c, err := redis.Dial("tcp", conn)
			if err != nil {
				// do not panic. connection dial would be called
				// on pool refill too.
				log.WithError(err).Error("Redis connection dial error.")
				return nil, err
			}

			return c, err
		},

		// Tests connection before idle connection being reused.
		TestOnBorrow: func(c redis.Conn, t time.Time) error {
			if time.Since(t) < time.Minute {
				return nil
			}

			_, err := c.Do("PING")
			if err != nil {
				log.WithError(err).Error("Redis connection test on borrow error.")
			}

			return err
		},
	}

	log.Info("Redis Service initialized.")
	if persistent {
		configuration.RedisHostPersistent = host
		configuration.RedisPortPersistent = port
		services.RedisPeristent = redisPool
	} else {
		configuration.RedisHost = host
		configuration.RedisPort = port
		services.Redis = redisPool
	}
}

func initQueueClientWithRedis(redisHost string, redisPort int) (*machinery.Server, error) {
	if services == nil {
		services = &Services{}
	}

	if redisHost == "" || redisPort == 0 {
		return nil, fmt.Errorf("invalid queue redis host %s port %d", redisHost, redisPort)
	}

	// format: redis://[password@]host[port][/db_num]
	// Todo: Add password support for other environments.
	redisConnectionString := fmt.Sprintf("redis://%s:%d", redisHost, redisPort)

	config := &machineryConfig.Config{
		Broker: redisConnectionString,
		// No default queue configured. Queue name is decided conditionaly
		// and given on sendTask (enqueue) as routing_key and
		// on customer worker (dequeue) as queue_name.
		// DefaultQueue: "default_queue"
		Redis: &machineryConfig.RedisConfig{
			MaxActive: 300,
			MaxIdle:   100,
		},
		// Result Backend creates individual keys for each task
		// with the state after processing. Expiring the keys in 2 mins.
		// Retry is not using or affected by this, It is using a
		// seperate internal queue.
		ResultBackend:   redisConnectionString,
		ResultsExpireIn: 2 * 60,
		Debug:           !IsProduction(),
	}

	return machinery.NewServer(config)
}

func InitQueueClient(redisHost string, redisPort int) error {
	client, err := initQueueClientWithRedis(redisHost, redisPort)
	if err != nil {
		return err
	}

	services.QueueClient = client

	return nil
}

// InitDuplicateQueueClient - Initializes queue client with duplicate
// queue's redis host and port.
func InitDuplicateQueueClient(redisHost string, redisPort int) error {
	client, err := initQueueClientWithRedis(redisHost, redisPort)
	if err != nil {
		return err
	}

	services.DuplicateQueueClient = client

	return nil
}

// isQueueDuplicationEnabled - Conditions for enabling the queue duplication.
func IsQueueDuplicationEnabled() bool {
	return configuration.EnableSDKAndIntegrationRequestQueueDuplication
}

// InitMetricsExporter Initialized Opencensus metrics exporter to collect metrics.
func InitMetricsExporter(env, appName, projectID, projectLocation string) {
	if services == nil {
		services = &Services{}
	}
	if env == "" || appName == "" || projectID == "" || projectLocation == "" {
		return
	}
	services.MetricsExporter = metrics.InitMetrics(env, appName, projectID, projectLocation)
}

// InitSmartEventMode initializes smart event mode
func InitSmartEventMode(mode bool) {
	configuration.DryRunCRMSmartEvent = mode
}

// initializes smart properties mode
func InitSmartPropertiesMode(mode bool) {
	configuration.DryRunSmartProperties = mode
}

// SetIsBeamPipeline Sets variable to indicate that the job is running from a beam pipeline.
func SetIsBeamPipeline() {
	configuration.IsBeamPipeline = true
}

// IsBeamPipeline Returns is the beam pipeline variable is set.
func IsBeamPipeline() bool {
	return configuration.IsBeamPipeline
}

// InitSentryLogging Adds sentry hook to capture error logs.
func InitSentryLogging(sentryDSN, appName string) {
	// Log as JSON instead of the default ASCII formatter.
	log.SetFormatter(&log.JSONFormatter{})
	if IsDevelopment() {
		log.SetLevel(log.DebugLevel)
	}
	log.SetReportCaller(true)

	if IsDevelopment() || IsStaging() || sentryDSN == "" {
		return
	}

	if services == nil {
		services = &Services{}
	}

	sentryHook, err := logrus_sentry.NewAsyncSentryHook(sentryDSN, []log.Level{
		log.PanicLevel,
		log.FatalLevel,
		log.ErrorLevel,
	})
	if err != nil {
		log.WithError(err).Error("Failed to init sentry webhook")
	} else {
		sentryHook.SetEnvironment(configuration.Env)
		sentryHook.StacktraceConfiguration.Enable = true
		sentryHook.StacktraceConfiguration.SwitchExceptionTypeAndMessage = true
		sentryHook.StacktraceConfiguration.IncludeErrorBreadcrumb = true

		sentryHook.SetTagsContext(map[string]string{
			"AppName":   appName,
			"Datastore": GetPrimaryDatastore(),
		})

		services.SentryHook = sentryHook
		log.AddHook(sentryHook)
		log.Info("Sentry error campturing initialized.")
	}
}

// SafeFlushAllCollectors Safe flush sentry and metrics collectors. Used with `defer` statement.
// Useful while running scripts in development mode where sentry is not initialized.
func SafeFlushAllCollectors() {
	if services != nil {
		if services.SentryHook != nil {
			services.SentryHook.Flush()
		}

		if services.MetricsExporter != nil {
			services.MetricsExporter.StopMetricsExporter()
			services.MetricsExporter.Flush()
		}
	}
}

// WaitAndFlushAllCollectors Waits for given period before flushing and terminating.
// Added as a hack to export metrics before program ends.
func WaitAndFlushAllCollectors(waitPeriod time.Duration) {
	time.Sleep(waitPeriod)
	SafeFlushAllCollectors()
}

func InitMailClient(key, secret, region string) {
	if services == nil {
		services = &Services{}
	}
	if IsDevelopment() {
		services.Mailer = mailer.New()
		return
	}
	services.Mailer = serviceSes.New(key, secret, region)
}

func InitSenderEmail(senderEmail string) {
	if services == nil {
		services = &Services{}
	}
	configuration.EmailSender = senderEmail
}

func initCollectorClient(env, appName, toMail, fromMail string, reportingInterval int) {
	if services == nil {
		services = &Services{}
	}
	dur := time.Second * time.Duration(reportingInterval)
	services.ErrorCollector = error_collector.New(services.Mailer, dur, env, appName, toMail, fromMail)
}

func watchPatternServers(psUpdateChannel clientv3.WatchChan) {
	log.Infoln("Starting to watch on psUpdateChannel")
	for {
		msg := <-psUpdateChannel
		for _, event := range msg.Events {
			log.WithFields(log.Fields{
				"UnitType": event.Type,
				"Key":      string(event.Kv.Key),
				"Value":    string(event.Kv.Value),
			}).Infoln("Event Received on PatternServerUpdateChannel")

			if event.Type == mvccpb.PUT {
				GetServices().addPatternServer(string(event.Kv.Key), string(event.Kv.Value))
			} else if event.Type == mvccpb.DELETE {
				GetServices().removePatternServer(string(event.Kv.Key))
			}
		}
		log.WithField("PatternServers", GetServices().GetPatternServerAddresses()).Info(
			"Updated List of pattern servers")
	}
}

func InitAppServer(config *Configuration) error {
	if !IsConfigInitialized() {
		log.Fatal("Config not initialised on Init.")
	}

	err := initAppServerServices(config)
	if err != nil {
		return err
	}

	return nil
}

func InitMonitoringAPIServices(config *Configuration) {
	if config.MonitoringAPIToken == "" {
		log.Error("Monitoring API Token is not provided. Keeping services disabled.")
		return
	}

	err := InitQueueClient(config.QueueRedisHost, config.QueueRedisPort)
	if err != nil {
		log.WithError(err).Error("Failed to initalize queue client.")
	}

	if IsQueueDuplicationEnabled() {
		err := InitDuplicateQueueClient(config.DuplicateQueueRedisHost, config.DuplicateQueueRedisPort)
		if err != nil {
			log.WithError(err).Error("Failed to initialize duplicate queue client.")
		}
	}
}

func InitTestServer(config *Configuration) error {
	if !IsConfigInitialized() {
		log.Fatal("Config not initialised on Init.")
	}

	err := initAppServerServices(config)
	if err != nil {
		return err
	}

	return nil
}

// UseOpportunityAssociationByProjectID should use salesforce association for opportunity stitching
func UseOpportunityAssociationByProjectID(projectID uint64) bool {
	if configuration.UseOpportunityAssociationByProjectID == "" {
		return false
	}

	if configuration.UseOpportunityAssociationByProjectID == "*" {
		return true
	}

	projectIDstr := fmt.Sprintf("%d", projectID)
	projectIDs := strings.Split(configuration.UseOpportunityAssociationByProjectID, ",")
	for i := range projectIDs {
		if projectIDs[i] == projectIDstr {
			return true
		}
	}

	return false
}

// UseSourcePropertyOverwriteByProjectIDs should use property overwrite by source
func UseSourcePropertyOverwriteByProjectIDs(projectID uint64) bool {
	if configuration.UseSourcePropertyOverwriteByProjectIDs == "" {
		return false
	}

	if configuration.UseSourcePropertyOverwriteByProjectIDs == "*" {
		return true
	}

	projectIDstr := fmt.Sprintf("%d", projectID)
	projectIDs := strings.Split(configuration.UseSourcePropertyOverwriteByProjectIDs, ",")
	for i := range projectIDs {
		if projectIDs[i] == projectIDstr {
			return true
		}
	}

	return false
}

// AllowSupportForUserPropertiesInIdentityCall id used to check if support for user properties
// is allowed for a given (or list of) project
func AllowSupportForUserPropertiesInIdentifyCall(projectID uint64) bool {
	if configuration.AllowSupportForUserPropertiesInIdentifyCall == "" {
		return false
	}

	if configuration.AllowSupportForUserPropertiesInIdentifyCall == "*" {
		return true
	}

	projectIDstr := fmt.Sprintf("%d", projectID)
	projectIDs := strings.Split(configuration.AllowSupportForUserPropertiesInIdentifyCall, ",")
	for i := range projectIDs {
		if projectIDs[i] == projectIDstr {
			return true
		}
	}

	return false
}

// EnableEventLevelEventProperties is used to check if the event level properties
// are to be enabled for a given (or list of) project
func EnableEventLevelEventProperties(projectID uint64) bool {
	if configuration.EnableEventLevelEventProperties == "" {
		return false
	}

	if configuration.EnableEventLevelEventProperties == "*" {
		return true
	}

	projectIDstr := fmt.Sprintf("%d", projectID)
	projectIDs := strings.Split(configuration.EnableEventLevelEventProperties, ",")
	for i := range projectIDs {
		if projectIDs[i] == projectIDstr {
			return true
		}
	}

	return false
}

// EnableOLTPQueriesMemSQLImprovements is used to check if the OLTP queries performance improvements
// for memsql are to be enabled for a given (or list of) project
func EnableOLTPQueriesMemSQLImprovements(projectID uint64) bool {
	if configuration.EnableOLTPQueriesMemSQLImprovements == "" {
		return false
	}

	if configuration.EnableOLTPQueriesMemSQLImprovements == "*" {
		return true
	}

	projectIDstr := fmt.Sprintf("%d", projectID)
	projectIDs := strings.Split(configuration.EnableOLTPQueriesMemSQLImprovements, ",")
	for i := range projectIDs {
		if projectIDs[i] == projectIDstr {
			return true
		}
	}

	return false
}

func InitDataService(config *Configuration) error {
	if !IsConfigInitialized() {
		log.Fatal("Config not initialised on InitDataService.")
	}

	err := InitDB(*config)
	if err != nil {
		return err
	}
	InitRedis(config.RedisHost, config.RedisPort)
	InitSentryLogging(config.SentryDSN, config.AppName)
	InitMetricsExporter(config.Env, config.AppName, config.GCPProjectID, config.GCPProjectLocation)

	return nil
}

func InitSDKService(config *Configuration) error {
	if !IsConfigInitialized() {
		log.Fatal("Config not initialised on InitSDKService.")
	}

	// DB dependency for SDK project_settings.
	if err := InitDB(*config); err != nil {
		log.WithError(err).Error("Failed to initialize db on sdk_service.")
	}

	// Cache dependency for requests not using queue.
	InitRedis(config.RedisHost, config.RedisPort)

	InitRedisPersistent(config.RedisHostPersistent, config.RedisPortPersistent)

	initGeoLocationService(config.GeolocationFile)
	initDeviceDetectorPath(config.DeviceDetectorPath)

	err := InitQueueClient(config.QueueRedisHost, config.QueueRedisPort)
	if err != nil {
		log.WithError(err).Fatal("Failed to initialize queue client on init sdk service.")
	}

	if IsQueueDuplicationEnabled() {
		err := InitDuplicateQueueClient(config.DuplicateQueueRedisHost, config.DuplicateQueueRedisPort)
		if err != nil {
			log.WithError(err).Fatal("Failed to initialize duplicate queue client on init sdk service.")
		}
	}

	InitSentryLogging(config.SentryDSN, config.AppName)
	InitMetricsExporter(config.Env, config.AppName, config.GCPProjectID, config.GCPProjectLocation)

	return nil
}

func InitQueueWorker(config *Configuration, concurrency int) error {
	if !IsConfigInitialized() {
		log.Fatal("Config not initialised on InitSDKService.")
	}

	err := InitDBWithMaxIdleAndMaxOpenConn(*config, concurrency, concurrency)
	if err != nil {
		return err
	}
	InitRedis(config.RedisHost, config.RedisPort)

	initGeoLocationService(config.GeolocationFile)
	initDeviceDetectorPath(config.DeviceDetectorPath)

	err = InitQueueClient(config.QueueRedisHost, config.QueueRedisPort)
	if err != nil {
		log.WithError(err).Fatal("Failed to initalize queue client on init queue worker.")
	}

	if IsQueueDuplicationEnabled() {
		err := InitDuplicateQueueClient(config.DuplicateQueueRedisHost, config.DuplicateQueueRedisPort)
		if err != nil {
			log.WithError(err).Fatal("Failed to initialize duplicate queue client on init queue worker..")
		}
	}

	InitRedisPersistent(config.RedisHostPersistent, config.RedisPortPersistent)

	InitSentryLogging(config.SentryDSN, config.AppName)
	InitMetricsExporter(config.Env, config.AppName, config.GCPProjectID, config.GCPProjectLocation)

	return nil
}

func GetConfig() *Configuration {
	return configuration
}

func GetServices() *Services {
	return services
}

func GetCacheRedisConnection() redis.Conn {
	return services.Redis.Get()
}

func GetCacheRedisPersistentConnection() redis.Conn {
	return services.RedisPeristent.Get()
}

func IsDevelopment() bool {
	return (strings.Compare(configuration.Env, DEVELOPMENT) == 0)
}

func IsStaging() bool {
	return (strings.Compare(configuration.Env, STAGING) == 0)
}

func IsProduction() bool {
	return (strings.Compare(configuration.Env, PRODUCTION) == 0)
}

func GetAPPDomain() string {
	return configuration.APPDomain
}

func GetAPPOldDomain() string {
	return configuration.APPOldDomain
}

func GetAPIDomain() string {
	return configuration.APIDomain
}

func UseSecureCookie() bool {
	return !IsDevelopment()
}

func UseHTTPOnlyCookie() bool {
	return !IsDevelopment()
}

func GetProtocol() string {
	if IsDevelopment() {
		return "http://"
	}
	return "https://"
}

func GetFacebookAppId() string {
	return configuration.FacebookAppID
}

func GetFacebookAppSecret() string {
	return configuration.FacebookAppSecret
}
func GetLinkedinClientID() string {
	return configuration.LinkedinClientID
}

func GetLinkedinClientSecret() string {
	return configuration.LinkedinClientSecret
}

func GetSalesforceAppId() string {
	return configuration.SalesforceAppID
}

func GetSalesforceAppSecret() string {
	return configuration.SalesforceAppSecret
}

func GetFactorsSenderEmail() string {
	return configuration.EmailSender
}

// IsDryRunCRMSmartEvent checks if dry run flag is set
func IsDryRunCRMSmartEvent() bool {
	return configuration.DryRunCRMSmartEvent
}

// IsDryRunSmartProperties checks if dry run flag is set
func IsDryRunSmartProperties() bool {
	return configuration.DryRunSmartProperties
}

func GetCookieDomian() string {
	domain := GetAPIDomain()
	port := ":" + strconv.Itoa(configuration.Port)
	if strings.Contains(domain, port) {
		return strings.Split(domain, port)[0]
	}
	return domain
}

func GetFactorsCookieName() string {
	return configuration.Cookiename
}

func GetAuth0StateCookieName() string {
	return configuration.Auth0StateName
}

func GetSkipTrackProjectIds() []uint64 {
	return configuration.SkipTrackProjectIds
}

func GetLookbackWindowForEventUserCache() int {
	return configuration.LookbackWindowForEventUserCache
}

func GetFactorsTrackedEventsLimit() int {
	return configuration.ActiveFactorsTrackedEventsLimit
}

func GetFactorsTrackedUserPropertiesLimit() int {
	return configuration.ActiveFactorsTrackedUserPropertiesLimit
}

func GetFactorsGoalsLimit() int {
	return configuration.ActiveFactorsGoalsLimit
}

func IsAllowedSmartEventRuleCreation() bool {
	return configuration.AllowSmartEventRuleCreation
}

func ExtractProjectIdDateFromConfig(config string) map[uint64]time.Time {
	convertedMap := ParseConfigStringToMap(config)
	projectIdDateMap := make(map[uint64]time.Time)
	for projectId, dateString := range convertedMap {
		projId, _ := strconv.Atoi(projectId)
		date, _ := time.Parse(U.DATETIME_FORMAT_YYYYMMDD, dateString)
		projectIdDateMap[uint64(projId)] = date
	}
	return projectIdDateMap
}

// ParseConfigStringToMap - Parses config string
// "k1:v1,k2:v2"-> map[string]string{k1: v1, k2: v2}
func ParseConfigStringToMap(configStr string) map[string]string {
	configMap := make(map[string]string, 0)

	if configStr == "" {
		return configMap
	}

	commaSplit := strings.Split(configStr, ",")
	if len(commaSplit) == 0 {
		return configMap
	}

	for _, cs := range commaSplit {
		kv := strings.Split(cs, ":")
		if len(kv) == 2 && kv[0] != "" && kv[1] != "" {
			configMap[kv[0]] = kv[1]
		}
	}

	return configMap
}

func ParseProjectIDToStringMapFromConfig(configValue, configName string) map[uint64]string {
	cMap := make(map[uint64]string, 0)

	cStringMap := ParseConfigStringToMap(configValue)

	for projectIDString, customerUserID := range cStringMap {
		projectID, err := strconv.ParseUint(projectIDString, 10, 64)
		if err != nil {
			log.WithError(err).WithField("value", configValue).
				Fatal("Invalid project_id on ParseProjectIDToStringMapFromConfig from %s", configName)
		}

		customerUserID = strings.TrimSpace(customerUserID)
		if customerUserID != "" {
			cMap[projectID] = customerUserID
		}
	}

	return cMap
}

func IsSegmentExcludedCustomerUserID(projectID uint64, sourceCustomerUserID string) bool {
	customerUserID, projectExists := configuration.SegmentExcludedCustomerIDByProject[projectID]
	return projectExists && customerUserID == sourceCustomerUserID
}

func GetTokensFromStringListAsUint64(stringList string) []uint64 {
	uint64Tokens := make([]uint64, 0, 0)

	if stringList == "" {
		return uint64Tokens
	}

	tokens := strings.Split(stringList, ",")
	for _, token := range tokens {
		uint64Token, err := strconv.ParseUint(strings.TrimSpace(token), 10, 64)
		if err != nil {
			log.WithError(err).
				Error("Failed to parse project_id on string list config.")
			return uint64Tokens
		}

		uint64Tokens = append(uint64Tokens, uint64Token)
	}

	return uint64Tokens
}

func GetTokensFromStringListAsString(stringList string) []string {
	stringTokens := make([]string, 0, 0)

	if stringList == "" {
		return stringTokens
	}

	tokens := strings.Split(stringList, ",")
	for _, token := range tokens {
		stringTokens = append(stringTokens, strings.TrimSpace(token))
	}

	return stringTokens
}

func GetAttributionDebug() int {
	return configuration.AttributionDebug
}

func GetOnlyAttributionDashboardCaching() int {
	return configuration.OnlyAttributionDashboardCaching
}

func GetIsRunningForMemsql() int {
	return configuration.IsRunningForMemsql
}

func GetSkipAttributionDashboardCaching() int {
	return configuration.SkipAttributionDashboardCaching
}

func GetSDKRequestQueueAllowedTokens() []string {
	return configuration.SDKRequestQueueProjectTokens
}

func GetSegmentRequestQueueAllowedTokens() []string {
	return configuration.SegmentRequestQueueProjectTokens
}

func GetFivetranGroupId() string {
	return configuration.FivetranGroupId
}

func GetFivetranLicenseKey() string {
	return configuration.FivetranLicenseKey
}

/*
GetProjectsFromListWithAllProjectSupport -
If project list string is '*':
  Returns all_projects as true and empty allowed projects and disallowed projects.
else:
  Returns all_projects as false, given projects ids after skipping disallowed
	projects and disallowed projects.
Returns: allProject flag, map of allowed & disallowed projects
*/
func GetProjectsFromListWithAllProjectSupport(projectIdsList,
	disallowedProjectIdsList string) (allProjects bool, allowedMap, disallowedMap map[uint64]bool) {
	//allowedProjectIds, skipProjectIds []uint64,
	disallowedProjectIdsList = strings.TrimSpace(disallowedProjectIdsList)
	skipProjectIds := GetTokensFromStringListAsUint64(disallowedProjectIdsList)

	disallowedMap = make(map[uint64]bool)
	for i := range skipProjectIds {
		disallowedMap[skipProjectIds[i]] = true
	}

	projectIdsList = strings.TrimSpace(projectIdsList)
	if projectIdsList == "*" {
		return true, map[uint64]bool{}, disallowedMap
	}

	projectIds := GetTokensFromStringListAsUint64(projectIdsList)

	allowedProjectIds := make([]uint64, 0, len(projectIds))
	for i, cpid := range projectIds {
		//Prioritizing the skip list over project list!
		if _, exists := disallowedMap[cpid]; !exists {
			allowedProjectIds = append(allowedProjectIds, projectIds[i])
		}
	}

	allowedMap = make(map[uint64]bool)
	for i := range allowedProjectIds {
		allowedMap[allowedProjectIds[i]] = true
	}

	return false, allowedMap, disallowedMap
}

func GetDashboardUnitIDs(dashboardUnitIDsList string) []uint64 {
	dashboardUnitIDsList = strings.TrimSpace(dashboardUnitIDsList)
	if dashboardUnitIDsList == "*" {
		return make([]uint64, 0, 0)
	}
	return GetTokensFromStringListAsUint64(dashboardUnitIDsList)
}

func ProjectIdsFromProjectIdBoolMap(mp map[uint64]bool) []uint64 {

	keys := make([]uint64, 0, len(mp))
	for k := range mp {
		keys = append(keys, k)
	}
	return keys
}

// IsBlockedSDKRequestProjectToken - Tells whether to block the sdk request or
// not, based on given token and list of blocked_sdk_requests_project_tokens.
func IsBlockedSDKRequestProjectToken(projectToken string) bool {
	if projectToken == "" {
		return true
	}

	return U.StringValueIn(projectToken, configuration.BlockedSDKRequestProjectTokens)
}

// PingHealthcheckForSuccess Ping healthchecks.io for cron success.
func PingHealthcheckForSuccess(healthcheckID string, message interface{}) {
	log.Info("Job successful with message ", message)
	if configuration.Env != PRODUCTION {
		return
	}
	var client = &http.Client{
		Timeout: 60 * time.Second,
	}

	payload, _ := json.MarshalIndent(message, "", " ")
	if string(payload) == "{}" {
		payload = []byte(fmt.Sprintf("%#v", message))
	}
	_, err := client.Post("https://hc-ping.com/"+healthcheckID, "application/json", bytes.NewBuffer(payload))
	if err != nil {
		log.WithError(err).Error("Failed to report to healthchecks.io")
	}
}

// PingHealthcheckForStart Ping healthchecks.io for cron start. Used to show run time for jobs.
func PingHealthcheckForStart(healthcheckID string) {
	if configuration.Env != PRODUCTION {
		return
	}
	var client = &http.Client{
		Timeout: 10 * time.Second,
	}

	_, err := client.Head("https://hc-ping.com/" + healthcheckID + "/start")
	if err != nil {
		log.WithError(err).Error("Failed to report to healthchecks.io")
	}
}

// PingHealthcheckForFailure Ping healthchecks.io for cron failure.
func PingHealthcheckForFailure(healthcheckID string, message interface{}) {
	log.Error("Job failed with message ", message)
	if configuration.Env != PRODUCTION {
		return
	}
	var client = &http.Client{
		Timeout: 10 * time.Second,
	}

	payload, _ := json.MarshalIndent(message, "", " ")
	if string(payload) == "{}" {
		payload = []byte(fmt.Sprintf("%#v", message))
	}
	_, err := client.Post("https://hc-ping.com/"+healthcheckID+"/fail", "application/json", bytes.NewBuffer(payload))
	if err != nil {
		log.WithError(err).Error("Failed to report to healthchecks.io")
	}
}

// PingHealthcheckForPanic To capture panics in crons and send an alert to healthcheck and SNS.
func PingHealthcheckForPanic(taskID, env, healthcheckID string) {
	if pe := recover(); pe != nil {
		if configuration == nil {
			// In case panic happens before conf is initialized.
			InitConf(&Configuration{Env: env})
		}
		panicMessage := map[string]interface{}{"panic_error": pe, "stacktrace": string(debug.Stack())}
		PingHealthcheckForFailure(healthcheckID, panicMessage)

		if ne := U.NotifyThroughSNS(taskID, env, panicMessage); ne != nil {
			log.Fatal(ne, pe) // using fatal to avoid panic loop.
		}
		log.Fatal(pe) // using fatal to avoid panic loop.
	}
}

func isProjectOnProjectsList(configProjectIDList string, projectID uint64) bool {
	allProjectIDs, allowedProjectIDsMap, _ := GetProjectsFromListWithAllProjectSupport(
		configProjectIDList, "")

	if allProjectIDs {
		return true
	}

	_, exists := allowedProjectIDsMap[projectID]
	return exists
}

func IsChannelGroupingAllowed(projectID uint64) bool {
	return isProjectOnProjectsList(configuration.AllowChannelGroupingForProjectIDs, projectID)
}

func IsSDKAndIntegrationRequestQueueDuplicationEnabled() bool {
	return configuration.EnableSDKAndIntegrationRequestQueueDuplication
}

func GetSDKAndIntegrationMetricNameByConfig(metricName string) string {
	if IsSDKAndIntegrationRequestQueueDuplicationEnabled() {
		metricName = "dup_" + metricName
	}

	return metricName
}

func IsSortedSetCachingAllowed() bool {
	return configuration.CacheSortedSet
}

func GetUUIdsFromStringListAsString(stringList string) []string {
	stringTokens := make([]string, 0, 0)

	if stringList == "" {
		return stringTokens
	}

	uuids := strings.Split(stringList, ",")
	for _, uuid := range uuids {
		stringTokens = append(stringTokens, strings.TrimSpace(uuid))
	}

	return stringTokens
}

func IsWeeklyInsightsWhitelisted(loggedInUUID string, projectId uint64) bool {
	for _, id := range configuration.CustomerEnabledProjectsWeeklyInsights {
		if id == projectId {
			return true
		}
	}
	for _, uuid := range configuration.ProjectAnalyticsWhitelistedUUIds {
		if uuid == loggedInUUID {
			return true
		}
	}
	return false
}

func IsMultipleProjectTimezoneEnabled(projectId uint64) bool {
	return true
}

func IsLoggedInUserWhitelistedForProjectAnalytics(loggedInUUID string) bool {
	for _, uuid := range configuration.ProjectAnalyticsWhitelistedUUIds {
		if uuid == loggedInUUID {
			return true
		}
	}
	return false
}

func IsDemoProject(projectId uint64) bool {
	for _, id := range configuration.DemoProjectIds {
		if id == projectId {
			return true
		}
	}
	return false
}

func EnableMQLAPI() bool {
	return configuration.EnableMQLAPI
}

// GetHealthcheckPingID - Choose between default and override ping_id
// based on availability.
func GetHealthcheckPingID(defaultPingID, overridePingID string) string {
	if overridePingID != "" {
		return overridePingID
	}

	return defaultPingID
}

// GetAppName - Choose between default and override app_name
// based on availability.
func GetAppName(defaultAppName, overrideAppName string) string {
	if overrideAppName != "" {
		return overrideAppName
	}

	return defaultAppName
}

func GetCloudManager() filestore.FileManager {
	return configuration.CloudManager
}

func DisableDashboardQueryDBExecution() bool {
	return configuration.DisableDashboardQueryDBExecution
}

func UseEventsFilterPropertiesOptimisedLogic(queryFromTimestamp int64) bool {
	return configuration.EnableFilterOptimisation &&
		(queryFromTimestamp >= configuration.FilterPropertiesStartTimestamp)
}

func UseUsersFilterPropertiesOptimisedLogic() bool {
	return configuration.EnableFilterOptimisation
}

func IsDevBox() bool {
	return configuration.DevBox
}

func SetEnableEventLevelEventProperties(projectId uint64) {
	configuration.EnableEventLevelEventProperties = fmt.Sprintf("%d", projectId)
}

func IsProfileQuerySourceSupported(projectId uint64) bool {
	allProjects, projectIDsMap, _ := GetProjectsFromListWithAllProjectSupport(GetConfig().AllowSupportForSourceColumnInUsers, "")
	if allProjects || projectIDsMap[projectId] {
		return true
	}
	return false
}

func CheckRestrictReusingUsersByCustomerUserId(projectId uint64) bool {
	allProjects, projectIDsMap, _ := GetProjectsFromListWithAllProjectSupport(GetConfig().RestrictReusingUsersByCustomerUserId, "")
	if allProjects || projectIDsMap[projectId] {
		return true
	}
	return false
}

func AllowMergeAmpIDAndSegmentIDWithUserIDByProjectID(projectID uint64) bool {
	allProjects, allowedProjectIDs, _ := GetProjectsFromListWithAllProjectSupport(configuration.MergeAmpIDAndSegmentIDWithUserIDByProjectID, "")
	if allProjects {
		return true
	}

	return allowedProjectIDs[projectID]
}

func IsProfileGroupSupportEnabled(projectId uint64) bool {
	allProjects, projectIDsMap, _ := GetProjectsFromListWithAllProjectSupport(GetConfig().AllowProfilesGroupSupport, "")
	if allProjects || projectIDsMap[projectId] {
		return true
	}
	return false
}

func IsEventsFunnelsGroupSupportEnabled(projectId uint64) bool {
	allProjects, projectIDsMap, _ := GetProjectsFromListWithAllProjectSupport(GetConfig().AllowEventsFunnelsGroupSupport, "")
	if allProjects || projectIDsMap[projectId] {
		return true
	}
	return false
}

func GetSessionBatchTransactionBatchSize() int {
	return GetConfig().SessionBatchTransactionBatchSize
}

func DisableCRMUniquenessConstraintsCheckByProjectID(projectID uint64) bool {
	allProjects, allowedProjectIDs, _ := GetProjectsFromListWithAllProjectSupport(GetConfig().DisableCRMUniquenessConstraintsCheckByProjectID, "")
	if allProjects {
		return true
	}

	return allowedProjectIDs[projectID]
}

func GetHubspotBatchInsertBatchSize() int {
	return GetConfig().HubspotBatchInsertBatchSize
}

func EnableHubspotFormsEventsByProjectID(projectID uint64) bool {
	allProjects, allowedProjectIDs, _ := GetProjectsFromListWithAllProjectSupport(GetConfig().EnableHubspotFormsEventsByProjectID, "")
	if allProjects {
		return true
	}
	return allowedProjectIDs[projectID]
}
func GetUsageBasedDashboardCaching() int {
	return configuration.UsageBasedDashboardCaching
}

func GetSkipKPICachingCaching() int {
	return configuration.SkipKPICaching
}

func GetOnlyKPICachingCaching() int {
	return configuration.OnlyKPICaching
}

func UseHubspotBatchInsertByProjectID(projectID uint64) bool {
	allProjects, allowedProjectIDs, _ := GetProjectsFromListWithAllProjectSupport(GetConfig().UseHubspotBatchInsertByProjectID, "")
	if allProjects {
		return true
	}

	return allowedProjectIDs[projectID]

}

func GetAuth0Info() Auth0Conf {
	return configuration.Auth0Info
}

func GetSessionStore() string {
	return configuration.SessionStore
}

func GetSessionStoreSecret() string {
	return configuration.SessionStoreSecret
}

func GetSalesforcePropertyLookBackTimeHr() int {
	return GetConfig().SalesforcePropertyLookBackTimeHr
}

<<<<<<< HEAD
func GetSalesforceBatchInsertBatchSize() int {
	return GetConfig().SalesforceBatchInsertBatchSize
}

func AllowHubspotEngagementsByProjectID(projectID uint64) bool {
	allProjects, allowedProjectIDs, _ := GetProjectsFromListWithAllProjectSupport(GetConfig().AllowHubspotEngagementsByProjectID, "")
	if allProjects {
		return true
	}

	return allowedProjectIDs[projectID]
=======
func GetHubspotPropertiesLookbackLimit() int {
	return GetConfig().HubspotPropertyLookBackLimit
}

func IsSlowDBQueryLoggingEnabled() bool {
	return configuration.EnableSlowDBQueryLogging
>>>>>>> 779a571c
}<|MERGE_RESOLUTION|>--- conflicted
+++ resolved
@@ -241,13 +241,10 @@
 	HubspotBatchInsertBatchSize                     int
 	UseHubspotBatchInsertByProjectID                string
 	SalesforcePropertyLookBackTimeHr                int
-<<<<<<< HEAD
 	SalesforceBatchInsertBatchSize                  int
 	AllowHubspotEngagementsByProjectID              string
-=======
 	HubspotPropertyLookBackLimit                    int
 	EnableSlowDBQueryLogging                        bool
->>>>>>> 779a571c
 }
 
 type Services struct {
@@ -2140,7 +2137,6 @@
 	return GetConfig().SalesforcePropertyLookBackTimeHr
 }
 
-<<<<<<< HEAD
 func GetSalesforceBatchInsertBatchSize() int {
 	return GetConfig().SalesforceBatchInsertBatchSize
 }
@@ -2152,12 +2148,12 @@
 	}
 
 	return allowedProjectIDs[projectID]
-=======
+}
+
 func GetHubspotPropertiesLookbackLimit() int {
 	return GetConfig().HubspotPropertyLookBackLimit
 }
 
 func IsSlowDBQueryLoggingEnabled() bool {
 	return configuration.EnableSlowDBQueryLogging
->>>>>>> 779a571c
 }