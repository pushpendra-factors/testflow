package config

import (
	"bytes"
	"context"
	"crypto/tls"
	"crypto/x509"
	"database/sql"
	"encoding/json"
	"fmt"
	"net/http"
	"os"
	"os/signal"
	"runtime/debug"
	"strconv"
	"strings"
	"sync"
	"syscall"
	"time"

	"github.com/go-sql-driver/mysql"
	"github.com/pkg/errors"

	"github.com/coreos/etcd/mvcc/mvccpb"

	"factors/filestore"
	"factors/vendor_custom/machinery/v1"
	machineryConfig "factors/vendor_custom/machinery/v1/config"

	"contrib.go.opencensus.io/exporter/stackdriver"
	"github.com/evalphobia/logrus_sentry"
	D "github.com/gamebtc/devicedetector"
	"github.com/gomodule/redigo/redis"
	"github.com/jinzhu/gorm"
	_ "github.com/jinzhu/gorm/dialects/mysql"
	_ "github.com/jinzhu/gorm/dialects/postgres"
	geoip2 "github.com/oschwald/geoip2-golang"
	log "github.com/sirupsen/logrus"
	"go.etcd.io/etcd/clientv3"

	"factors/metrics"
	U "factors/util"

	"factors/services/error_collector"
	serviceEtcd "factors/services/etcd"
	"factors/services/mailer"
	serviceSes "factors/services/ses"

	serviceDisk "factors/services/disk"
	serviceGCS "factors/services/gcstorage"

	cache "github.com/hashicorp/golang-lru"
)

const DEVELOPMENT = "development"
const TEST = "test"
const STAGING = "staging"
const PRODUCTION = "production"

// Warning: Any changes to the cookie name has to be
// in sync with other services which uses the cookie.
const FactorsSessionCookieName = "factors-sid"

const FactorsAuth0StateCookieName = "factors-auth0-state"

// URL for loading SDK on client side.
const SDKAssetsURL = "https://app.factors.ai/assets/factors.js"

// Datastore specific constants.
const (
	DatastoreTypeMemSQL = "memsql"
)

// MemSQLDefaultDBParams Default connection params for Postgres.
var MemSQLDefaultDBParams = DBConf{
	Host:     "localhost",
	Port:     3306,
	User:     "root",
	Name:     "factors",
	Password: "dbfactors123",
}

// PostgresDefaultDBParams Default connection params for MemSQL.
var PostgresDefaultDBParams = DBConf{
	Host:     "localhost",
	Port:     5432,
	User:     "autometa",
	Name:     "autometa",
	Password: "@ut0me7a",
}

type DBConf struct {
	Host        string
	Port        int
	User        string
	Name        string
	Password    string
	AppName     string
	UseSSL      bool
	Certificate string

	// Pooling
	MaxOpenConnections     int
	MaxIdleConnections     int
	UseExactConnFromConfig bool
}

type Auth0Conf struct {
	Domain       string
	ClientId     string
	ClientSecret string
	CallbackUrl  string
}

type Configuration struct {
	GCPProjectID                                   string
	GCPProjectLocation                             string
	AppName                                        string
	Env                                            string
	Port                                           int
	DBInfo                                         DBConf
	MemSQLInfo                                     DBConf
	MemSQL2Info                                    DBConf
	Auth0Info                                      Auth0Conf
	SessionStore                                   string
	SessionStoreSecret                             string
	RedisHost                                      string
	RedisPort                                      int
	RedisHostPersistent                            string
	RedisPortPersistent                            int
	QueueRedisHost                                 string
	QueueRedisPort                                 int
	DuplicateQueueRedisHost                        string
	DuplicateQueueRedisPort                        int
	EnableSDKAndIntegrationRequestQueueDuplication bool
	EtcdEndpoints                                  []string
	GeolocationFile                                string
	DeviceDetectorPath                             string
	APIDomain                                      string
	APPDomain                                      string
	APPOldDomain                                   string
	AWSRegion                                      string
	AWSKey                                         string
	AWSSecret                                      string
	Cookiename                                     string
	Auth0StateName                                 string
	EmailSender                                    string
	ErrorReportingInterval                         int
	AdminLoginEmail                                string
	AdminLoginToken                                string
	FacebookAppID                                  string
	FacebookAppSecret                              string
	LinkedinClientID                               string
	LinkedinClientSecret                           string
	SalesforceAppID                                string
	SalesforceAppSecret                            string
	SentryDSN                                      string
	LoginTokenMap                                  map[string]string
	SkipTrackProjectIds                            []int64
	SDKRequestQueueProjectTokens                   []string
	SegmentRequestQueueProjectTokens               []string
	UseDefaultProjectSettingForSDK                 bool
	BlockedSDKRequestProjectTokens                 []string
	BlockedIPProjectIDs                            string
	// Usage: 	"--cache_look_up_range_projects", "1:20140307"
	CacheLookUpRangeProjects                map[int64]time.Time // Usually cache look up is for past 30 days. If certain projects need override, then this is used
	LookbackWindowForEventUserCache         int
	ActiveFactorsGoalsLimit                 int
	ActiveFactorsTrackedEventsLimit         int
	ActiveFactorsTrackedUserPropertiesLimit int
	DryRunCRMSmartEvent                     bool
	DryRunSmartProperties                   bool
	IsBeamPipeline                          bool
	AllowSmartEventRuleCreation             bool
	// non exported field, only access through function
	propertiesTypeCacheSize                int
	enablePropertyTypeFromDB               bool
	whitelistedProjectIDPropertyTypeFromDB string
	blacklistedProjectIDPropertyTypeFromDB string
	CacheSortedSet                         bool
	ProjectAnalyticsWhitelistedUUIds       []string
	CustomerEnabledProjectsWeeklyInsights  []int64
	CustomerEnabledProjectsLastComputed    []int64
	SkippedProjectIDListForOtp             []int64
	DemoProjectIds                         []string
	PrimaryDatastore                       string
	// Flag for enabling only the /mql routes for secondary env testing.
	EnableMQLAPI bool
	// Flags to disable DB and Redis writes when enabled.
	// Added as pointer to prevent accidental writes from
	// other services while testing.
	DisableDBWrites                                    *bool
	EnableDemoReadAccess                               *bool
	DisableQueryCache                                  *bool
	AllowedCampaignEnrichmentByProjectID               string
	UseOpportunityAssociationByProjectID               string
	AllowChannelGroupingForProjectIDs                  string
	CloudManager                                       filestore.FileManager
	SegmentExcludedCustomerIDByProject                 map[int64]string // map[project_id]customer_user_id
	AttributionDebug                                   int
	DisableDashboardQueryDBExecution                   bool
	AllowedHubspotGroupsByProjectIDs                   string
	EnableFilterOptimisation                           bool
	FilterPropertiesStartTimestamp                     int64
	OnlyAttributionDashboardCaching                    int
	SkipAttributionDashboardCaching                    int
	IsRunningForMemsql                                 int
	UseSourcePropertyOverwriteByProjectIDs             string
	AllowedSalesforceGroupsByProjectIDs                string
	DevBox                                             bool
	AllowSupportForUserPropertiesInIdentifyCall        string
	SkipEventNameStepByProjectID                       string
	SkipUserJoinInEventQueryByProjectID                string
	EnableEventLevelEventProperties                    string
	EnableOLTPQueriesMemSQLImprovements                string
	CaptureSourceInUsersTable                          string
	AllowSupportForSourceColumnInUsers                 string
	ResourcePoolForAnalytics                           string
	RestrictReusingUsersByCustomerUserId               string
	HubspotAPIOnboardingHAPIKey                        string
	HubspotAPIOnboardingPrivateAccessToken             string
	MailModoOnboardingAPIKey                           string
	MailModoOnboardingURL1                             string
	MailModoOnboardingURL2                             string
	SlackOnboardingWebhookURL                          string
	AllowProfilesGroupSupport                          string
	DebugEnabled                                       bool
	MergeAmpIDAndSegmentIDWithUserIDByProjectID        string
	SessionBatchTransactionBatchSize                   int
	FivetranGroupId                                    string
	FivetranLicenseKey                                 string
	DisableCRMUniquenessConstraintsCheckByProjectID    string
	SkipDashboardCachingAnalytics                      int
	AllowEventsFunnelsGroupSupport                     string
	MonitoringAPIToken                                 string
	DelayedTaskThreshold                               int
	SdkQueueThreshold                                  int
	IntegrationQueueThreshold                          int
	UsageBasedDashboardCaching                         int
	OnlyKPICaching                                     int
	SkipKPICaching                                     int
	EnableBingAdsAttribution                           bool
	EnableHubspotFormsEventsByProjectID                string
	DisableHubspotNonMarketingContactsByProjectID      string
	HubspotBatchInsertBatchSize                        int
	UseHubspotBatchInsertByProjectID                   string
	SalesforcePropertyLookBackTimeHr                   int
	SalesforceBatchInsertBatchSize                     int
	AllowHubspotEngagementsByProjectID                 string
	HubspotPropertyLookBackLimit                       int
	EnableSlowDBQueryLogging                           bool
	SlackAppClientID                                   string
	SlackAppClientSecret                               string
	EnableDryRunAlerts                                 bool
	DataAvailabilityExpiry                             int
	ClearbitEnabled                                    int
	SixSignalEnabled                                   int
	UseSalesforceV54APIByProjectID                     string
	EnableOptimisedFilterOnProfileQuery                bool
	HubspotAppID                                       string
	HubspotAppSecret                                   string
	EnableOptimisedFilterOnEventUserQuery              bool
	EnableEmailBlockingFlag                            bool
	EnableIPBlockingFlag                               bool
	BlockedEmailList                                   []string
	BlockedIPList                                      []string
	BlockedEmailDomainList                             []string
	DBMaxAllowedPacket                                 int64
	AllowIdentificationOverwriteUsingSourceByProjectID string
	AllowHubspotPastEventsEnrichmentByProjectID        string
	AllowHubspotContactListInsertByProjectID           string
	NewCloudManager                                    filestore.FileManager
	ProjectIdsV2                                       []int64
	IngestionTimezoneEnabledProjectIDs                 []string
	LinkedinMemberCompanyConfigProjectIDs              []string
	AllowedSalesforceActivityTasksByProjectIDs         string
	AllowedSalesforceActivityEventsByProjectIDs        string
	DisallowedSalesforceActivityTasksByProjectIDs      string
	DisallowedSalesforceActivityEventsByProjectIDs     string
	IncreaseKPILimitForProjectIDs                      string
	EnableUserLevelEventPullForAddSessionByProjectID   string
	EventsPullMaxLimit                                 int
	EnableFeatureGates                                 bool
	EnableDBConnectionPool2                            bool
	FormFillIdentificationAllowedProjects              string
	EnableEventFiltersInSegments                       bool
	EnableSixSignalGroupByProjectID                    string
	EnableDebuggingForIP                               bool
	DisableUpdateNextSessionTimestamp                  int
<<<<<<< HEAD
	EnableSyncReferenceFieldsByProjectID               string
=======
	StartTimestampForWeekMonth                         int64
	CacheForLongerExpiryProjects                       string
>>>>>>> ea129f2a
}

type Services struct {
	Db                   *gorm.DB
	DBContext            *context.Context
	DBContextCancel      *context.CancelFunc
	Db2                  *gorm.DB
	DBContext2           *context.Context
	DBContextCancel2     *context.CancelFunc
	GeoLocation          *geoip2.Reader
	Etcd                 *serviceEtcd.EtcdClient
	Redis                *redis.Pool
	RedisPeristent       *redis.Pool
	QueueClient          *machinery.Server
	DuplicateQueueClient *machinery.Server
	patternServersLock   sync.RWMutex
	patternServers       map[string]string
	Mailer               mailer.Mailer
	ErrorCollector       *error_collector.Collector
	DeviceDetector       *D.DeviceDetector
	SentryHook           *logrus_sentry.SentryHook
	MetricsExporter      *stackdriver.Exporter
}

// Healthchecks.io ping IDs for monitoring. Can be used anywhere in code to report error on job.
// Use flag --healthcheck_ping_id to override default ping_id for duplicate/special jobs.
const (
	// Cron ping IDs.
	HealthcheckAddSessionPingID                 = "8da15fff-15f0-4410-9efc-524f624fd388"
	HealthcheckArchiveEventsPingID              = "b2d0f1df-901e-4113-bb45-eed95539790b"
	HealthcheckBigqueryUploadPingID             = "03e0fba3-d660-4679-8595-29b6cd04e87c"
	HealthcheckCleanupEventUserCachePingID      = "85e21b5c-5503-4172-af40-de918741a4d1"
	HealthcheckDashboardCachingPingID           = "72e5eadc-b46e-45ca-ba78-29819532307d"
	HealthcheckHubspotEnrichPingID              = "6f522e60-6bf8-4aea-99fe-f5a1c68a00e7"
	HealthcheckMonitoringJobPingID              = "18db44be-c193-4f11-84e5-5ff144e272e9"
	HealthcheckSalesforceEnrichPingID           = "e56175aa-3407-4595-bb94-d8325952b224"
	HealthcheckYourstoryAddPropertiesPingID     = "acf7faab-c56f-415e-aa10-ca2aa9246172"
	HealthCheckSmartPropertiesPingID            = "ead84671-b84c-481b-bfa5-59403d626652"
	HealthCheckSmartPropertiesDupPingID         = "d2b55241-52d8-4cc5-a49c-5b57f6a96642"
	HealthcheckBeamDashboardCachingPingID       = "ecb259b9-4ff8-4825-b989-81d47bd34d93"
	HealthcheckBeamDashboardCachingNowPingID    = "be2f00de-57e1-401b-b2c9-9df305c3f528"
	HealthcheckMonitoringJobMemSQLPingID        = "de2b64d4-952e-47ca-ac70-1bf9d8e1587e"
	HealthcheckSavedQueriesTimezoneChangePingID = "42f96466-c467-44cc-899d-7e55b8a1aa4e"
	HealthcheckLeadgenInsertionJobPingID        = "830c0112-fc71-4257-b265-b3732f03115a"
	HealthcheckBingAdsIntegrationPingID         = "33f862b1-453a-4352-b209-945b38ed1902"
	HealthcheckMarketoEnrichmentPingID          = "72709dcf-3e85-476d-9c81-8eb4be639368"
	HealthcheckMarketoIntegrationPingID         = "58653751-9db8-4251-9048-6c999a139138"
	HealthcheckLeadSquaredIntegrationSyncPingID = "9b0c317c-ea4f-4113-afe4-a2de84f6c33f"
	HealthcheckLeadSquaredPullEventsPingID      = "5766cfd3-1108-4633-b9e7-5a818748d1bf"
	HealthcheckLeadSquaredEnrichPingID          = "83fdec06-a2a0-4fdb-ba9e-97c9bb730e23"
	HealthcheckAdsImportPingID                  = "c392e3b4-4883-47ae-b5ff-63743d5d0c78"
	HealthcheckComputeAndSendAlertsPingID       = "8345e798-1622-4881-942e-99fdd638ddf0"
	HealthcheckMailWIPingID                     = "950b628b-d623-4666-be39-952516e543c0"
	HealthcheckPatternMinePingID                = "04e9ba3d-5b07-4325-ad28-6ac7cf15971b"
	HealthcheckPullEventsPingID                 = "088cc760-f350-4eb1-bbb6-c2bbde66b530"
	HealthcheckPathAnalysisPingID               = "9f71b930-9233-4e58-9935-5de0434d8fa8"
	HealthCheckPreBuiltCustomKPIPingID          = "9e5ac799-e15f-4f44-86b0-4be88379f486"
	HealthCheckAnalyzeJobPingID                 = "3d1bd82d-e036-4433-a794-1042a7f29976"
	HealthCheckSixSignalReportPingID            = "2508c4c3-b941-40bb-8f2b-a59e4bedf3e5"

	// Other services ping IDs. Only reported when alert conditions are met, not periodically.
	// Once an alert is triggered, ping manually from Healthchecks UI after fixing.
	HealthcheckDatabaseHealthPingID       = "8464d06b-418b-42d2-9201-b01dc744d283"
	HealthcheckDatabaseHealthMemSQLPingID = "763baa99-61bf-4721-b293-e62eb1027987"
	HealthcheckSDKHealthPingID            = "bb2c4757-9fa4-48eb-bd08-42a16996a61b"
)

func (service *Services) GetPatternServerAddresses() []string {
	service.patternServersLock.RLock()
	defer service.patternServersLock.RUnlock()

	ps := make([]string, 0, 0)
	for _, addr := range service.patternServers {
		ps = append(ps, addr)
	}
	return ps
}

func (service *Services) addPatternServer(key, addr string) {
	log.Infof("Add Pattern Server Key:%s, addr: %s", key, addr)
	service.patternServersLock.Lock()
	defer service.patternServersLock.Unlock()

	service.patternServers[key] = addr
}

func (service *Services) removePatternServer(key string) {
	log.Infof("Remove Pattern Server Key: %s", key)
	service.patternServersLock.Lock()
	defer service.patternServersLock.Unlock()

	delete(services.patternServers, key)
}

var configuration *Configuration
var services *Services = nil

// PropertiesTypeCache common cache with reset date
type PropertiesTypeCache struct {
	Cache         *cache.Cache `json:"cache"`
	LastResetDate string       `json:"last_reset_date"`
}

var propertiesTypeCache *PropertiesTypeCache

// InitPropertiesTypeCache initialze properties type LRU cache by fixed size
func InitPropertiesTypeCache(enablePropertyTypeFromDB bool, propertiesTypeCacheSize int, whitelistedProjectIDPropertyTypeFromDB, blacklistedProjectIDPropertyTypeFromDB string) {
	if !enablePropertyTypeFromDB || propertiesTypeCacheSize <= 0 || propertiesTypeCache != nil {
		return
	}

	if (blacklistedProjectIDPropertyTypeFromDB == "" && whitelistedProjectIDPropertyTypeFromDB == "") ||
		(blacklistedProjectIDPropertyTypeFromDB != "" && whitelistedProjectIDPropertyTypeFromDB != "") {
		return
	}

	pCache, err := cache.New(propertiesTypeCacheSize)
	if err != nil {
		log.WithError(err).WithField("PropertiesTypeCacheSize",
			propertiesTypeCacheSize).Fatal("Failed to initialize properties_type cache size.")
		return
	}
	propertiesTypeCache = &PropertiesTypeCache{
		Cache: pCache,
	}

	if blacklistedProjectIDPropertyTypeFromDB != "" {
		configuration.blacklistedProjectIDPropertyTypeFromDB = blacklistedProjectIDPropertyTypeFromDB
	} else {
		configuration.whitelistedProjectIDPropertyTypeFromDB = whitelistedProjectIDPropertyTypeFromDB
	}

	configuration.enablePropertyTypeFromDB = enablePropertyTypeFromDB

	propertiesTypeCache.LastResetDate = U.GetDateOnlyFromTimestampZ(U.TimeNowUnix())
	log.Info("Properties_type cache initialized.")
}

func IsDBConnectionPool2Enabled() bool {
	return configuration.EnableDBConnectionPool2
}

func IsAllowedCampaignEnrichementByProjectID(projectID int64) bool {
	if configuration.AllowedCampaignEnrichmentByProjectID == "" {
		return false
	}

	if configuration.AllowedCampaignEnrichmentByProjectID == "*" {
		return true
	}

	projectIDstr := fmt.Sprintf("%d", projectID)
	projectIDs := strings.Split(configuration.AllowedCampaignEnrichmentByProjectID, ",")
	for i := range projectIDs {
		if projectIDs[i] == projectIDstr {
			return true
		}
	}

	return false

}

func IsAllowedHubspotGroupsByProjectID(projectID int64) bool {
	if configuration.AllowedHubspotGroupsByProjectIDs == "" {
		return false
	}

	if configuration.AllowedHubspotGroupsByProjectIDs == "*" {
		return true
	}

	projectIDstr := fmt.Sprintf("%d", projectID)
	projectIDs := strings.Split(configuration.AllowedHubspotGroupsByProjectIDs, ",")
	for i := range projectIDs {
		if projectIDs[i] == projectIDstr {
			return true
		}
	}

	return false
}

func IsAllowedSalesforceGroupsByProjectID(projectID int64) bool {
	if configuration.AllowedSalesforceGroupsByProjectIDs == "" {
		return false
	}

	if configuration.AllowedSalesforceGroupsByProjectIDs == "*" {
		return true
	}

	projectIDstr := fmt.Sprintf("%d", projectID)
	projectIDs := strings.Split(configuration.AllowedSalesforceGroupsByProjectIDs, ",")
	for i := range projectIDs {
		if projectIDs[i] == projectIDstr {
			return true
		}
	}

	return false
}

func SkipEventNameStepByProjectID(projectID int64) bool {
	if configuration.SkipEventNameStepByProjectID == "" {
		return false
	}

	if configuration.SkipEventNameStepByProjectID == "*" {
		return true
	}

	projectIDstr := fmt.Sprintf("%d", projectID)
	projectIDs := strings.Split(configuration.SkipEventNameStepByProjectID, ",")
	for i := range projectIDs {
		if projectIDs[i] == projectIDstr {
			return true
		}
	}

	return false
}

func SkipUserJoinInEventQueryByProjectID(projectID int64) bool {
	if configuration.SkipUserJoinInEventQueryByProjectID == "" {
		return false
	}

	if configuration.SkipUserJoinInEventQueryByProjectID == "*" {
		return true
	}

	projectIDstr := fmt.Sprintf("%d", projectID)
	projectIDs := strings.Split(configuration.SkipUserJoinInEventQueryByProjectID, ",")
	for i := range projectIDs {
		if projectIDs[i] == projectIDstr {
			return true
		}
	}

	return false
}

// GetPropertiesTypeCache returns PropertiesTypeCache instance
func GetPropertiesTypeCache() *PropertiesTypeCache {
	return propertiesTypeCache
}

// ResetPropertyDetailsCacheByDate reset PropertiesTypeCache with date
func ResetPropertyDetailsCacheByDate(timestamp int64) {
	date := U.GetDateOnlyFromTimestampZ(timestamp)
	propertiesTypeCache.Cache.Purge()
	propertiesTypeCache.LastResetDate = date
}

// IsEnabledPropertyDetailFromDB should allow property type check from DB.
func IsEnabledPropertyDetailFromDB() bool {
	return configuration.enablePropertyTypeFromDB
}

// IsEnabledEventsFilterInSegments should allow event properties to be added in the query.
func IsEnabledEventsFilterInSegments() bool {
	return configuration.EnableEventFiltersInSegments
}

// IsEnabledPropertyDetailByProjectID enabled project_id for property type check from DB
func IsEnabledPropertyDetailByProjectID(projectID int64) bool {
	if projectID == 0 || !IsEnabledPropertyDetailFromDB() {
		return false
	}

	projectIDstr := fmt.Sprintf("%d", projectID)

	if configuration.whitelistedProjectIDPropertyTypeFromDB == "*" {
		return true
	}

	if configuration.whitelistedProjectIDPropertyTypeFromDB != "" {
		projectIDs := strings.Split(configuration.whitelistedProjectIDPropertyTypeFromDB, ",")
		for i := range projectIDs {
			if projectIDs[i] == projectIDstr {
				return true
			}
		}
	}

	if configuration.blacklistedProjectIDPropertyTypeFromDB != "" {
		projectIDs := strings.Split(configuration.blacklistedProjectIDPropertyTypeFromDB, ",")
		for i := range projectIDs {
			if projectIDs[i] == projectIDstr {
				return false
			}
		}
	}

	return false
}
func initLogging(collector *error_collector.Collector) {
	// Log as JSON instead of the default ASCII formatter.
	log.SetFormatter(&log.JSONFormatter{})

	if IsDevelopment() {
		log.SetLevel(log.DebugLevel)
	}

	log.SetReportCaller(true)

	if collector != nil {
		hook := &U.Hook{C: services.ErrorCollector}
		log.AddHook(hook)
	}
}

func initGeoLocationService(geoLocationFile string) {
	if geoLocationFile == "" {
		log.WithField("geo_location_file",
			geoLocationFile).Fatal("Invalid geolocation file.")
	}

	if services == nil {
		services = &Services{}
	}

	// Ref: https://geolite.maxmind.com/download/geoip/database/GeoLite2-City.tar.gz
	geolocation, err := geoip2.Open(geoLocationFile)
	if err != nil {
		log.WithError(err).WithField("GeolocationFilePath",
			geoLocationFile).Fatal("Failed to initialize geolocation service.")
	}

	log.Info("Geolocation service intialized.")
	services.GeoLocation = geolocation
}
func initDeviceDetectorPath(deviceDetectorPath string) {
	if deviceDetectorPath == "" {
		log.WithField("dev_detect_path",
			deviceDetectorPath).Fatal("Invalid device detector path.")
	}
	if services == nil {
		services = &Services{}
	}
	deviceDetector, err := D.NewDeviceDetector(deviceDetectorPath)
	if err != nil {
		log.WithError(err).WithField("DeviceDetectorPath",
			deviceDetectorPath).Fatal("Failed to initialize device detector service.")
	}

	log.Info("Device Detector Path service intialized.")
	services.DeviceDetector = deviceDetector
}

func initAppServerServices(config *Configuration) error {
	services = &Services{patternServers: make(map[string]string)}

	err := InitDB(*config)
	if err != nil {
		return err
	}

	InitRedis(config.RedisHost, config.RedisPort)

	err = InitEtcd(config.EtcdEndpoints)
	if err != nil {
		return errors.Wrap(err, "Failed to initialize etcd")
	}

	InitMailClient(config.AWSKey, config.AWSSecret, config.AWSRegion)
	InitSentryLogging(config.SentryDSN, config.AppName)
	InitMetricsExporter(config.Env, config.AppName, config.GCPProjectID, config.GCPProjectLocation)

	initGeoLocationService(config.GeolocationFile)
	initDeviceDetectorPath(config.DeviceDetectorPath)

	regPatternServers, err := GetServices().Etcd.DiscoverPatternServers()
	if err != nil && err != serviceEtcd.NotFound {
		log.WithError(err).Errorln("Falied to initialize discover pattern servers")
		return err
	}

	for _, ps := range regPatternServers {
		services.addPatternServer(ps.Key, ps.Value)
	}

	go func() {
		psUpdateChannel := GetServices().Etcd.Watch(serviceEtcd.PatternServerPrefix, clientv3.WithPrefix())
		watchPatternServers(psUpdateChannel)
	}()

	initCookieInfo(configuration.Env)

	return nil
}

func initCookieInfo(env string) {
	// Warning: Any changes to the cookie name has to be
	// in sync with other services which uses the cookie.

	cookieName := fmt.Sprintf("%s%s", FactorsSessionCookieName, "d")
	stateCookieName := fmt.Sprintf("%s%s", FactorsAuth0StateCookieName, "d")
	if env == STAGING {
		cookieName = fmt.Sprintf("%s%s", FactorsSessionCookieName, "s")
		stateCookieName = fmt.Sprintf("%s%s", FactorsAuth0StateCookieName, "s")
	} else if env == PRODUCTION {
		cookieName = FactorsSessionCookieName
		stateCookieName = FactorsAuth0StateCookieName
	}

	configuration.Cookiename = cookieName
	configuration.Auth0StateName = stateCookieName
}

func InitConf(c *Configuration) {
	if IsConfigInitialized() {
		log.Info("Configuration alreay initialised.")
		return
	}

	log.SetFormatter(&log.JSONFormatter{})
	if c == nil {
		log.Fatal("Invalid configuration.")
	}

	if c.Env == "" {
		log.WithField("config", c).
			Fatal("Environment not provided on config intialization.")
	}

	log.WithField("config", c).Info("Configuration Initialized.")
	configuration = c
}

func IsConfigInitialized() bool {
	return configuration != nil && configuration.Env != ""
}

func InitSortedSetCache(cacheSortedSet bool) {
	configuration.CacheSortedSet = cacheSortedSet
}

func InitSalesforceConfig(salesforceAppId, salesforceAppSecret string) {
	configuration.SalesforceAppID = salesforceAppId
	configuration.SalesforceAppSecret = salesforceAppSecret
}

func InitEtcd(EtcdEndpoints []string) error {
	etcdClient, err := serviceEtcd.New(EtcdEndpoints)
	if err != nil {
		log.WithError(err).Errorln("Falied to initialize etcd client")
		return err
	}
	log.Infof("ETCD Service Initialized with endpoints: %v", EtcdEndpoints)
	services.Etcd = etcdClient
	configuration.EtcdEndpoints = EtcdEndpoints
	return nil
}

func InitDBWithMaxIdleAndMaxOpenConn(config Configuration,
	maxOpenConns, maxIdleConns int) error {
	if IsDBConnectionPool2Enabled() {
		InitMemSQLDBWithMaxIdleAndMaxOpenConn(config.MemSQL2Info, maxOpenConns, maxIdleConns, true)
	}

	return InitMemSQLDBWithMaxIdleAndMaxOpenConn(config.MemSQLInfo, maxOpenConns, maxIdleConns, false)
}

func GetMemSQLDSNString(dbConf *DBConf) string {
	if dbConf.User == "" || dbConf.Password == "" ||
		dbConf.Name == "" || dbConf.Host == "" ||
		dbConf.Port == 0 {

		log.WithField("db_config", dbConf).Fatal("Invalid memsql db config.")
	}

	memsqlDBConfig := mysql.Config{
		User:                 dbConf.User,
		Passwd:               dbConf.Password,
		Addr:                 fmt.Sprintf("%s:%d", dbConf.Host, dbConf.Port),
		Net:                  "tcp",
		DBName:               dbConf.Name,
		Loc:                  time.Local, // Todo: Use UTC timezone.
		AllowNativePasswords: true,
		ParseTime:            true,
		Params:               map[string]string{"charset": "utf8mb4"},
	}

	if dbConf.UseSSL {
		if dbConf.Certificate == "" {
			log.Fatal("Enable use_ssl but certificate not given.")
		}

		const tlsConfigname = "custom"

		// Register certificate.
		rootCertPool := x509.NewCertPool()
		if ok := rootCertPool.AppendCertsFromPEM([]byte(dbConf.Certificate)); !ok {
			log.Fatal("Failed to add certificate for memsql connection.")
		}
		mysql.RegisterTLSConfig(tlsConfigname, &tls.Config{RootCAs: rootCertPool})

		// use the registered certificate.
		memsqlDBConfig.TLSConfig = tlsConfigname

		log.Info("Using SSL for MemSQL connections.")
	}

	return memsqlDBConfig.FormatDSN()
}

func UseResourcePoolForAnalytics() (bool, string) {
	return configuration.ResourcePoolForAnalytics != "", configuration.ResourcePoolForAnalytics
}

func SetMemSQLResourcePoolQueryCallbackUsingSQLTx(db *sql.Tx, pool string) {
	logCtx := log.WithField("memsql_user", configuration.MemSQLInfo.User)

	// Use olap_pool only for production environment.
	if !IsProduction() {
		return
	}

	if configuration.PrimaryDatastore != DatastoreTypeMemSQL {
		return
	}

	_, err := db.Exec("SET resource_pool = ?", pool)
	if err != nil {
		logCtx.WithError(err).
			Error("Failed to set resource pool before query.")
		return
	}
}

func isValidMemSQLResourcePool(resourcePool string) bool {
	if resourcePool == "" {
		return true
	}

	// Keeping it flexible for develpment.
	if IsDevelopment() {
		return true
	}

	var availablePools []string
	if IsProduction() {
		availablePools = []string{
			"soft_cpu_50",
			"timeout_5m",
			"soft_cpu_45_mem_50_tout_15m",
		}

	} else if IsStaging() {
		availablePools = []string{
			"soft_cpu_50",
			"soft_cpu_30",
			"soft_cpu_15",

			"timeout_1m",
			"timeout_5m",
			"timeout_10m",
		}
	}

	exists, _, _ := U.StringIn(availablePools, resourcePool)
	return exists
}

func InitMemSQLDBWithMaxIdleAndMaxOpenConn(dbConf DBConf, maxOpenConns, maxIdleConns int, isDb2 bool) error {
	if services == nil {
		services = &Services{}
	}

	// SSL Mandatory for staging and production.
	dbConf.UseSSL = IsStaging() || IsProduction()
	memSQLDB, err := gorm.Open("mysql", GetMemSQLDSNString(&dbConf))
	if err != nil {
		log.WithError(err).Error("Failed connecting to memsql.")
	}
	memSQLDB.LogMode(IsDevelopment())

	// Removes emoji and cleans up string and postgres.Jsonb columns.
	memSQLDB.Callback().Create().Before("gorm:create").Register("cleanup", U.GormCleanupCallback)
	memSQLDB.Callback().Create().Before("gorm:update").Register("cleanup", U.GormCleanupCallback)
	var info DBConf
	if IsDBConnectionPool2Enabled() {
		info = configuration.MemSQL2Info
	} else {
		info = configuration.MemSQLInfo
	}

	// info=
	if info.UseExactConnFromConfig {
		// Use connection configuration from flag.
		maxOpenConns = info.MaxOpenConnections
		maxIdleConns = info.MaxIdleConnections
	} else {
		// Using same no.of connections for both max_open and
		// max_idle (greatest among two) as a workaround to
		// avoid connection timout error, while adding new
		// connection to the pool.
		// dial tcp 34.82.234.136:3306: connect: connection timed out
		connections := maxOpenConns
		if maxIdleConns > connections {
			connections = maxIdleConns
		}
		log.Warnf("Using %d connections for both max_idle and max_open for memsql.", connections)

		maxOpenConns = connections
		maxIdleConns = connections
	}
	logCtx := log.WithField("max_open_connections", maxOpenConns).
		WithField("max_idle_connections", maxIdleConns)

	if maxOpenConns == 0 {
		logCtx.Fatal("Invalid max_open_connections. Should be greater than zero.")
	}
	if maxIdleConns == 0 {
		logCtx.Warn("Max idle connections configured as zero.")
	}

	memSQLDB.DB().SetMaxOpenConns(maxOpenConns)
	memSQLDB.DB().SetMaxIdleConns(maxIdleConns)

	logCtx.Info("MemSQL DB Service initialized")

	ctx := context.Background()
	ctx, cancel := context.WithCancel(ctx)

	// initiates corresponding service.
	if isDb2 {
		services.Db2 = memSQLDB
		services.DBContext2 = &ctx
		services.DBContextCancel2 = &cancel
	} else {
		services.Db = memSQLDB
		services.DBContext = &ctx
		services.DBContextCancel = &cancel
	}

	configuration.DBInfo = dbConf

	return nil
}

// UseMemSQLDatabaseStore Returns true if memsql is configured as primary datastore.
func UseMemSQLDatabaseStore() bool {
	return GetPrimaryDatastore() == DatastoreTypeMemSQL
}

// GetPrimaryDatastore Returns memsql only if set in config. Defaults to postgres.
func GetPrimaryDatastore() string {
	return DatastoreTypeMemSQL
}

func IsDatastoreMemSQL() bool {
	return GetConfig().PrimaryDatastore == DatastoreTypeMemSQL
}

// GetRoutesURLPrefix Prefix for urls supported on memsql. Returns /mql if enabled.
func GetRoutesURLPrefix() string {
	if EnableMQLAPI() {
		return "/mql"
	}
	return ""
}

// DisableMemSQLDBWrites If DB writes are disabled. Defaults to true unless specified explicitly.
func DisableDBWrites() bool {
	if GetConfig().Env == DEVELOPMENT || GetConfig().Env == TEST {
		return false
	}

	if GetConfig().DisableDBWrites != nil {
		return *GetConfig().DisableDBWrites
	}
	return true
}

func EnableDemoReadAccess() bool {
	if GetConfig().EnableDemoReadAccess != nil {
		return *GetConfig().EnableDemoReadAccess
	}
	return false
}

// DisableMemSQLQueryCache If dashboard and query cache to be disabled. Defaults to false unless specified explicitly.
func DisableQueryCache() bool {
	if GetConfig().Env == DEVELOPMENT || GetConfig().Env == TEST {
		return false
	}

	if GetConfig().DisableQueryCache != nil {
		return *GetConfig().DisableQueryCache
	}
	return false
}

func NewRequestBuilderWithPrefix(methodType, URL string) *U.RequestBuilder {
	return U.NewRequestBuilder(methodType, GetRoutesURLPrefix()+URL)
}

// KillDBQueriesOnExit Uses context to kill any running queries when kill signal is received.
func KillDBQueriesOnExit() {
	c := make(chan os.Signal, 1)
	signal.Notify(c, syscall.SIGTERM, syscall.SIGINT)
	go func() {
		select {
		case <-c:
			if GetServices().DBContext != nil && GetServices().DBContextCancel != nil {
				(*GetServices().DBContextCancel)()
			}

			if GetServices().DBContext2 != nil && GetServices().DBContextCancel2 != nil {
				(*GetServices().DBContextCancel2)()
			}

			signal.Stop(c)
		}
	}()
}

func InitDB(config Configuration) error {
	if !IsConfigInitialized() {
		log.Fatal("Config not initialised on InitDB.")
	}

	// default configuration.
	return InitDBWithMaxIdleAndMaxOpenConn(config, 50, 10)
}

func InitRedisPersistent(host string, port int) {
	initRedisConnection(host, port, true, 300, 100)
}

func InitFilemanager(bucketName string, env string, config *Configuration) {
	if env == "development" {
		config.CloudManager = serviceDisk.New(bucketName)
	} else {
		var err error
		config.CloudManager, err = serviceGCS.New(bucketName)
		if err != nil {
			log.WithError(err).Errorln("Failed to init New GCS Client")
			panic(err)
		}
	}
}

func InitRedis(host string, port int) {
	initRedisConnection(host, port, false, 300, 100)
}

// InitRedisConnection Init redis with custom requirements.
func InitRedisConnection(host string, port int, persistent bool, maxActive, maxIdle int) {
	initRedisConnection(host, port, persistent, maxActive, maxIdle)
}

func initRedisConnection(host string, port int, persistent bool, maxActive, maxIdle int) {
	if host == "" || port == 0 {
		log.WithField("host", host).WithField("port", port).Fatal(
			"Invalid redis host or port.")
	}

	if services == nil {
		services = &Services{}
	}

	conn := fmt.Sprintf("%s:%d", host, port)
	redisPool := &redis.Pool{
		MaxActive: maxActive,
		MaxIdle:   maxIdle,
		// IdleTimeout: 240 * time.Second,
		Dial: func() (redis.Conn, error) {
			c, err := redis.Dial("tcp", conn)
			if err != nil {
				// do not panic. connection dial would be called
				// on pool refill too.
				log.WithError(err).Error("Redis connection dial error.")
				return nil, err
			}

			return c, err
		},

		// Tests connection before idle connection being reused.
		TestOnBorrow: func(c redis.Conn, t time.Time) error {
			if time.Since(t) < time.Minute {
				return nil
			}

			_, err := c.Do("PING")
			if err != nil {
				log.WithError(err).Error("Redis connection test on borrow error.")
			}

			return err
		},
	}

	log.Info("Redis Service initialized.")
	if persistent {
		configuration.RedisHostPersistent = host
		configuration.RedisPortPersistent = port
		services.RedisPeristent = redisPool
	} else {
		configuration.RedisHost = host
		configuration.RedisPort = port
		services.Redis = redisPool
	}
}

func initQueueClientWithRedis(redisHost string, redisPort int) (*machinery.Server, error) {
	if services == nil {
		services = &Services{}
	}

	if redisHost == "" || redisPort == 0 {
		return nil, fmt.Errorf("invalid queue redis host %s port %d", redisHost, redisPort)
	}

	// format: redis://[password@]host[port][/db_num]
	// Todo: Add password support for other environments.
	redisConnectionString := fmt.Sprintf("redis://%s:%d", redisHost, redisPort)

	config := &machineryConfig.Config{
		Broker: redisConnectionString,
		// No default queue configured. Queue name is decided conditionaly
		// and given on sendTask (enqueue) as routing_key and
		// on customer worker (dequeue) as queue_name.
		// DefaultQueue: "default_queue"
		Redis: &machineryConfig.RedisConfig{
			MaxActive: 300,
			MaxIdle:   100,
		},
		// Result Backend creates individual keys for each task
		// with the state after processing. Expiring the keys in 2 mins.
		// Retry is not using or affected by this, It is using a
		// seperate internal queue.
		ResultBackend:   redisConnectionString,
		ResultsExpireIn: 2 * 60,
		Debug:           !IsProduction(),
	}

	return machinery.NewServer(config)
}

func InitQueueClient(redisHost string, redisPort int) error {
	client, err := initQueueClientWithRedis(redisHost, redisPort)
	if err != nil {
		return err
	}

	services.QueueClient = client

	return nil
}

// InitDuplicateQueueClient - Initializes queue client with duplicate
// queue's redis host and port.
func InitDuplicateQueueClient(redisHost string, redisPort int) error {
	client, err := initQueueClientWithRedis(redisHost, redisPort)
	if err != nil {
		return err
	}

	services.DuplicateQueueClient = client

	return nil
}

// isQueueDuplicationEnabled - Conditions for enabling the queue duplication.
func IsQueueDuplicationEnabled() bool {
	return configuration.EnableSDKAndIntegrationRequestQueueDuplication
}

// InitMetricsExporter Initialized Opencensus metrics exporter to collect metrics.
func InitMetricsExporter(env, appName, projectID, projectLocation string) {
	if services == nil {
		services = &Services{}
	}
	if env == "" || appName == "" || projectID == "" || projectLocation == "" {
		return
	}
	services.MetricsExporter = metrics.InitMetrics(env, appName, projectID, projectLocation)
}

// InitSmartEventMode initializes smart event mode
func InitSmartEventMode(mode bool) {
	configuration.DryRunCRMSmartEvent = mode
}

// initializes smart properties mode
func InitSmartPropertiesMode(mode bool) {
	configuration.DryRunSmartProperties = mode
}

// SetIsBeamPipeline Sets variable to indicate that the job is running from a beam pipeline.
func SetIsBeamPipeline() {
	configuration.IsBeamPipeline = true
}

// IsBeamPipeline Returns is the beam pipeline variable is set.
func IsBeamPipeline() bool {
	return configuration.IsBeamPipeline
}

// InitSentryLogging Adds sentry hook to capture error logs.
func InitSentryLogging(sentryDSN, appName string) {
	// Log as JSON instead of the default ASCII formatter.
	log.SetFormatter(&log.JSONFormatter{})
	if IsDevelopment() {
		log.SetLevel(log.DebugLevel)
	}
	log.SetReportCaller(true)

	if IsDevelopment() || IsStaging() || sentryDSN == "" {
		return
	}

	if services == nil {
		services = &Services{}
	}

	sentryHook, err := logrus_sentry.NewAsyncSentryHook(sentryDSN, []log.Level{
		log.PanicLevel,
		log.FatalLevel,
		log.ErrorLevel,
	})
	if err != nil {
		log.WithError(err).Error("Failed to init sentry webhook")
	} else {
		sentryHook.SetEnvironment(configuration.Env)
		sentryHook.StacktraceConfiguration.Enable = true
		sentryHook.StacktraceConfiguration.SwitchExceptionTypeAndMessage = true
		sentryHook.StacktraceConfiguration.IncludeErrorBreadcrumb = true

		sentryHook.SetTagsContext(map[string]string{
			"AppName":   appName,
			"Datastore": GetPrimaryDatastore(),
		})

		services.SentryHook = sentryHook
		log.AddHook(sentryHook)
		log.Info("Sentry error campturing initialized.")
	}
}

// SafeFlushAllCollectors Safe flush sentry and metrics collectors. Used with `defer` statement.
// Useful while running scripts in development mode where sentry is not initialized.
func SafeFlushAllCollectors() {
	if services != nil {
		if services.SentryHook != nil {
			services.SentryHook.Flush()
		}

		if services.MetricsExporter != nil {
			services.MetricsExporter.StopMetricsExporter()
			services.MetricsExporter.Flush()
		}
	}
}

// WaitAndFlushAllCollectors Waits for given period before flushing and terminating.
// Added as a hack to export metrics before program ends.
func WaitAndFlushAllCollectors(waitPeriod time.Duration) {
	time.Sleep(waitPeriod)
	SafeFlushAllCollectors()
}

func InitMailClient(key, secret, region string) {
	if services == nil {
		services = &Services{}
	}
	if IsDevelopment() {
		services.Mailer = mailer.New()
		return
	}
	services.Mailer = serviceSes.New(key, secret, region)
}

func InitSenderEmail(senderEmail string) {
	if services == nil {
		services = &Services{}
	}
	configuration.EmailSender = senderEmail
}

func initCollectorClient(env, appName, toMail, fromMail string, reportingInterval int) {
	if services == nil {
		services = &Services{}
	}
	dur := time.Second * time.Duration(reportingInterval)
	services.ErrorCollector = error_collector.New(services.Mailer, dur, env, appName, toMail, fromMail)
}

func watchPatternServers(psUpdateChannel clientv3.WatchChan) {
	log.Infoln("Starting to watch on psUpdateChannel")
	for {
		msg := <-psUpdateChannel
		for _, event := range msg.Events {
			log.WithFields(log.Fields{
				"UnitType": event.Type,
				"Key":      string(event.Kv.Key),
				"Value":    string(event.Kv.Value),
			}).Infoln("Event Received on PatternServerUpdateChannel")

			if event.Type == mvccpb.PUT {
				GetServices().addPatternServer(string(event.Kv.Key), string(event.Kv.Value))
			} else if event.Type == mvccpb.DELETE {
				GetServices().removePatternServer(string(event.Kv.Key))
			}
		}
		log.WithField("PatternServers", GetServices().GetPatternServerAddresses()).Info(
			"Updated List of pattern servers")
	}
}

func InitAppServer(config *Configuration) error {
	if !IsConfigInitialized() {
		log.Fatal("Config not initialised on Init.")
	}

	err := initAppServerServices(config)
	if err != nil {
		return err
	}

	return nil
}

func InitMonitoringAPIServices(config *Configuration) {
	if config.MonitoringAPIToken == "" {
		log.Error("Monitoring API Token is not provided. Keeping services disabled.")
		return
	}

	err := InitQueueClient(config.QueueRedisHost, config.QueueRedisPort)
	if err != nil {
		log.WithError(err).Error("Failed to initalize queue client.")
	}

	if IsQueueDuplicationEnabled() {
		err := InitDuplicateQueueClient(config.DuplicateQueueRedisHost, config.DuplicateQueueRedisPort)
		if err != nil {
			log.WithError(err).Error("Failed to initialize duplicate queue client.")
		}
	}
}

func InitTestServer(config *Configuration) error {
	if !IsConfigInitialized() {
		log.Fatal("Config not initialised on Init.")
	}

	err := initAppServerServices(config)
	if err != nil {
		return err
	}

	return nil
}

// UseOpportunityAssociationByProjectID should use salesforce association for opportunity stitching
func UseOpportunityAssociationByProjectID(projectID int64) bool {
	if configuration.UseOpportunityAssociationByProjectID == "" {
		return false
	}

	if configuration.UseOpportunityAssociationByProjectID == "*" {
		return true
	}

	projectIDstr := fmt.Sprintf("%d", projectID)
	projectIDs := strings.Split(configuration.UseOpportunityAssociationByProjectID, ",")
	for i := range projectIDs {
		if projectIDs[i] == projectIDstr {
			return true
		}
	}

	return false
}

// UseSourcePropertyOverwriteByProjectIDs should use property overwrite by source
func UseSourcePropertyOverwriteByProjectIDs(projectID int64) bool {
	if configuration.UseSourcePropertyOverwriteByProjectIDs == "" {
		return false
	}

	if configuration.UseSourcePropertyOverwriteByProjectIDs == "*" {
		return true
	}

	projectIDstr := fmt.Sprintf("%d", projectID)
	projectIDs := strings.Split(configuration.UseSourcePropertyOverwriteByProjectIDs, ",")
	for i := range projectIDs {
		if projectIDs[i] == projectIDstr {
			return true
		}
	}

	return false
}

// AllowSupportForUserPropertiesInIdentityCall id used to check if support for user properties
// is allowed for a given (or list of) project
func AllowSupportForUserPropertiesInIdentifyCall(projectID int64) bool {
	if configuration.AllowSupportForUserPropertiesInIdentifyCall == "" {
		return false
	}

	if configuration.AllowSupportForUserPropertiesInIdentifyCall == "*" {
		return true
	}

	projectIDstr := fmt.Sprintf("%d", projectID)
	projectIDs := strings.Split(configuration.AllowSupportForUserPropertiesInIdentifyCall, ",")
	for i := range projectIDs {
		if projectIDs[i] == projectIDstr {
			return true
		}
	}

	return false
}

// EnableEventLevelEventProperties is used to check if the event level properties
// are to be enabled for a given (or list of) project
func EnableEventLevelEventProperties(projectID int64) bool {
	if configuration.EnableEventLevelEventProperties == "" {
		return false
	}

	if configuration.EnableEventLevelEventProperties == "*" {
		return true
	}

	projectIDstr := fmt.Sprintf("%d", projectID)
	projectIDs := strings.Split(configuration.EnableEventLevelEventProperties, ",")
	for i := range projectIDs {
		if projectIDs[i] == projectIDstr {
			return true
		}
	}

	return false
}

// EnableOLTPQueriesMemSQLImprovements is used to check if the OLTP queries performance improvements
// for memsql are to be enabled for a given (or list of) project
func EnableOLTPQueriesMemSQLImprovements(projectID int64) bool {
	if configuration.EnableOLTPQueriesMemSQLImprovements == "" {
		return false
	}

	if configuration.EnableOLTPQueriesMemSQLImprovements == "*" {
		return true
	}

	projectIDstr := fmt.Sprintf("%d", projectID)
	projectIDs := strings.Split(configuration.EnableOLTPQueriesMemSQLImprovements, ",")
	for i := range projectIDs {
		if projectIDs[i] == projectIDstr {
			return true
		}
	}

	return false
}

func InitDataService(config *Configuration) error {
	if !IsConfigInitialized() {
		log.Fatal("Config not initialised on InitDataService.")
	}

	err := InitDB(*config)
	if err != nil {
		return err
	}
	InitRedis(config.RedisHost, config.RedisPort)
	InitSentryLogging(config.SentryDSN, config.AppName)
	InitMetricsExporter(config.Env, config.AppName, config.GCPProjectID, config.GCPProjectLocation)

	return nil
}

func InitSDKService(config *Configuration) error {
	if !IsConfigInitialized() {
		log.Fatal("Config not initialised on InitSDKService.")
	}

	// DB dependency for SDK project_settings.
	if err := InitDB(*config); err != nil {
		log.WithError(err).Error("Failed to initialize db on sdk_service.")
	}

	// Cache dependency for requests not using queue.
	InitRedis(config.RedisHost, config.RedisPort)

	InitRedisPersistent(config.RedisHostPersistent, config.RedisPortPersistent)

	initGeoLocationService(config.GeolocationFile)
	initDeviceDetectorPath(config.DeviceDetectorPath)

	err := InitQueueClient(config.QueueRedisHost, config.QueueRedisPort)
	if err != nil {
		log.WithError(err).Fatal("Failed to initialize queue client on init sdk service.")
	}

	if IsQueueDuplicationEnabled() {
		err := InitDuplicateQueueClient(config.DuplicateQueueRedisHost, config.DuplicateQueueRedisPort)
		if err != nil {
			log.WithError(err).Fatal("Failed to initialize duplicate queue client on init sdk service.")
		}
	}

	InitSentryLogging(config.SentryDSN, config.AppName)
	InitMetricsExporter(config.Env, config.AppName, config.GCPProjectID, config.GCPProjectLocation)

	return nil
}

func InitQueueWorker(config *Configuration, concurrency int) error {
	if !IsConfigInitialized() {
		log.Fatal("Config not initialised on InitSDKService.")
	}

	err := InitDBWithMaxIdleAndMaxOpenConn(*config, concurrency, concurrency)
	if err != nil {
		return err
	}
	InitRedis(config.RedisHost, config.RedisPort)

	initGeoLocationService(config.GeolocationFile)
	initDeviceDetectorPath(config.DeviceDetectorPath)

	err = InitQueueClient(config.QueueRedisHost, config.QueueRedisPort)
	if err != nil {
		log.WithError(err).Fatal("Failed to initalize queue client on init queue worker.")
	}

	if IsQueueDuplicationEnabled() {
		err := InitDuplicateQueueClient(config.DuplicateQueueRedisHost, config.DuplicateQueueRedisPort)
		if err != nil {
			log.WithError(err).Fatal("Failed to initialize duplicate queue client on init queue worker..")
		}
	}

	InitRedisPersistent(config.RedisHostPersistent, config.RedisPortPersistent)

	InitSentryLogging(config.SentryDSN, config.AppName)
	InitMetricsExporter(config.Env, config.AppName, config.GCPProjectID, config.GCPProjectLocation)

	return nil
}

func GetConfig() *Configuration {
	return configuration
}

func GetServices() *Services {
	return services
}

func GetCacheRedisConnection() redis.Conn {
	return services.Redis.Get()
}

func GetCacheRedisPersistentConnection() redis.Conn {
	return services.RedisPeristent.Get()
}

func IsDevelopment() bool {
	return (strings.Compare(configuration.Env, DEVELOPMENT) == 0)
}

func IsStaging() bool {
	return (strings.Compare(configuration.Env, STAGING) == 0)
}

func IsProduction() bool {
	return (strings.Compare(configuration.Env, PRODUCTION) == 0)
}

func GetAPPDomain() string {
	return configuration.APPDomain
}

func GetAPPOldDomain() string {
	return configuration.APPOldDomain
}

func GetAPIDomain() string {
	return configuration.APIDomain
}

func UseSecureCookie() bool {
	return !IsDevelopment()
}

func UseHTTPOnlyCookie() bool {
	return !IsDevelopment()
}

func GetProtocol() string {
	if IsDevelopment() {
		return "http://"
	}
	return "https://"
}

func GetFacebookAppId() string {
	return configuration.FacebookAppID
}

func GetFacebookAppSecret() string {
	return configuration.FacebookAppSecret
}
func GetLinkedinClientID() string {
	return configuration.LinkedinClientID
}

func GetLinkedinClientSecret() string {
	return configuration.LinkedinClientSecret
}

func GetSalesforceAppId() string {
	return configuration.SalesforceAppID
}

func GetSalesforceAppSecret() string {
	return configuration.SalesforceAppSecret
}

func GetFactorsSenderEmail() string {
	return configuration.EmailSender
}

// IsDryRunCRMSmartEvent checks if dry run flag is set
func IsDryRunCRMSmartEvent() bool {
	return configuration.DryRunCRMSmartEvent
}

// IsDryRunSmartProperties checks if dry run flag is set
func IsDryRunSmartProperties() bool {
	return configuration.DryRunSmartProperties
}

func GetCookieDomian() string {
	domain := GetAPIDomain()
	port := ":" + strconv.Itoa(configuration.Port)
	if strings.Contains(domain, port) {
		return strings.Split(domain, port)[0]
	}
	return domain
}

func GetFactorsCookieName() string {
	return configuration.Cookiename
}

func GetAuth0StateCookieName() string {
	return configuration.Auth0StateName
}
func GetSkipTrackProjectIds() []int64 {
	return configuration.SkipTrackProjectIds
}

func GetLookbackWindowForEventUserCache() int {
	return configuration.LookbackWindowForEventUserCache
}

func GetFactorsTrackedEventsLimit() int {
	return configuration.ActiveFactorsTrackedEventsLimit
}

func GetFactorsTrackedUserPropertiesLimit() int {
	return configuration.ActiveFactorsTrackedUserPropertiesLimit
}

func GetFactorsGoalsLimit() int {
	return configuration.ActiveFactorsGoalsLimit
}

func IsAllowedSmartEventRuleCreation() bool {
	return configuration.AllowSmartEventRuleCreation
}

func ExtractProjectIdDateFromConfig(config string) map[int64]time.Time {
	convertedMap := ParseConfigStringToMap(config)
	projectIdDateMap := make(map[int64]time.Time)
	for projectId, dateString := range convertedMap {
		projId, _ := strconv.Atoi(projectId)
		date, _ := time.Parse(U.DATETIME_FORMAT_YYYYMMDD, dateString)
		projectIdDateMap[int64(projId)] = date
	}
	return projectIdDateMap
}

// ParseConfigStringToMap - Parses config string
// "k1:v1,k2:v2"-> map[string]string{k1: v1, k2: v2}
func ParseConfigStringToMap(configStr string) map[string]string {
	configMap := make(map[string]string, 0)

	if configStr == "" {
		return configMap
	}

	commaSplit := strings.Split(configStr, ",")
	if len(commaSplit) == 0 {
		return configMap
	}

	for _, cs := range commaSplit {
		kv := strings.Split(cs, ":")
		if len(kv) == 2 && kv[0] != "" && kv[1] != "" {
			configMap[kv[0]] = kv[1]
		}
	}

	return configMap
}

func ParseProjectIDToStringMapFromConfig(configValue, configName string) map[int64]string {
	cMap := make(map[int64]string, 0)

	cStringMap := ParseConfigStringToMap(configValue)

	for projectIDString, customerUserID := range cStringMap {
		projectID, err := strconv.ParseInt(projectIDString, 10, 64)
		if err != nil {
			log.WithError(err).WithField("value", configValue).
				Fatal("Invalid project_id on ParseProjectIDToStringMapFromConfig from %s", configName)
		}

		customerUserID = strings.TrimSpace(customerUserID)
		if customerUserID != "" {
			cMap[projectID] = customerUserID
		}
	}

	return cMap
}

func IsSegmentExcludedCustomerUserID(projectID int64, sourceCustomerUserID string) bool {
	customerUserID, projectExists := configuration.SegmentExcludedCustomerIDByProject[projectID]
	return projectExists && customerUserID == sourceCustomerUserID
}

func GetTokensFromStringListAsUint64(stringList string) []int64 {
	uint64Tokens := make([]int64, 0, 0)

	if stringList == "" {
		return uint64Tokens
	}

	tokens := strings.Split(stringList, ",")
	for _, token := range tokens {
		uint64Token, err := strconv.ParseInt(strings.TrimSpace(token), 10, 64)
		if err != nil {
			log.WithError(err).
				Error("Failed to parse project_id on string list config.")
			return uint64Tokens
		}

		uint64Tokens = append(uint64Tokens, uint64Token)
	}

	return uint64Tokens
}

func GetTokensFromStringListAsString(stringList string) []string {
	stringTokens := make([]string, 0, 0)

	if stringList == "" {
		return stringTokens
	}

	tokens := strings.Split(stringList, ",")
	for _, token := range tokens {
		stringTokens = append(stringTokens, strings.TrimSpace(token))
	}

	return stringTokens
}

func GetAttributionDebug() int {
	return configuration.AttributionDebug
}

func GetClearbitEnabled() int {
	return configuration.ClearbitEnabled
}

func Get6SignalEnabled() int {
	return configuration.SixSignalEnabled
}
func GetOnlyAttributionDashboardCaching() int {
	return configuration.OnlyAttributionDashboardCaching
}

func GetIsRunningForMemsql() int {
	return configuration.IsRunningForMemsql
}

func GetSkipAttributionDashboardCaching() int {
	return configuration.SkipAttributionDashboardCaching
}

func IsProjectIDSkippedForOtp(projectId int64) bool {
	skip := false
	for _, id := range configuration.SkippedProjectIDListForOtp {
		if id == projectId {
			skip = true
		}
	}
	return skip
}

func GetSDKRequestQueueAllowedTokens() []string {
	return configuration.SDKRequestQueueProjectTokens
}

func GetSegmentRequestQueueAllowedTokens() []string {
	return configuration.SegmentRequestQueueProjectTokens
}

func GetFivetranGroupId() string {
	return configuration.FivetranGroupId
}

func GetFivetranLicenseKey() string {
	return configuration.FivetranLicenseKey
}

/*
GetProjectsFromListWithAllProjectSupport -
If project list string is '*':

	Returns all_projects as true and empty allowed projects and disallowed projects.

else:

	  Returns all_projects as false, given projects ids after skipping disallowed
		projects and disallowed projects.

Returns: allProject flag, map of allowed & disallowed projects
*/
func GetProjectsFromListWithAllProjectSupport(projectIdsList,
	disallowedProjectIdsList string) (allProjects bool, allowedMap, disallowedMap map[int64]bool) {
	//allowedProjectIds, skipProjectIds []uint64,
	disallowedProjectIdsList = strings.TrimSpace(disallowedProjectIdsList)
	skipProjectIds := GetTokensFromStringListAsUint64(disallowedProjectIdsList)

	disallowedMap = make(map[int64]bool)
	for i := range skipProjectIds {
		disallowedMap[skipProjectIds[i]] = true
	}

	projectIdsList = strings.TrimSpace(projectIdsList)
	if projectIdsList == "*" {
		return true, map[int64]bool{}, disallowedMap
	}

	projectIds := GetTokensFromStringListAsUint64(projectIdsList)

	allowedProjectIds := make([]int64, 0, len(projectIds))
	for i, cpid := range projectIds {
		//Prioritizing the skip list over project list!
		if _, exists := disallowedMap[cpid]; !exists {
			allowedProjectIds = append(allowedProjectIds, projectIds[i])
		}
	}

	allowedMap = make(map[int64]bool)
	for i := range allowedProjectIds {
		allowedMap[allowedProjectIds[i]] = true
	}

	return false, allowedMap, disallowedMap
}

func GetDashboardUnitIDs(dashboardUnitIDsList string) []int64 {
	dashboardUnitIDsList = strings.TrimSpace(dashboardUnitIDsList)
	if dashboardUnitIDsList == "*" {
		return make([]int64, 0, 0)
	}
	return GetTokensFromStringListAsUint64(dashboardUnitIDsList)
}

func ProjectIdsFromProjectIdBoolMap(mp map[int64]bool) []int64 {

	keys := make([]int64, 0, len(mp))
	for k := range mp {
		keys = append(keys, k)
	}
	return keys
}

// IsBlockedSDKRequestProjectToken - Tells whether to block the sdk request or
// not, based on given token and list of blocked_sdk_requests_project_tokens.
func IsBlockedSDKRequestProjectToken(projectToken string) bool {
	if projectToken == "" {
		return true
	}

	return U.StringValueIn(projectToken, configuration.BlockedSDKRequestProjectTokens)
}

// IsIPBlockingFeatureEnabled - Enables the feature of blocking
// IP for a project, based on given project_id and list of block_ip_project_ids.
func IsIPBlockingFeatureEnabled(projectID int64) bool {
	if configuration.BlockedIPProjectIDs == "" {
		return false
	}

	if configuration.BlockedIPProjectIDs == "*" {
		return true
	}

	projectIDstr := fmt.Sprintf("%d", projectID)
	projectIDs := strings.Split(configuration.BlockedIPProjectIDs, ",")
	for i := range projectIDs {
		if projectIDs[i] == projectIDstr {
			return true
		}
	}

	return false
}

// PingHealthcheckForSuccess Ping healthchecks.io for cron success.
func PingHealthcheckForSuccess(healthcheckID string, message interface{}) {
	log.Info("Job successful with message ", message)
	if configuration.Env != PRODUCTION {
		return
	}
	var client = &http.Client{
		Timeout: 60 * time.Second,
	}

	payload, _ := json.MarshalIndent(message, "", " ")
	if string(payload) == "{}" {
		payload = []byte(fmt.Sprintf("%#v", message))
	}
	_, err := client.Post("https://hc-ping.com/"+healthcheckID, "application/json", bytes.NewBuffer(payload))
	if err != nil {
		log.WithError(err).Error("Failed to report to healthchecks.io")
	}
}

// PingHealthcheckForStart Ping healthchecks.io for cron start. Used to show run time for jobs.
func PingHealthcheckForStart(healthcheckID string) {
	if configuration.Env != PRODUCTION {
		return
	}
	var client = &http.Client{
		Timeout: 10 * time.Second,
	}

	_, err := client.Head("https://hc-ping.com/" + healthcheckID + "/start")
	if err != nil {
		log.WithError(err).Error("Failed to report to healthchecks.io")
	}
}

// PingHealthcheckForFailure Ping healthchecks.io for cron failure.
func PingHealthcheckForFailure(healthcheckID string, message interface{}) {
	log.Error("Job failed with message ", message)
	if configuration.Env != PRODUCTION {
		return
	}
	var client = &http.Client{
		Timeout: 10 * time.Second,
	}

	payload, _ := json.MarshalIndent(message, "", " ")
	if string(payload) == "{}" {
		payload = []byte(fmt.Sprintf("%#v", message))
	}
	_, err := client.Post("https://hc-ping.com/"+healthcheckID+"/fail", "application/json", bytes.NewBuffer(payload))
	if err != nil {
		log.WithError(err).Error("Failed to report to healthchecks.io")
	}
}

// PingHealthcheckForPanic To capture panics in crons and send an alert to healthcheck and SNS.
func PingHealthcheckForPanic(taskID, env, healthcheckID string) {
	if recoveredFrom := recover(); recoveredFrom != nil {
		if configuration == nil {
			// In case panic happens before conf is initialized.
			InitConf(&Configuration{Env: env})
		}
		panicMessage := map[string]interface{}{
			"panic_error": recoveredFrom,
			"stacktrace":  string(debug.Stack()),
		}
		PingHealthcheckForFailure(healthcheckID, panicMessage)

		U.NotifyOnPanicWithErrorLog(taskID, env, recoveredFrom, &log.Fields{})
	}
}

func isProjectOnProjectsList(configProjectIDList string, projectID int64) bool {
	allProjectIDs, allowedProjectIDsMap, _ := GetProjectsFromListWithAllProjectSupport(
		configProjectIDList, "")

	if allProjectIDs {
		return true
	}

	_, exists := allowedProjectIDsMap[projectID]
	return exists
}

func IsFormFillIdentificationAllowedForProject(projectID int64) bool {
	return isProjectOnProjectsList(configuration.FormFillIdentificationAllowedProjects, projectID)
}

func IsChannelGroupingAllowed(projectID int64) bool {
	return isProjectOnProjectsList(configuration.AllowChannelGroupingForProjectIDs, projectID)
}

func IsSDKAndIntegrationRequestQueueDuplicationEnabled() bool {
	return configuration.EnableSDKAndIntegrationRequestQueueDuplication
}

func GetSDKAndIntegrationMetricNameByConfig(metricName string) string {
	if IsSDKAndIntegrationRequestQueueDuplicationEnabled() {
		metricName = "dup_" + metricName
	}

	return metricName
}

func IsSortedSetCachingAllowed() bool {
	return configuration.CacheSortedSet
}

func GetUUIdsFromStringListAsString(stringList string) []string {
	stringTokens := make([]string, 0, 0)

	if stringList == "" {
		return stringTokens
	}

	uuids := strings.Split(stringList, ",")
	for _, uuid := range uuids {
		stringTokens = append(stringTokens, strings.TrimSpace(uuid))
	}

	return stringTokens
}

func IsWeeklyInsightsWhitelisted(loggedInUUID string, projectId int64) bool {
	for _, id := range configuration.CustomerEnabledProjectsWeeklyInsights {
		if id == projectId {
			return true
		}
	}
	for _, uuid := range configuration.ProjectAnalyticsWhitelistedUUIds {
		if uuid == loggedInUUID {
			return true
		}
	}
	return false
}

func IsLastComputedWhitelisted(projectId int64) bool {
	for _, id := range configuration.CustomerEnabledProjectsLastComputed {
		if id == projectId {
			return true
		}
	}

	return false
}

func IsLoggedInUserWhitelistedForProjectAnalytics(loggedInUUID string) bool {
	for _, uuid := range configuration.ProjectAnalyticsWhitelistedUUIds {
		if uuid == loggedInUUID {
			return true
		}
	}
	return false
}

func IsDemoProject(projectId int64) bool {
	for _, id := range configuration.DemoProjectIds {
		projectIdString := fmt.Sprintf("%v", projectId)
		if id == projectIdString {
			return true
		}
	}
	return false
}

func IsIngestionTimezoneEnabled(projectId int64) bool {
	for _, id := range configuration.IngestionTimezoneEnabledProjectIDs {
		projectIdString := fmt.Sprintf("%v", projectId)
		if id == projectIdString {
			return true
		}
	}
	return false
}

func EnableMQLAPI() bool {
	return configuration.EnableMQLAPI
}

// GetHealthcheckPingID - Choose between default and override ping_id
// based on availability.
func GetHealthcheckPingID(defaultPingID, overridePingID string) string {
	if overridePingID != "" {
		return overridePingID
	}

	return defaultPingID
}

// GetAppName - Choose between default and override app_name
// based on availability.
func GetAppName(defaultAppName, overrideAppName string) string {
	if overrideAppName != "" {
		return overrideAppName
	}

	return defaultAppName
}

func GetCloudManager(projectId int64, skipProjectIdDependency bool) filestore.FileManager {
	if skipProjectIdDependency {
		return configuration.NewCloudManager
	}
	if U.ContainsInt64InArray(configuration.ProjectIdsV2, projectId) {
		return configuration.NewCloudManager
	}
	return configuration.CloudManager
}

func DisableDashboardQueryDBExecution() bool {
	return configuration.DisableDashboardQueryDBExecution
}

func IsDevBox() bool {
	return configuration.DevBox
}

func SetEnableEventLevelEventProperties(projectId int64) {
	configuration.EnableEventLevelEventProperties = fmt.Sprintf("%d", projectId)
}

func IsProfileQuerySourceSupported(projectId int64) bool {
	allProjects, projectIDsMap, _ := GetProjectsFromListWithAllProjectSupport(GetConfig().AllowSupportForSourceColumnInUsers, "")
	if allProjects || projectIDsMap[projectId] {
		return true
	}
	return false
}

func CheckRestrictReusingUsersByCustomerUserId(projectId int64) bool {
	allProjects, projectIDsMap, _ := GetProjectsFromListWithAllProjectSupport(GetConfig().RestrictReusingUsersByCustomerUserId, "")
	if allProjects || projectIDsMap[projectId] {
		return true
	}
	return false
}

func AllowMergeAmpIDAndSegmentIDWithUserIDByProjectID(projectID int64) bool {
	allProjects, allowedProjectIDs, _ := GetProjectsFromListWithAllProjectSupport(configuration.MergeAmpIDAndSegmentIDWithUserIDByProjectID, "")
	if allProjects {
		return true
	}

	return allowedProjectIDs[projectID]
}

func IsProfileGroupSupportEnabled(projectId int64) bool {
	allProjects, projectIDsMap, _ := GetProjectsFromListWithAllProjectSupport(GetConfig().AllowProfilesGroupSupport, "")
	if allProjects || projectIDsMap[projectId] {
		return true
	}
	return false
}

func IsEventsFunnelsGroupSupportEnabled(projectId int64) bool {
	allProjects, projectIDsMap, _ := GetProjectsFromListWithAllProjectSupport(GetConfig().AllowEventsFunnelsGroupSupport, "")
	if allProjects || projectIDsMap[projectId] {
		return true
	}
	return false
}

func GetSessionBatchTransactionBatchSize() int {
	return GetConfig().SessionBatchTransactionBatchSize
}

func DisableCRMUniquenessConstraintsCheckByProjectID(projectID int64) bool {
	allProjects, allowedProjectIDs, _ := GetProjectsFromListWithAllProjectSupport(GetConfig().DisableCRMUniquenessConstraintsCheckByProjectID, "")
	if allProjects {
		return true
	}

	return allowedProjectIDs[projectID]
}

func GetHubspotBatchInsertBatchSize() int {
	return GetConfig().HubspotBatchInsertBatchSize
}

func EnableHubspotFormsEventsByProjectID(projectID int64) bool {
	allProjects, allowedProjectIDs, _ := GetProjectsFromListWithAllProjectSupport(GetConfig().EnableHubspotFormsEventsByProjectID, "")
	if allProjects {
		return true
	}
	return allowedProjectIDs[projectID]
}
func GetUsageBasedDashboardCaching() int {
	return configuration.UsageBasedDashboardCaching
}

func GetSkipKPICachingCaching() int {
	return configuration.SkipKPICaching
}

func GetOnlyKPICachingCaching() int {
	return configuration.OnlyKPICaching
}

func UseHubspotBatchInsertByProjectID(projectID int64) bool {
	allProjects, allowedProjectIDs, _ := GetProjectsFromListWithAllProjectSupport(GetConfig().UseHubspotBatchInsertByProjectID, "")
	if allProjects {
		return true
	}

	return allowedProjectIDs[projectID]

}

func GetAuth0Info() Auth0Conf {
	return configuration.Auth0Info
}

func GetSessionStore() string {
	return configuration.SessionStore
}

func GetSessionStoreSecret() string {
	return configuration.SessionStoreSecret
}

func GetSalesforcePropertyLookBackTimeHr() int {
	return GetConfig().SalesforcePropertyLookBackTimeHr
}

func GetSalesforceBatchInsertBatchSize() int {
	return GetConfig().SalesforceBatchInsertBatchSize
}

func AllowHubspotEngagementsByProjectID(projectID int64) bool {
	allProjects, allowedProjectIDs, _ := GetProjectsFromListWithAllProjectSupport(GetConfig().AllowHubspotEngagementsByProjectID, "")
	if allProjects {
		return true
	}

	return allowedProjectIDs[projectID]
}

func DisableHubspotNonMarketingContactsByProjectID(projectID int64) bool {
	allProjects, allowedProjectIDs, _ := GetProjectsFromListWithAllProjectSupport(GetConfig().DisableHubspotNonMarketingContactsByProjectID, "")
	if allProjects {
		return true
	}

	return allowedProjectIDs[projectID]
}

func GetHubspotPropertiesLookbackLimit() int {
	return GetConfig().HubspotPropertyLookBackLimit
}

func IsSlowDBQueryLoggingEnabled() bool {
	return configuration.EnableSlowDBQueryLogging
}
func GetSlackClientID() string {
	return configuration.SlackAppClientID
}

func GetSlackClientSecret() string {
	return configuration.SlackAppClientSecret
}

func AllowSalesforcev54APIByProjectID(projectID int64) bool {
	allProjects, allowedProjectIDs, _ := GetProjectsFromListWithAllProjectSupport(GetConfig().UseSalesforceV54APIByProjectID, "")
	if allProjects {
		return true
	}

	return allowedProjectIDs[projectID]
}

func EnableOptimisedFilterOnProfileQuery() bool {
	return configuration.EnableOptimisedFilterOnProfileQuery
}

func GetHubspotAppSecret() string {
	return configuration.HubspotAppSecret
}

func GetHubspotAppID() string {
	return configuration.HubspotAppID
}

func EnableOptimisedFilterOnEventUserQuery() bool {
	return configuration.EnableOptimisedFilterOnEventUserQuery

}

func AllowIdentificationOverwriteUsingSource(projectID int64) bool {
	allProjects, allowedProjectIDs, _ := GetProjectsFromListWithAllProjectSupport(GetConfig().AllowIdentificationOverwriteUsingSourceByProjectID, "")
	if allProjects {
		return true
	}

	return allowedProjectIDs[projectID]
}

func SetAllowIdentificationOverwriteUsingSourceByProjectID(value string) {
	GetConfig().AllowIdentificationOverwriteUsingSourceByProjectID = value
}

func EnableEmailDomainBlocking() bool {
	return configuration.EnableEmailBlockingFlag
}

func EnableIPBlocking() bool {
	return configuration.EnableIPBlockingFlag
}

func GetDBMaxAllowedPacket() int64 {
	return configuration.DBMaxAllowedPacket
}

func GetBlockedEmailFromStringListAsString(stringList string) []string {
	emailStringList := make([]string, 0, 0)

	if stringList == "" {
		return emailStringList
	}

	emails := strings.Split(stringList, ",")
	for _, email := range emails {
		emailStringList = append(emailStringList, strings.TrimSpace(email))
	}

	return emailStringList
}

func GetBlockedIPFromStringListAsString(stringList string) []string {
	IPStringList := make([]string, 0, 0)

	if stringList == "" {
		return IPStringList
	}

	ips := strings.Split(stringList, ",")
	for _, ip := range ips {
		IPStringList = append(IPStringList, strings.TrimSpace(ip))
	}

	return IPStringList
}

func GetBlockedEmailDomainFromStringListAsString(stringList string) []string {
	domStringList := make([]string, 0, 0)

	if stringList == "" {
		return domStringList
	}

	domains := strings.Split(stringList, ",")
	for _, dom := range domains {
		domStringList = append(domStringList, strings.TrimSpace(dom))
	}

	return domStringList
}

func PastEventEnrichmentEnabled(projectId int64) bool {
	allProjects, projectIDsMap, _ := GetProjectsFromListWithAllProjectSupport(GetConfig().AllowHubspotPastEventsEnrichmentByProjectID, "")
	if allProjects {
		return true
	}

	return projectIDsMap[projectId]
}

func ContactListInsertEnabled(projectId int64) bool {
	allProjects, projectIDsMap, _ := GetProjectsFromListWithAllProjectSupport(GetConfig().AllowHubspotContactListInsertByProjectID, "")
	if allProjects {
		return true
	}

	return projectIDsMap[projectId]
}

func IsAllowedSalesforceActivityTasksByProjectID(projectId int64) bool {
	allProjects, allowedProjects, disabledProjects := GetProjectsFromListWithAllProjectSupport(GetConfig().AllowedSalesforceActivityTasksByProjectIDs, GetConfig().DisallowedSalesforceActivityTasksByProjectIDs)
	if exists := disabledProjects[projectId]; exists {
		return false
	}

	if !allProjects {
		if _, exists := allowedProjects[projectId]; !exists {
			return false
		}
	}

	return true
}

func IsAllowedSalesforceActivityEventsByProjectID(projectId int64) bool {
	allProjects, allowedProjects, disabledProjects := GetProjectsFromListWithAllProjectSupport(GetConfig().AllowedSalesforceActivityEventsByProjectIDs, GetConfig().DisallowedSalesforceActivityEventsByProjectIDs)
	if exists := disabledProjects[projectId]; exists {
		return false
	}

	if !allProjects {
		if _, exists := allowedProjects[projectId]; !exists {
			return false
		}
	}

	return true
}

func IsKPILimitIncreaseAllowedForProject(projectID int64) bool {
	if configuration.IncreaseKPILimitForProjectIDs == "" {
		return false
	}

	if configuration.IncreaseKPILimitForProjectIDs == "*" {
		return true
	}

	projectIDstr := fmt.Sprintf("%d", projectID)
	configProjectIDs := strings.Split(configuration.IncreaseKPILimitForProjectIDs, ",")
	for i := range configProjectIDs {
		if configProjectIDs[i] == projectIDstr {
			return true
		}
	}

	return false
}

func EnableUserLevelEventPullForAddSessionByProjectID(projectID int64) bool {
	allProjects, allowedProjectIDs, _ := GetProjectsFromListWithAllProjectSupport(GetConfig().EnableUserLevelEventPullForAddSessionByProjectID, "")
	if allProjects {
		return true
	}
	return allowedProjectIDs[projectID]
}

func IsEnabledFeatureGates() bool {
	return configuration.EnableFeatureGates
}

func EnableSixSignalGroupByProjectID(projectID int64) bool {
	allProjects, allowedProjectIDs, _ := GetProjectsFromListWithAllProjectSupport(GetConfig().EnableSixSignalGroupByProjectID, "")
	if allProjects {
		return true
	}
	return allowedProjectIDs[projectID]
}

func IsEnableDebuggingForIP() bool {
	return configuration.EnableDebuggingForIP
}

<<<<<<< HEAD
func AllowSyncReferenceFields(projectId int64) bool {
	allProjects, projectIDsMap, _ := GetProjectsFromListWithAllProjectSupport(GetConfig().EnableSyncReferenceFieldsByProjectID, "")
	if allProjects {
		return true
	}

	return projectIDsMap[projectId]
=======
func GetStartTimestampForWeekMonth() int64 {
	return configuration.StartTimestampForWeekMonth
}

func IsProjectAllowedForLongerExpiry(projectId int64) bool {
	return isProjectOnProjectsList(configuration.CacheForLongerExpiryProjects, projectId)
>>>>>>> ea129f2a
}<|MERGE_RESOLUTION|>--- conflicted
+++ resolved
@@ -287,12 +287,9 @@
 	EnableSixSignalGroupByProjectID                    string
 	EnableDebuggingForIP                               bool
 	DisableUpdateNextSessionTimestamp                  int
-<<<<<<< HEAD
 	EnableSyncReferenceFieldsByProjectID               string
-=======
 	StartTimestampForWeekMonth                         int64
 	CacheForLongerExpiryProjects                       string
->>>>>>> ea129f2a
 }
 
 type Services struct {
@@ -2472,7 +2469,6 @@
 	return configuration.EnableDebuggingForIP
 }
 
-<<<<<<< HEAD
 func AllowSyncReferenceFields(projectId int64) bool {
 	allProjects, projectIDsMap, _ := GetProjectsFromListWithAllProjectSupport(GetConfig().EnableSyncReferenceFieldsByProjectID, "")
 	if allProjects {
@@ -2480,12 +2476,12 @@
 	}
 
 	return projectIDsMap[projectId]
-=======
+}
+
 func GetStartTimestampForWeekMonth() int64 {
 	return configuration.StartTimestampForWeekMonth
 }
 
 func IsProjectAllowedForLongerExpiry(projectId int64) bool {
 	return isProjectOnProjectsList(configuration.CacheForLongerExpiryProjects, projectId)
->>>>>>> ea129f2a
 }