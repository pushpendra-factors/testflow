--- conflicted
+++ resolved
@@ -247,11 +247,8 @@
 	SlackAppClientID                                string
 	SlackAppClientSecret                            string
 	EnableDryRunAlerts                              bool
-<<<<<<< HEAD
 	ClearbitEnabled                                 int
-=======
 	UseSalesforceV54APIByProjectID                  string
->>>>>>> 632556c8
 }
 
 type Services struct {
