package config

import (
	"bytes"
	"context"
	"crypto/tls"
	"crypto/x509"
	"database/sql"
	"encoding/json"
	"fmt"
	"net/http"
	"os"
	"os/signal"
	"runtime/debug"
	"strconv"
	"strings"
	"sync"
	"syscall"
	"time"

	"github.com/getsentry/sentry-go"
	"github.com/go-sql-driver/mysql"
	"github.com/pkg/errors"

	"github.com/coreos/etcd/mvcc/mvccpb"

	"factors/filestore"
	"factors/vendor_custom/machinery/v1"
	machineryConfig "factors/vendor_custom/machinery/v1/config"

	"contrib.go.opencensus.io/exporter/stackdriver"
	"github.com/evalphobia/logrus_sentry"
	D "github.com/gamebtc/devicedetector"
	"github.com/gomodule/redigo/redis"
	"github.com/jinzhu/gorm"
	_ "github.com/jinzhu/gorm/dialects/mysql"
	_ "github.com/jinzhu/gorm/dialects/postgres"
	geoip2 "github.com/oschwald/geoip2-golang"
	log "github.com/sirupsen/logrus"
	"go.etcd.io/etcd/clientv3"

	"factors/metrics"
	U "factors/util"

	"factors/services/error_collector"
	serviceEtcd "factors/services/etcd"
	"factors/services/mailer"
	serviceSes "factors/services/ses"

	serviceDisk "factors/services/disk"
	serviceGCS "factors/services/gcstorage"

	cache "github.com/hashicorp/golang-lru"
)

const DEVELOPMENT = "development"
const TEST = "test"
const STAGING = "staging"
const PRODUCTION = "production"

const SENTRY_APP_KEY = "app_name"
const SENTRY_OCCURRENCE_KEY = "occurences"

// Warning: Any changes to the cookie name has to be
// in sync with other services which uses the cookie.
const FactorsSessionCookieName = "factors-sid"

const FactorsAuth0StateCookieName = "factors-auth0-state"

// URL for loading SDK on client side.
const SDKAssetsURL = "https://app.factors.ai/assets/factors.js"

// Datastore specific constants.
const (
	DatastoreTypeMemSQL = "memsql"
)

// MemSQLDefaultDBParams Default connection params for Postgres.
var MemSQLDefaultDBParams = DBConf{
	Host:     "localhost",
	Port:     3306,
	User:     "root",
	Name:     "factors",
	Password: "dbfactors123",
}

// PostgresDefaultDBParams Default connection params for MemSQL.
var PostgresDefaultDBParams = DBConf{
	Host:     "localhost",
	Port:     5432,
	User:     "autometa",
	Name:     "autometa",
	Password: "@ut0me7a",
}

type DBConf struct {
	Host        string
	Port        int
	User        string
	Name        string
	Password    string
	AppName     string
	UseSSL      bool
	Certificate string

	// Pooling
	MaxOpenConnections     int
	MaxIdleConnections     int
	UseExactConnFromConfig bool
}

type Auth0Conf struct {
	Domain       string
	ClientId     string
	ClientSecret string
	CallbackUrl  string
}

type Configuration struct {
	GCPProjectID                                   string
	GCPProjectLocation                             string
	AppName                                        string
	Env                                            string
	Port                                           int
	DBInfo                                         DBConf
	MemSQLInfo                                     DBConf
	MemSQL2Info                                    DBConf
	Auth0Info                                      Auth0Conf
	SessionStore                                   string
	SessionStoreSecret                             string
	RedisHost                                      string
	RedisPort                                      int
	RedisHostPersistent                            string
	RedisPortPersistent                            int
	QueueRedisHost                                 string
	QueueRedisPort                                 int
	DuplicateQueueRedisHost                        string
	DuplicateQueueRedisPort                        int
	EnableSDKAndIntegrationRequestQueueDuplication bool
	EtcdEndpoints                                  []string
	GeolocationFile                                string
	DeviceDetectorPath                             string
	APIDomain                                      string
	APPDomain                                      string
	APPOldDomain                                   string
	AWSRegion                                      string
	AWSKey                                         string
	AWSSecret                                      string
	Cookiename                                     string
	Auth0StateName                                 string
	EmailSender                                    string
	ErrorReportingInterval                         int
	AdminLoginEmail                                string
	AdminLoginToken                                string
	FacebookAppID                                  string
	FacebookAppSecret                              string
	LinkedinClientID                               string
	LinkedinClientSecret                           string
	SalesforceAppID                                string
	SalesforceAppSecret                            string
	SentryDSN                                      string
	LoginTokenMap                                  map[string]string
	SkipTrackProjectIds                            []int64
	SDKRequestQueueProjectTokens                   []string
	SegmentRequestQueueProjectTokens               []string
	UseDefaultProjectSettingForSDK                 bool
	BlockedSDKRequestProjectTokens                 []string
	BlockedIPProjectTokens                         string
	// Usage: 	"--cache_look_up_range_projects", "1:20140307"
	CacheLookUpRangeProjects                map[int64]time.Time // Usually cache look up is for past 30 days. If certain projects need override, then this is used
	LookbackWindowForEventUserCache         int
	ActiveFactorsGoalsLimit                 int
	ActiveFactorsTrackedEventsLimit         int
	ActiveFactorsTrackedUserPropertiesLimit int
	DryRunCRMSmartEvent                     bool
	DryRunSmartProperties                   bool
	IsBeamPipeline                          bool
	AllowSmartEventRuleCreation             bool
	// non exported field, only access through function
	propertiesTypeCacheSize                int
	enablePropertyTypeFromDB               bool
	whitelistedProjectIDPropertyTypeFromDB string
	blacklistedProjectIDPropertyTypeFromDB string
	CacheSortedSet                         bool
	ProjectAnalyticsWhitelistedUUIds       []string
	CustomerEnabledProjectsLastComputed    []int64
	SkippedOtpProjectIDs                   string
	DemoProjectIds                         []string
	PrimaryDatastore                       string
	// Flag for enabling only the /mql routes for secondary env testing.
	EnableMQLAPI bool
	// Flags to disable DB and Redis writes when enabled.
	// Added as pointer to prevent accidental writes from
	// other services while testing.
	DisableDBWrites                                    *bool
	EnableDemoReadAccess                               *bool
	DisableQueryCache                                  *bool
	AllowedCampaignEnrichmentByProjectID               string
	UseOpportunityAssociationByProjectID               string
	AllowChannelGroupingForProjectIDs                  string
	CloudManager                                       filestore.FileManager
	SegmentExcludedCustomerIDByProject                 map[int64]string // map[project_id]customer_user_id
	AttributionDebug                                   int
	DisableDashboardQueryDBExecution                   bool
	AllowedHubspotGroupsByProjectIDs                   string
	EnableFilterOptimisation                           bool
	FilterPropertiesStartTimestamp                     int64
	OnlyAttributionDashboardCaching                    int
	SkipAttributionDashboardCaching                    int
	IsRunningForMemsql                                 int
	UseSourcePropertyOverwriteByProjectIDs             string
	AllowedSalesforceGroupsByProjectIDs                string
	DevBox                                             bool
	AllowSupportForUserPropertiesInIdentifyCall        string
	SkipEventNameStepByProjectID                       string
	SkipUserJoinInEventQueryByProjectID                string
	EnableEventLevelEventProperties                    string
	EnableOLTPQueriesMemSQLImprovements                string
	CaptureSourceInUsersTable                          string
	AllowSupportForSourceColumnInUsers                 string
	ResourcePoolForAnalytics                           string
	RestrictReusingUsersByCustomerUserId               string
	HubspotAPIOnboardingHAPIKey                        string
	HubspotAPIOnboardingPrivateAccessToken             string
	MailModoOnboardingAPIKey                           string
	MailModoOnboardingURL1                             string
	MailModoOnboardingURL2                             string
	SlackOnboardingWebhookURL                          string
	AllowProfilesGroupSupport                          string
	DebugEnabled                                       bool
	MergeAmpIDAndSegmentIDWithUserIDByProjectID        string
	SessionBatchTransactionBatchSize                   int
	FivetranGroupId                                    string
	FivetranLicenseKey                                 string
	DisableCRMUniquenessConstraintsCheckByProjectID    string
	SkipDashboardCachingAnalytics                      int
	AllowEventsFunnelsGroupSupport                     string
	MonitoringAPIToken                                 string
	DelayedTaskThreshold                               int
	SdkQueueThreshold                                  int
	UseQueueRedis                                      bool
	IntegrationQueueThreshold                          int
	UsageBasedDashboardCaching                         int
	OnlyKPICaching                                     int
	SkipKPICaching                                     int
	EnableBingAdsAttribution                           bool
	EnableHubspotFormsEventsByProjectID                string
	DisableHubspotNonMarketingContactsByProjectID      string
	HubspotBatchInsertBatchSize                        int
	UseHubspotBatchInsertByProjectID                   string
	SalesforcePropertyLookBackTimeHr                   int
	SalesforceBatchInsertBatchSize                     int
	AllowHubspotEngagementsByProjectID                 string
	HubspotPropertyLookBackLimit                       int
	EnableSlowDBQueryLogging                           bool
	SlackAppClientID                                   string
	SlackAppClientSecret                               string
	EnableDryRunAlerts                                 bool
	DataAvailabilityExpiry                             int
	ClearbitEnabled                                    int
	SixSignalEnabled                                   int
	UseSalesforceV54APIByProjectID                     string
	EnableOptimisedFilterOnProfileQuery                bool
	HubspotAppID                                       string
	HubspotAppSecret                                   string
	EnableOptimisedFilterOnEventUserQuery              bool
	EnableEmailBlockingFlag                            bool
	EnableIPBlockingFlag                               bool
	BlockedEmailList                                   []string
	BlockedIPList                                      []string
	BlockedEmailDomainList                             []string
	AllAccountsProjectId                               string
	DBMaxAllowedPacket                                 int64
	AllowIdentificationOverwriteUsingSourceByProjectID string
	AllowHubspotPastEventsEnrichmentByProjectID        string
	AllowHubspotContactListInsertByProjectID           string
	IngestionTimezoneEnabledProjectIDs                 []string
	LinkedinMemberCompanyConfigProjectIDs              []string
	AllowedSalesforceActivityTasksByProjectIDs         string
	AllowedSalesforceActivityEventsByProjectIDs        string
	DisallowedSalesforceActivityTasksByProjectIDs      string
	DisallowedSalesforceActivityEventsByProjectIDs     string
	IncreaseKPILimitForProjectIDs                      string
	EnableUserLevelEventPullForAddSessionByProjectID   string
	EventsPullMaxLimit                                 int
	EnableFeatureGates                                 bool
	EnableDBConnectionPool2                            bool
	FormFillIdentificationAllowedProjects              string
	EnableEventFiltersInSegments                       bool
	UseSentryRollup                                    bool
	SentryRollupSyncInSecs                             int
	EnableSixSignalGroupByProjectID                    string
	EnableDebuggingForIP                               bool
	TeamsAppTenantID                                   string
	TeamsAppClientID                                   string
	TeamsAppClientSecret                               string
	TeamsApplicationID                                 string
	EnableDomainsGroupByProjectID                      string
	DisableUpdateNextSessionTimestamp                  int
	EnableSyncReferenceFieldsByProjectID               string
	StartTimestampForWeekMonth                         int64
	CacheForLongerExpiryProjects                       string
	CacheOnlyDashboards                                string
	AllowedSalesforceSyncDocTypes                      string
	CustomDateStart                                    int64
	CustomDateEnd                                      int64
	EnableFieldsSyncByProjectID                        string
	EnableUserDomainsGroupByProjectID                  string
	UseHubspotCompaniesV3APIByProjectID                string
<<<<<<< HEAD
	UseHubspotEngagementsV3APIByProjectID              string
	AllowEventAnalyticsGroupsByProjectID               string
=======
>>>>>>> 37b574f3
	OtpKeyWithQueryCheckEnabled                        bool
}

type Services struct {
	Db                   *gorm.DB
	DBContext            *context.Context
	DBContextCancel      *context.CancelFunc
	Db2                  *gorm.DB
	DBContext2           *context.Context
	DBContextCancel2     *context.CancelFunc
	GeoLocation          *geoip2.Reader
	Etcd                 *serviceEtcd.EtcdClient
	Redis                *redis.Pool
	RedisPeristent       *redis.Pool
	QueueClient          *machinery.Server
	DuplicateQueueClient *machinery.Server
	patternServersLock   sync.RWMutex
	patternServers       map[string]string
	Mailer               mailer.Mailer
	ErrorCollector       *error_collector.Collector
	DeviceDetector       *D.DeviceDetector
	SentryHook           *logrus_sentry.SentryHook
	MetricsExporter      *stackdriver.Exporter
	logErrorsLock        sync.RWMutex
	logErrors            map[string]*SentryPair
	QueueRedis           *redis.Pool
}

// Healthchecks.io ping IDs for monitoring. Can be used anywhere in code to report error on job.
// Use flag --healthcheck_ping_id to override default ping_id for duplicate/special jobs.
const (
	// Cron ping IDs.
	HealthcheckAddSessionPingID                  = "8da15fff-15f0-4410-9efc-524f624fd388"
	HealthcheckArchiveEventsPingID               = "b2d0f1df-901e-4113-bb45-eed95539790b"
	HealthcheckBigqueryUploadPingID              = "03e0fba3-d660-4679-8595-29b6cd04e87c"
	HealthcheckCleanupEventUserCachePingID       = "85e21b5c-5503-4172-af40-de918741a4d1"
	HealthcheckDashboardCachingPingID            = "72e5eadc-b46e-45ca-ba78-29819532307d"
	HealthcheckDashboardDBAttributionPingID      = "5dfce175-273d-4096-ad70-578270621e8c"
	HealthcheckHubspotEnrichPingID               = "6f522e60-6bf8-4aea-99fe-f5a1c68a00e7"
	HealthcheckOTPHubspotPingID                  = "c937adf4-a54d-4ee8-8ec9-3e5ed8a83e42"
	HealthcheckOTPSalesforcePingID               = "4ffe2119-64bc-41d4-bc5a-64bea0f121b7"
	HealthcheckMonitoringJobPingID               = "18db44be-c193-4f11-84e5-5ff144e272e9"
	HealthcheckSalesforceEnrichPingID            = "e56175aa-3407-4595-bb94-d8325952b224"
	HealthcheckSalesforceSyncPingID              = "c5434535-ea40-42b8-8e1f-243ccf88fef3"
	HealthcheckSalesforceSyncAlwaysSuccessPingID = "7ad8b8dc-c820-4059-9c07-53fccd320224"
	HealthcheckYourstoryAddPropertiesPingID      = "acf7faab-c56f-415e-aa10-ca2aa9246172"
	HealthCheckSmartPropertiesPingID             = "ead84671-b84c-481b-bfa5-59403d626652"
	HealthCheckSmartPropertiesDupPingID          = "d2b55241-52d8-4cc5-a49c-5b57f6a96642"
	HealthcheckBeamDashboardCachingPingID        = "ecb259b9-4ff8-4825-b989-81d47bd34d93"
	HealthcheckBeamDashboardCachingNowPingID     = "be2f00de-57e1-401b-b2c9-9df305c3f528"
	HealthcheckMonitoringJobMemSQLPingID         = "de2b64d4-952e-47ca-ac70-1bf9d8e1587e"
	HealthcheckSavedQueriesTimezoneChangePingID  = "42f96466-c467-44cc-899d-7e55b8a1aa4e"
	HealthcheckLeadgenInsertionJobPingID         = "830c0112-fc71-4257-b265-b3732f03115a"
	HealthcheckBingAdsIntegrationPingID          = "33f862b1-453a-4352-b209-945b38ed1902"
	HealthcheckMarketoEnrichmentPingID           = "72709dcf-3e85-476d-9c81-8eb4be639368"
	HealthcheckMarketoIntegrationPingID          = "58653751-9db8-4251-9048-6c999a139138"
	HealthcheckLeadSquaredIntegrationSyncPingID  = "9b0c317c-ea4f-4113-afe4-a2de84f6c33f"
	HealthcheckLeadSquaredPullEventsPingID       = "5766cfd3-1108-4633-b9e7-5a818748d1bf"
	HealthcheckLeadSquaredEnrichPingID           = "83fdec06-a2a0-4fdb-ba9e-97c9bb730e23"
	HealthcheckAdsImportPingID                   = "c392e3b4-4883-47ae-b5ff-63743d5d0c78"
	HealthcheckComputeAndSendAlertsPingID        = "8345e798-1622-4881-942e-99fdd638ddf0"
	HealthcheckMailWIPingID                      = "950b628b-d623-4666-be39-952516e543c0"
	HealthCheckWeeklyInsightsPingID              = "56c0ba58-3d1f-4408-924a-3e6588d4ad5c"
	HealthcheckPatternMinePingID                 = "04e9ba3d-5b07-4325-ad28-6ac7cf15971b"
	HealthcheckPullEventsPingID                  = "088cc760-f350-4eb1-bbb6-c2bbde66b530"
	HealthcheckPathAnalysisPingID                = "9f71b930-9233-4e58-9935-5de0434d8fa8"
	HealthCheckPreBuiltCustomKPIPingID           = "9e5ac799-e15f-4f44-86b0-4be88379f486"
	HealthCheckAnalyzeJobPingID                  = "3d1bd82d-e036-4433-a794-1042a7f29976"
	HealthCheckSixSignalReportPingID             = "2508c4c3-b941-40bb-8f2b-a59e4bedf3e5"
	HealthcheckCurrencyUploadPingID              = "29defb4f-c95e-4895-a515-591fb7c216f7"
	HealthcheckEventTriggerAlertPingID           = "352760ec-66a2-4b5f-b52e-e2c3f434a567"
	HealthcheckLinkedinGroupUserPingID           = "a8b221cd-6f14-4c9c-8ae7-cd26f585868b"

	// Other services ping IDs. Only reported when alert conditions are met, not periodically.
	// Once an alert is triggered, ping manually from Healthchecks UI after fixing.
	HealthcheckDatabaseHealthPingID       = "8464d06b-418b-42d2-9201-b01dc744d283"
	HealthcheckDatabaseHealthMemSQLPingID = "763baa99-61bf-4721-b293-e62eb1027987"
	HealthcheckSDKHealthPingID            = "bb2c4757-9fa4-48eb-bd08-42a16996a61b"
)

func PingHealthCheckBasedOnStatus(status map[string]interface{}, healthcheckPingID string) bool {
	isSuccess := true
	for reason, message := range status {
		if message == false {
			for key, val := range status[reason[6:]].(map[string]interface{}) {
				if strings.Contains(key, "error") {
					if strings.HasPrefix(val.(string), "invalid end timestamp") {
						continue
					}
					isSuccess = false
					break
				}
			}
			if !isSuccess {
				break
			}
		}
	}
	if isSuccess {
		PingHealthcheckForSuccess(healthcheckPingID, status)
	} else {
		PingHealthcheckForFailure(healthcheckPingID, status)
	}
	return isSuccess
}

func (service *Services) GetPatternServerAddresses() []string {
	service.patternServersLock.RLock()
	defer service.patternServersLock.RUnlock()

	ps := make([]string, 0, 0)
	for _, addr := range service.patternServers {
		ps = append(ps, addr)
	}
	return ps
}

func (service *Services) addPatternServer(key, addr string) {
	log.Infof("Add Pattern Server Key:%s, addr: %s", key, addr)
	service.patternServersLock.Lock()
	defer service.patternServersLock.Unlock()

	service.patternServers[key] = addr
}

func (service *Services) removePatternServer(key string) {
	log.Infof("Remove Pattern Server Key: %s", key)
	service.patternServersLock.Lock()
	defer service.patternServersLock.Unlock()

	delete(services.patternServers, key)
}

var configuration *Configuration
var services *Services = nil

// PropertiesTypeCache common cache with reset date
type PropertiesTypeCache struct {
	Cache         *cache.Cache `json:"cache"`
	LastResetDate string       `json:"last_reset_date"`
}

var propertiesTypeCache *PropertiesTypeCache

// InitPropertiesTypeCache initialze properties type LRU cache by fixed size
func InitPropertiesTypeCache(enablePropertyTypeFromDB bool, propertiesTypeCacheSize int, whitelistedProjectIDPropertyTypeFromDB, blacklistedProjectIDPropertyTypeFromDB string) {
	if !enablePropertyTypeFromDB || propertiesTypeCacheSize <= 0 || propertiesTypeCache != nil {
		return
	}

	if (blacklistedProjectIDPropertyTypeFromDB == "" && whitelistedProjectIDPropertyTypeFromDB == "") ||
		(blacklistedProjectIDPropertyTypeFromDB != "" && whitelistedProjectIDPropertyTypeFromDB != "") {
		return
	}

	pCache, err := cache.New(propertiesTypeCacheSize)
	if err != nil {
		log.WithError(err).WithField("PropertiesTypeCacheSize",
			propertiesTypeCacheSize).Fatal("Failed to initialize properties_type cache size.")
		return
	}
	propertiesTypeCache = &PropertiesTypeCache{
		Cache: pCache,
	}

	if blacklistedProjectIDPropertyTypeFromDB != "" {
		configuration.blacklistedProjectIDPropertyTypeFromDB = blacklistedProjectIDPropertyTypeFromDB
	} else {
		configuration.whitelistedProjectIDPropertyTypeFromDB = whitelistedProjectIDPropertyTypeFromDB
	}

	configuration.enablePropertyTypeFromDB = enablePropertyTypeFromDB

	propertiesTypeCache.LastResetDate = U.GetDateOnlyFromTimestampZ(U.TimeNowUnix())
	log.Info("Properties_type cache initialized.")
}

func IsDBConnectionPool2Enabled() bool {
	return configuration.EnableDBConnectionPool2
}

func IsAllowedCampaignEnrichementByProjectID(projectID int64) bool {
	if configuration.AllowedCampaignEnrichmentByProjectID == "" {
		return false
	}

	if configuration.AllowedCampaignEnrichmentByProjectID == "*" {
		return true
	}

	projectIDstr := fmt.Sprintf("%d", projectID)
	projectIDs := strings.Split(configuration.AllowedCampaignEnrichmentByProjectID, ",")
	for i := range projectIDs {
		if projectIDs[i] == projectIDstr {
			return true
		}
	}

	return false

}

func IsAllowedHubspotGroupsByProjectID(projectID int64) bool {
	if configuration.AllowedHubspotGroupsByProjectIDs == "" {
		return false
	}

	if configuration.AllowedHubspotGroupsByProjectIDs == "*" {
		return true
	}

	projectIDstr := fmt.Sprintf("%d", projectID)
	projectIDs := strings.Split(configuration.AllowedHubspotGroupsByProjectIDs, ",")
	for i := range projectIDs {
		if projectIDs[i] == projectIDstr {
			return true
		}
	}

	return false
}

func IsAllowedSalesforceGroupsByProjectID(projectID int64) bool {
	if configuration.AllowedSalesforceGroupsByProjectIDs == "" {
		return false
	}

	if configuration.AllowedSalesforceGroupsByProjectIDs == "*" {
		return true
	}

	projectIDstr := fmt.Sprintf("%d", projectID)
	projectIDs := strings.Split(configuration.AllowedSalesforceGroupsByProjectIDs, ",")
	for i := range projectIDs {
		if projectIDs[i] == projectIDstr {
			return true
		}
	}

	return false
}

func SkipEventNameStepByProjectID(projectID int64) bool {
	if configuration.SkipEventNameStepByProjectID == "" {
		return false
	}

	if configuration.SkipEventNameStepByProjectID == "*" {
		return true
	}

	projectIDstr := fmt.Sprintf("%d", projectID)
	projectIDs := strings.Split(configuration.SkipEventNameStepByProjectID, ",")
	for i := range projectIDs {
		if projectIDs[i] == projectIDstr {
			return true
		}
	}

	return false
}

func SkipUserJoinInEventQueryByProjectID(projectID int64) bool {
	if configuration.SkipUserJoinInEventQueryByProjectID == "" {
		return false
	}

	if configuration.SkipUserJoinInEventQueryByProjectID == "*" {
		return true
	}

	projectIDstr := fmt.Sprintf("%d", projectID)
	projectIDs := strings.Split(configuration.SkipUserJoinInEventQueryByProjectID, ",")
	for i := range projectIDs {
		if projectIDs[i] == projectIDstr {
			return true
		}
	}

	return false
}

// GetPropertiesTypeCache returns PropertiesTypeCache instance
func GetPropertiesTypeCache() *PropertiesTypeCache {
	return propertiesTypeCache
}

// ResetPropertyDetailsCacheByDate reset PropertiesTypeCache with date
func ResetPropertyDetailsCacheByDate(timestamp int64) {
	date := U.GetDateOnlyFromTimestampZ(timestamp)
	propertiesTypeCache.Cache.Purge()
	propertiesTypeCache.LastResetDate = date
}

// IsEnabledPropertyDetailFromDB should allow property type check from DB.
func IsEnabledPropertyDetailFromDB() bool {
	return configuration.enablePropertyTypeFromDB
}

// IsEnabledEventsFilterInSegments should allow event properties to be added in the query.
func IsEnabledEventsFilterInSegments() bool {
	return configuration.EnableEventFiltersInSegments
}

// IsEnabledPropertyDetailByProjectID enabled project_id for property type check from DB
func IsEnabledPropertyDetailByProjectID(projectID int64) bool {
	if projectID == 0 || !IsEnabledPropertyDetailFromDB() {
		return false
	}

	projectIDstr := fmt.Sprintf("%d", projectID)

	if configuration.whitelistedProjectIDPropertyTypeFromDB == "*" {
		return true
	}

	if configuration.whitelistedProjectIDPropertyTypeFromDB != "" {
		projectIDs := strings.Split(configuration.whitelistedProjectIDPropertyTypeFromDB, ",")
		for i := range projectIDs {
			if projectIDs[i] == projectIDstr {
				return true
			}
		}
	}

	if configuration.blacklistedProjectIDPropertyTypeFromDB != "" {
		projectIDs := strings.Split(configuration.blacklistedProjectIDPropertyTypeFromDB, ",")
		for i := range projectIDs {
			if projectIDs[i] == projectIDstr {
				return false
			}
		}
	}

	return false
}
func initLogging(collector *error_collector.Collector) {
	// Log as JSON instead of the default ASCII formatter.
	log.SetFormatter(&log.JSONFormatter{})

	if IsDevelopment() {
		log.SetLevel(log.DebugLevel)
	}

	log.SetReportCaller(true)

	if collector != nil {
		hook := &U.Hook{C: services.ErrorCollector}
		log.AddHook(hook)
	}
}

func initGeoLocationService(geoLocationFile string) {
	if geoLocationFile == "" {
		log.WithField("geo_location_file",
			geoLocationFile).Fatal("Invalid geolocation file.")
	}

	if services == nil {
		services = &Services{}
	}

	// Ref: https://geolite.maxmind.com/download/geoip/database/GeoLite2-City.tar.gz
	geolocation, err := geoip2.Open(geoLocationFile)
	if err != nil {
		log.WithError(err).WithField("GeolocationFilePath",
			geoLocationFile).Fatal("Failed to initialize geolocation service.")
	}

	log.Info("Geolocation service intialized.")
	services.GeoLocation = geolocation
}
func initDeviceDetectorPath(deviceDetectorPath string) {
	if deviceDetectorPath == "" {
		log.WithField("dev_detect_path",
			deviceDetectorPath).Fatal("Invalid device detector path.")
	}
	if services == nil {
		services = &Services{}
	}
	deviceDetector, err := D.NewDeviceDetector(deviceDetectorPath)
	if err != nil {
		log.WithError(err).WithField("DeviceDetectorPath",
			deviceDetectorPath).Fatal("Failed to initialize device detector service.")
	}

	log.Info("Device Detector Path service intialized.")
	services.DeviceDetector = deviceDetector
}

func initAppServerServices(config *Configuration) error {
	services = &Services{patternServers: make(map[string]string)}

	err := InitDB(*config)
	if err != nil {
		return err
	}

	InitRedis(config.RedisHost, config.RedisPort)
	InitQueueRedis(config.QueueRedisHost, config.QueueRedisPort)

	err = InitEtcd(config.EtcdEndpoints)
	if err != nil {
		return errors.Wrap(err, "Failed to initialize etcd")
	}

	InitMailClient(config.AWSKey, config.AWSSecret, config.AWSRegion)
	InitSentryLogging(config.SentryDSN, config.AppName)
	InitMetricsExporter(config.Env, config.AppName, config.GCPProjectID, config.GCPProjectLocation)

	initGeoLocationService(config.GeolocationFile)
	initDeviceDetectorPath(config.DeviceDetectorPath)

	regPatternServers, err := GetServices().Etcd.DiscoverPatternServers()
	if err != nil && err != serviceEtcd.NotFound {
		log.WithError(err).Errorln("Falied to initialize discover pattern servers")
		return err
	}

	for _, ps := range regPatternServers {
		services.addPatternServer(ps.Key, ps.Value)
	}

	go func() {
		psUpdateChannel := GetServices().Etcd.Watch(serviceEtcd.PatternServerPrefix, clientv3.WithPrefix())
		watchPatternServers(psUpdateChannel)
	}()

	initCookieInfo(configuration.Env)

	return nil
}

func initCookieInfo(env string) {
	// Warning: Any changes to the cookie name has to be
	// in sync with other services which uses the cookie.

	cookieName := fmt.Sprintf("%s%s", FactorsSessionCookieName, "d")
	stateCookieName := fmt.Sprintf("%s%s", FactorsAuth0StateCookieName, "d")
	if env == STAGING {
		cookieName = fmt.Sprintf("%s%s", FactorsSessionCookieName, "s")
		stateCookieName = fmt.Sprintf("%s%s", FactorsAuth0StateCookieName, "s")
	} else if env == PRODUCTION {
		cookieName = FactorsSessionCookieName
		stateCookieName = FactorsAuth0StateCookieName
	}

	configuration.Cookiename = cookieName
	configuration.Auth0StateName = stateCookieName
}

func InitConf(c *Configuration) {
	if IsConfigInitialized() {
		log.Info("Configuration alreay initialised.")
		return
	}

	log.SetFormatter(&log.JSONFormatter{})
	if c == nil {
		log.Fatal("Invalid configuration.")
	}

	if c.Env == "" {
		log.WithField("config", c).
			Fatal("Environment not provided on config intialization.")
	}

	log.WithField("config", c).Info("Configuration Initialized.")
	configuration = c
}

func IsConfigInitialized() bool {
	return configuration != nil && configuration.Env != ""
}

func InitSortedSetCache(cacheSortedSet bool) {
	configuration.CacheSortedSet = cacheSortedSet
}

func InitSalesforceConfig(salesforceAppId, salesforceAppSecret string) {
	configuration.SalesforceAppID = salesforceAppId
	configuration.SalesforceAppSecret = salesforceAppSecret
}

func InitEtcd(EtcdEndpoints []string) error {
	etcdClient, err := serviceEtcd.New(EtcdEndpoints)
	if err != nil {
		log.WithError(err).Errorln("Falied to initialize etcd client")
		return err
	}
	log.Infof("ETCD Service Initialized with endpoints: %v", EtcdEndpoints)
	services.Etcd = etcdClient
	configuration.EtcdEndpoints = EtcdEndpoints
	return nil
}

func InitDBWithMaxIdleAndMaxOpenConn(config Configuration,
	maxOpenConns, maxIdleConns int) error {
	if IsDBConnectionPool2Enabled() {
		InitMemSQLDBWithMaxIdleAndMaxOpenConn(config.MemSQL2Info, maxOpenConns, maxIdleConns, true)
	}

	return InitMemSQLDBWithMaxIdleAndMaxOpenConn(config.MemSQLInfo, maxOpenConns, maxIdleConns, false)
}

func GetMemSQLDSNString(dbConf *DBConf) string {
	if dbConf.User == "" || dbConf.Password == "" ||
		dbConf.Name == "" || dbConf.Host == "" ||
		dbConf.Port == 0 {

		log.WithField("db_config", dbConf).Fatal("Invalid memsql db config.")
	}

	memsqlDBConfig := mysql.Config{
		User:                 dbConf.User,
		Passwd:               dbConf.Password,
		Addr:                 fmt.Sprintf("%s:%d", dbConf.Host, dbConf.Port),
		Net:                  "tcp",
		DBName:               dbConf.Name,
		Loc:                  time.Local, // Todo: Use UTC timezone.
		AllowNativePasswords: true,
		ParseTime:            true,
		Params:               map[string]string{"charset": "utf8mb4"},
	}

	if dbConf.UseSSL {
		if dbConf.Certificate == "" {
			log.Fatal("Enable use_ssl but certificate not given.")
		}

		const tlsConfigname = "custom"

		// Register certificate.
		rootCertPool := x509.NewCertPool()
		if ok := rootCertPool.AppendCertsFromPEM([]byte(dbConf.Certificate)); !ok {
			log.Fatal("Failed to add certificate for memsql connection.")
		}
		mysql.RegisterTLSConfig(tlsConfigname, &tls.Config{RootCAs: rootCertPool})

		// use the registered certificate.
		memsqlDBConfig.TLSConfig = tlsConfigname

		log.Info("Using SSL for MemSQL connections.")
	}

	return memsqlDBConfig.FormatDSN()
}

func UseResourcePoolForAnalytics() (bool, string) {
	return configuration.ResourcePoolForAnalytics != "", configuration.ResourcePoolForAnalytics
}

func SetMemSQLResourcePoolQueryCallbackUsingSQLTx(db *sql.Tx, pool string) {
	logCtx := log.WithField("memsql_user", configuration.MemSQLInfo.User)

	// Use olap_pool only for production environment.
	if !IsProduction() {
		return
	}

	if configuration.PrimaryDatastore != DatastoreTypeMemSQL {
		return
	}

	_, err := db.Exec("SET resource_pool = ?", pool)
	if err != nil {
		logCtx.WithError(err).
			Error("Failed to set resource pool before query.")
		return
	}
}

func isValidMemSQLResourcePool(resourcePool string) bool {
	if resourcePool == "" {
		return true
	}

	// Keeping it flexible for develpment.
	if IsDevelopment() {
		return true
	}

	var availablePools []string
	if IsProduction() {
		availablePools = []string{
			"soft_cpu_50",
			"timeout_5m",
			"soft_cpu_45_mem_50_tout_15m",
		}

	} else if IsStaging() {
		availablePools = []string{
			"soft_cpu_50",
			"soft_cpu_30",
			"soft_cpu_15",

			"timeout_1m",
			"timeout_5m",
			"timeout_10m",
		}
	}

	exists, _, _ := U.StringIn(availablePools, resourcePool)
	return exists
}

func InitMemSQLDBWithMaxIdleAndMaxOpenConn(dbConf DBConf, maxOpenConns, maxIdleConns int, isDb2 bool) error {
	if services == nil {
		services = &Services{}
	}

	// SSL Mandatory for staging and production.
	dbConf.UseSSL = IsStaging() || IsProduction()
	memSQLDB, err := gorm.Open("mysql", GetMemSQLDSNString(&dbConf))
	if err != nil {
		log.WithError(err).Error("Failed connecting to memsql.")
	}
	memSQLDB.LogMode(IsDevelopment())

	// Removes emoji and cleans up string and postgres.Jsonb columns.
	memSQLDB.Callback().Create().Before("gorm:create").Register("cleanup", U.GormCleanupCallback)
	memSQLDB.Callback().Create().Before("gorm:update").Register("cleanup", U.GormCleanupCallback)
	var info DBConf
	if IsDBConnectionPool2Enabled() {
		info = configuration.MemSQL2Info
	} else {
		info = configuration.MemSQLInfo
	}

	// info=
	if info.UseExactConnFromConfig {
		// Use connection configuration from flag.
		maxOpenConns = info.MaxOpenConnections
		maxIdleConns = info.MaxIdleConnections
	} else {
		// Using same no.of connections for both max_open and
		// max_idle (greatest among two) as a workaround to
		// avoid connection timout error, while adding new
		// connection to the pool.
		// dial tcp 34.82.234.136:3306: connect: connection timed out
		connections := maxOpenConns
		if maxIdleConns > connections {
			connections = maxIdleConns
		}
		log.Warnf("Using %d connections for both max_idle and max_open for memsql.", connections)

		maxOpenConns = connections
		maxIdleConns = connections
	}
	logCtx := log.WithField("max_open_connections", maxOpenConns).
		WithField("max_idle_connections", maxIdleConns)

	if maxOpenConns == 0 {
		logCtx.Fatal("Invalid max_open_connections. Should be greater than zero.")
	}
	if maxIdleConns == 0 {
		logCtx.Warn("Max idle connections configured as zero.")
	}

	memSQLDB.DB().SetMaxOpenConns(maxOpenConns)
	memSQLDB.DB().SetMaxIdleConns(maxIdleConns)

	logCtx.Info("MemSQL DB Service initialized")

	ctx := context.Background()
	ctx, cancel := context.WithCancel(ctx)

	// initiates corresponding service.
	if isDb2 {
		services.Db2 = memSQLDB
		services.DBContext2 = &ctx
		services.DBContextCancel2 = &cancel
	} else {
		services.Db = memSQLDB
		services.DBContext = &ctx
		services.DBContextCancel = &cancel
	}

	configuration.DBInfo = dbConf

	return nil
}

// UseMemSQLDatabaseStore Returns true if memsql is configured as primary datastore.
func UseMemSQLDatabaseStore() bool {
	return GetPrimaryDatastore() == DatastoreTypeMemSQL
}

// GetPrimaryDatastore Returns memsql only if set in config. Defaults to postgres.
func GetPrimaryDatastore() string {
	return DatastoreTypeMemSQL
}

func IsDatastoreMemSQL() bool {
	return GetConfig().PrimaryDatastore == DatastoreTypeMemSQL
}

// GetRoutesURLPrefix Prefix for urls supported on memsql. Returns /mql if enabled.
func GetRoutesURLPrefix() string {
	if EnableMQLAPI() {
		return "/mql"
	}
	return ""
}

// DisableMemSQLDBWrites If DB writes are disabled. Defaults to true unless specified explicitly.
func DisableDBWrites() bool {
	if GetConfig().Env == DEVELOPMENT || GetConfig().Env == TEST {
		return false
	}

	if GetConfig().DisableDBWrites != nil {
		return *GetConfig().DisableDBWrites
	}
	return true
}

func EnableDemoReadAccess() bool {
	if GetConfig().EnableDemoReadAccess != nil {
		return *GetConfig().EnableDemoReadAccess
	}
	return false
}

// DisableMemSQLQueryCache If dashboard and query cache to be disabled. Defaults to false unless specified explicitly.
func DisableQueryCache() bool {
	if GetConfig().Env == DEVELOPMENT || GetConfig().Env == TEST {
		return false
	}

	if GetConfig().DisableQueryCache != nil {
		return *GetConfig().DisableQueryCache
	}
	return false
}

func NewRequestBuilderWithPrefix(methodType, URL string) *U.RequestBuilder {
	return U.NewRequestBuilder(methodType, GetRoutesURLPrefix()+URL)
}

// KillDBQueriesOnExit Uses context to kill any running queries when kill signal is received.
func KillDBQueriesOnExit() {
	c := make(chan os.Signal, 1)
	signal.Notify(c, syscall.SIGTERM, syscall.SIGINT)
	go func() {
		select {
		case <-c:
			if GetServices().DBContext != nil && GetServices().DBContextCancel != nil {
				(*GetServices().DBContextCancel)()
			}

			if GetServices().DBContext2 != nil && GetServices().DBContextCancel2 != nil {
				(*GetServices().DBContextCancel2)()
			}

			signal.Stop(c)
		}
	}()
}

func InitDB(config Configuration) error {
	if !IsConfigInitialized() {
		log.Fatal("Config not initialised on InitDB.")
	}

	// default configuration.
	return InitDBWithMaxIdleAndMaxOpenConn(config, 50, 10)
}

func InitRedisPersistent(host string, port int) {
	initRedisConnection(host, port, true, false, 300, 100)
}

func InitFilemanager(bucketName string, env string, config *Configuration) {
	if env == "development" {
		config.CloudManager = serviceDisk.New(bucketName)
	} else {
		var err error
		config.CloudManager, err = serviceGCS.New(bucketName)
		if err != nil {
			log.WithError(err).Errorln("Failed to init New GCS Client")
			panic(err)
		}
	}
}

func InitRedis(host string, port int) {
	initRedisConnection(host, port, false, false, 300, 100)
}

func InitQueueRedis(host string, port int) {
	initRedisConnection(host, port, false, true, 300, 100)
}

// InitRedisConnection Init redis with custom requirements.
func InitRedisConnection(host string, port int, persistent bool, maxActive, maxIdle int) {
	initRedisConnection(host, port, persistent, false, maxActive, maxIdle)
}

func initRedisConnection(host string, port int, persistent bool, queue bool, maxActive, maxIdle int) {
	if host == "" || port == 0 {
		log.WithField("host", host).WithField("port", port).Fatal(
			"Invalid redis host or port.")
	}

	if services == nil {
		services = &Services{}
	}

	conn := fmt.Sprintf("%s:%d", host, port)
	redisPool := &redis.Pool{
		MaxActive: maxActive,
		MaxIdle:   maxIdle,
		// IdleTimeout: 240 * time.Second,
		Dial: func() (redis.Conn, error) {
			c, err := redis.Dial("tcp", conn)
			if err != nil {
				// do not panic. connection dial would be called
				// on pool refill too.
				log.WithError(err).Error("Redis connection dial error.")
				return nil, err
			}

			return c, err
		},

		// Tests connection before idle connection being reused.
		TestOnBorrow: func(c redis.Conn, t time.Time) error {
			if time.Since(t) < time.Minute {
				return nil
			}

			_, err := c.Do("PING")
			if err != nil {
				log.WithError(err).Error("Redis connection test on borrow error.")
			}

			return err
		},
	}

	log.Info("Redis Service initialized.")
	if queue {
		configuration.QueueRedisHost = host
		configuration.QueueRedisPort = port
		services.QueueRedis = redisPool
	} else if persistent {
		configuration.RedisHostPersistent = host
		configuration.RedisPortPersistent = port
		services.RedisPeristent = redisPool
	} else {
		configuration.RedisHost = host
		configuration.RedisPort = port
		services.Redis = redisPool
	}
}

func initQueueClientWithRedis(redisHost string, redisPort int) (*machinery.Server, error) {
	if services == nil {
		services = &Services{}
	}

	if redisHost == "" || redisPort == 0 {
		return nil, fmt.Errorf("invalid queue redis host %s port %d", redisHost, redisPort)
	}

	// format: redis://[password@]host[port][/db_num]
	// Todo: Add password support for other environments.
	redisConnectionString := fmt.Sprintf("redis://%s:%d", redisHost, redisPort)

	config := &machineryConfig.Config{
		Broker: redisConnectionString,
		// No default queue configured. Queue name is decided conditionaly
		// and given on sendTask (enqueue) as routing_key and
		// on customer worker (dequeue) as queue_name.
		// DefaultQueue: "default_queue"
		Redis: &machineryConfig.RedisConfig{
			MaxActive: 300,
			MaxIdle:   100,
		},
		// Result Backend creates individual keys for each task
		// with the state after processing. Expiring the keys in 2 mins.
		// Retry is not using or affected by this, It is using a
		// seperate internal queue.
		ResultBackend:   redisConnectionString,
		ResultsExpireIn: 2 * 60,
		Debug:           !IsProduction(),
	}

	return machinery.NewServer(config)
}

func InitQueueClient(redisHost string, redisPort int) error {
	client, err := initQueueClientWithRedis(redisHost, redisPort)
	if err != nil {
		return err
	}

	services.QueueClient = client

	return nil
}

// InitDuplicateQueueClient - Initializes queue client with duplicate
// queue's redis host and port.
func InitDuplicateQueueClient(redisHost string, redisPort int) error {
	client, err := initQueueClientWithRedis(redisHost, redisPort)
	if err != nil {
		return err
	}

	services.DuplicateQueueClient = client

	return nil
}

// isQueueDuplicationEnabled - Conditions for enabling the queue duplication.
func IsQueueDuplicationEnabled() bool {
	return configuration.EnableSDKAndIntegrationRequestQueueDuplication
}

// InitMetricsExporter Initialized Opencensus metrics exporter to collect metrics.
func InitMetricsExporter(env, appName, projectID, projectLocation string) {
	if services == nil {
		services = &Services{}
	}
	if env == "" || appName == "" || projectID == "" || projectLocation == "" {
		return
	}
	services.MetricsExporter = metrics.InitMetrics(env, appName, projectID, projectLocation)
}

// InitSmartEventMode initializes smart event mode
func InitSmartEventMode(mode bool) {
	configuration.DryRunCRMSmartEvent = mode
}

// initializes smart properties mode
func InitSmartPropertiesMode(mode bool) {
	configuration.DryRunSmartProperties = mode
}

// SetIsBeamPipeline Sets variable to indicate that the job is running from a beam pipeline.
func SetIsBeamPipeline() {
	configuration.IsBeamPipeline = true
}

// IsBeamPipeline Returns is the beam pipeline variable is set.
func IsBeamPipeline() bool {
	return configuration.IsBeamPipeline
}

type SentryPair struct {
	logCtx     log.Entry
	occurences int
}

type SentryErrorHook struct {
	appName string
}

func (h *SentryErrorHook) Levels() []log.Level {
	return []log.Level{
		log.ErrorLevel,
		log.PanicLevel,
		log.FatalLevel,
	}
}

func (h *SentryErrorHook) Fire(logCtx *log.Entry) error {
	WriteToLogErrors(logCtx, h.appName)
	return nil
}

func WriteToLogErrors(logCtx *log.Entry, appName string) {
	services.logErrorsLock.RLock()
	defer services.logErrorsLock.RUnlock()

	_, errorExists := services.logErrors[logCtx.Message]
	if !errorExists {
		services.logErrors[logCtx.Message] = &SentryPair{logCtx: *logCtx, occurences: 1}
	} else {
		// increment the ocurences of the error message if it repeats
		services.logErrors[logCtx.Message].occurences = services.logErrors[logCtx.Message].occurences + 1
	}

	// TODO: Add log fields receive every time to an array.

	logCtx.Data[SENTRY_OCCURRENCE_KEY] = services.logErrors[logCtx.Message].occurences
	logCtx.Data[SENTRY_APP_KEY] = appName
}

// ForkLogErrors() - Forks a new log rollup and returns the so far collected.
func ForkLogErrors() map[string]SentryPair {
	services.logErrorsLock.RLock()
	defer services.logErrorsLock.RUnlock()

	// Copy the logs so far.
	forkedErrorLogs := make(map[string]SentryPair)
	for k, v := range services.logErrors {
		// Not using addresses to avoid any invalid referrences.
		forkedErrorLogs[k] = *v
	}

	// Initialise a new rollup.
	services.logErrors = make(map[string]*SentryPair)

	return forkedErrorLogs
}

// Ticker is added to send errors to sentry periodically when sentry rollup flag is true
func sendErrorsToSentry(appName string) {
	if !configuration.UseSentryRollup {
		return
	}

	ticker := time.NewTicker(time.Duration(configuration.SentryRollupSyncInSecs) * time.Second)
	quit := make(chan struct{})
	go func() {
		for {
			select {
			case <-ticker.C:
				errorsMap := ForkLogErrors()
				for message, Pair := range errorsMap {
					sentry.NewScope().SetTags(map[string]string{
						SENTRY_APP_KEY:        appName,
						SENTRY_OCCURRENCE_KEY: strconv.Itoa(Pair.occurences),
						"data_store":          GetPrimaryDatastore(),
					})
					sentry.CaptureMessage(message)
				}
			case <-quit:
				ticker.Stop()
				return
			}
		}
	}()

}

func initSentryRollup(sentryDSN, appName string) {
	if !configuration.UseSentryRollup {
		log.Info("Sentry rollup not enabled but called.")
		return
	}

	if services == nil {
		services = &Services{logErrors: make(map[string]*SentryPair)}
	}
	if !configuration.UseSentryRollup {
		return
	}

	// initalizing sentry client
	err := sentry.Init(sentry.ClientOptions{
		Dsn: sentryDSN,
	})
	if err != nil {
		log.Fatal("Sentry rollup initialization failed.")
	}
	// initalizing and adding the sentry hook with specified Levels() and Fire() mechanism
	sentryHook := &SentryErrorHook{appName: appName}
	log.AddHook(sentryHook)
}

// InitSentryLogging Adds sentry hook to capture error logs.
func InitSentryLogging(sentryDSN, appName string) {
	// Log as JSON instead of the default ASCII formatter.
	log.SetFormatter(&log.JSONFormatter{})
	if IsDevelopment() {
		log.SetLevel(log.DebugLevel)
	}
	log.SetReportCaller(true)

	if IsDevelopment() || IsStaging() || sentryDSN == "" {
		return
	}

	// Use rollup for sentry capturing.
	if configuration.UseSentryRollup {
		initSentryRollup(sentryDSN, appName)
		sendErrorsToSentry(appName)
		return
	}

	if services == nil {
		services = &Services{}
	}
	sentryHook, err := logrus_sentry.NewAsyncSentryHook(sentryDSN, []log.Level{
		log.PanicLevel,
		log.FatalLevel,
		log.ErrorLevel,
	})
	if err != nil {
		log.WithError(err).Error("Failed to init sentry webhook")
	} else {
		sentryHook.SetEnvironment(configuration.Env)
		sentryHook.StacktraceConfiguration.Enable = true
		sentryHook.StacktraceConfiguration.SwitchExceptionTypeAndMessage = true
		sentryHook.StacktraceConfiguration.IncludeErrorBreadcrumb = true

		sentryHook.SetTagsContext(map[string]string{
			"AppName":   appName,
			"Datastore": GetPrimaryDatastore(),
		})

		services.SentryHook = sentryHook
		log.AddHook(sentryHook)
		log.Info("Sentry error campturing initialized.")
	}
}

// SafeFlushAllCollectors Safe flush sentry and metrics collectors. Used with `defer` statement.
// Useful while running scripts in development mode where sentry is not initialized.
func SafeFlushAllCollectors() {
	if services != nil {
		if services.SentryHook != nil {
			services.SentryHook.Flush()
		}

		if services.MetricsExporter != nil {
			services.MetricsExporter.StopMetricsExporter()
			services.MetricsExporter.Flush()
		}
	}
}

// WaitAndFlushAllCollectors Waits for given period before flushing and terminating.
// Added as a hack to export metrics before program ends.
func WaitAndFlushAllCollectors(waitPeriod time.Duration) {
	time.Sleep(waitPeriod)
	SafeFlushAllCollectors()
}

func InitMailClient(key, secret, region string) {
	if services == nil {
		services = &Services{}
	}
	if IsDevelopment() {
		services.Mailer = mailer.New()
		return
	}
	services.Mailer = serviceSes.New(key, secret, region)
}

func InitSenderEmail(senderEmail string) {
	if services == nil {
		services = &Services{}
	}
	configuration.EmailSender = senderEmail
}

func initCollectorClient(env, appName, toMail, fromMail string, reportingInterval int) {
	if services == nil {
		services = &Services{}
	}
	dur := time.Second * time.Duration(reportingInterval)
	services.ErrorCollector = error_collector.New(services.Mailer, dur, env, appName, toMail, fromMail)
}

func watchPatternServers(psUpdateChannel clientv3.WatchChan) {
	log.Infoln("Starting to watch on psUpdateChannel")
	for {
		msg := <-psUpdateChannel
		for _, event := range msg.Events {
			log.WithFields(log.Fields{
				"UnitType": event.Type,
				"Key":      string(event.Kv.Key),
				"Value":    string(event.Kv.Value),
			}).Infoln("Event Received on PatternServerUpdateChannel")

			if event.Type == mvccpb.PUT {
				GetServices().addPatternServer(string(event.Kv.Key), string(event.Kv.Value))
			} else if event.Type == mvccpb.DELETE {
				GetServices().removePatternServer(string(event.Kv.Key))
			}
		}
		log.WithField("PatternServers", GetServices().GetPatternServerAddresses()).Info(
			"Updated List of pattern servers")
	}
}

func InitAppServer(config *Configuration) error {
	if !IsConfigInitialized() {
		log.Fatal("Config not initialised on Init.")
	}

	err := initAppServerServices(config)
	if err != nil {
		return err
	}

	return nil
}

func InitMonitoringAPIServices(config *Configuration) {
	if config.MonitoringAPIToken == "" {
		log.Error("Monitoring API Token is not provided. Keeping services disabled.")
		return
	}

	err := InitQueueClient(config.QueueRedisHost, config.QueueRedisPort)
	if err != nil {
		log.WithError(err).Error("Failed to initalize queue client.")
	}

	if IsQueueDuplicationEnabled() {
		err := InitDuplicateQueueClient(config.DuplicateQueueRedisHost, config.DuplicateQueueRedisPort)
		if err != nil {
			log.WithError(err).Error("Failed to initialize duplicate queue client.")
		}
	}
}

func InitTestServer(config *Configuration) error {
	if !IsConfigInitialized() {
		log.Fatal("Config not initialised on Init.")
	}

	err := initAppServerServices(config)
	if err != nil {
		return err
	}

	return nil
}

func UseQueueRedis() bool {
	return configuration.UseQueueRedis
}

// UseOpportunityAssociationByProjectID should use salesforce association for opportunity stitching
func UseOpportunityAssociationByProjectID(projectID int64) bool {
	if configuration.UseOpportunityAssociationByProjectID == "" {
		return false
	}

	if configuration.UseOpportunityAssociationByProjectID == "*" {
		return true
	}

	projectIDstr := fmt.Sprintf("%d", projectID)
	projectIDs := strings.Split(configuration.UseOpportunityAssociationByProjectID, ",")
	for i := range projectIDs {
		if projectIDs[i] == projectIDstr {
			return true
		}
	}

	return false
}

// UseSourcePropertyOverwriteByProjectIDs should use property overwrite by source
func UseSourcePropertyOverwriteByProjectIDs(projectID int64) bool {
	if configuration.UseSourcePropertyOverwriteByProjectIDs == "" {
		return false
	}

	if configuration.UseSourcePropertyOverwriteByProjectIDs == "*" {
		return true
	}

	projectIDstr := fmt.Sprintf("%d", projectID)
	projectIDs := strings.Split(configuration.UseSourcePropertyOverwriteByProjectIDs, ",")
	for i := range projectIDs {
		if projectIDs[i] == projectIDstr {
			return true
		}
	}

	return false
}

// AllowSupportForUserPropertiesInIdentityCall id used to check if support for user properties
// is allowed for a given (or list of) project
func AllowSupportForUserPropertiesInIdentifyCall(projectID int64) bool {
	if configuration.AllowSupportForUserPropertiesInIdentifyCall == "" {
		return false
	}

	if configuration.AllowSupportForUserPropertiesInIdentifyCall == "*" {
		return true
	}

	projectIDstr := fmt.Sprintf("%d", projectID)
	projectIDs := strings.Split(configuration.AllowSupportForUserPropertiesInIdentifyCall, ",")
	for i := range projectIDs {
		if projectIDs[i] == projectIDstr {
			return true
		}
	}

	return false
}

// EnableEventLevelEventProperties is used to check if the event level properties
// are to be enabled for a given (or list of) project
func EnableEventLevelEventProperties(projectID int64) bool {
	if configuration.EnableEventLevelEventProperties == "" {
		return false
	}

	if configuration.EnableEventLevelEventProperties == "*" {
		return true
	}

	projectIDstr := fmt.Sprintf("%d", projectID)
	projectIDs := strings.Split(configuration.EnableEventLevelEventProperties, ",")
	for i := range projectIDs {
		if projectIDs[i] == projectIDstr {
			return true
		}
	}

	return false
}

// EnableOLTPQueriesMemSQLImprovements is used to check if the OLTP queries performance improvements
// for memsql are to be enabled for a given (or list of) project
func EnableOLTPQueriesMemSQLImprovements(projectID int64) bool {
	if configuration.EnableOLTPQueriesMemSQLImprovements == "" {
		return false
	}

	if configuration.EnableOLTPQueriesMemSQLImprovements == "*" {
		return true
	}

	projectIDstr := fmt.Sprintf("%d", projectID)
	projectIDs := strings.Split(configuration.EnableOLTPQueriesMemSQLImprovements, ",")
	for i := range projectIDs {
		if projectIDs[i] == projectIDstr {
			return true
		}
	}

	return false
}

func InitDataService(config *Configuration) error {
	if !IsConfigInitialized() {
		log.Fatal("Config not initialised on InitDataService.")
	}

	err := InitDB(*config)
	if err != nil {
		return err
	}
	InitRedis(config.RedisHost, config.RedisPort)
	InitSentryLogging(config.SentryDSN, config.AppName)
	InitMetricsExporter(config.Env, config.AppName, config.GCPProjectID, config.GCPProjectLocation)

	return nil
}

func InitSDKService(config *Configuration) error {
	if !IsConfigInitialized() {
		log.Fatal("Config not initialised on InitSDKService.")
	}

	// DB dependency for SDK project_settings.
	if err := InitDB(*config); err != nil {
		log.WithError(err).Error("Failed to initialize db on sdk_service.")
	}

	// Cache dependency for requests not using queue.
	InitRedis(config.RedisHost, config.RedisPort)

	InitRedisPersistent(config.RedisHostPersistent, config.RedisPortPersistent)

	InitQueueRedis(config.QueueRedisHost, config.QueueRedisPort)

	initGeoLocationService(config.GeolocationFile)
	initDeviceDetectorPath(config.DeviceDetectorPath)

	err := InitQueueClient(config.QueueRedisHost, config.QueueRedisPort)
	if err != nil {
		log.WithError(err).Fatal("Failed to initialize queue client on init sdk service.")
	}

	if IsQueueDuplicationEnabled() {
		err := InitDuplicateQueueClient(config.DuplicateQueueRedisHost, config.DuplicateQueueRedisPort)
		if err != nil {
			log.WithError(err).Fatal("Failed to initialize duplicate queue client on init sdk service.")
		}
	}

	InitSentryLogging(config.SentryDSN, config.AppName)
	InitMetricsExporter(config.Env, config.AppName, config.GCPProjectID, config.GCPProjectLocation)

	return nil
}

func InitQueueWorker(config *Configuration, concurrency int) error {
	if !IsConfigInitialized() {
		log.Fatal("Config not initialised on InitSDKService.")
	}

	err := InitDBWithMaxIdleAndMaxOpenConn(*config, concurrency, concurrency)
	if err != nil {
		return err
	}
	InitRedis(config.RedisHost, config.RedisPort)

	initGeoLocationService(config.GeolocationFile)
	initDeviceDetectorPath(config.DeviceDetectorPath)

	err = InitQueueClient(config.QueueRedisHost, config.QueueRedisPort)
	if err != nil {
		log.WithError(err).Fatal("Failed to initalize queue client on init queue worker.")
	}

	if IsQueueDuplicationEnabled() {
		err := InitDuplicateQueueClient(config.DuplicateQueueRedisHost, config.DuplicateQueueRedisPort)
		if err != nil {
			log.WithError(err).Fatal("Failed to initialize duplicate queue client on init queue worker..")
		}
	}

	InitRedisPersistent(config.RedisHostPersistent, config.RedisPortPersistent)

	InitSentryLogging(config.SentryDSN, config.AppName)
	InitMetricsExporter(config.Env, config.AppName, config.GCPProjectID, config.GCPProjectLocation)

	return nil
}

func GetConfig() *Configuration {
	return configuration
}

func GetServices() *Services {
	return services
}

func GetCacheRedisConnection() redis.Conn {
	return services.Redis.Get()
}

func GetCacheRedisPersistentConnection() redis.Conn {
	return services.RedisPeristent.Get()
}

func GetCacheQueueRedisConnection() redis.Conn {
	return services.QueueRedis.Get()
}

func IsDevelopment() bool {
	return (strings.Compare(configuration.Env, DEVELOPMENT) == 0)
}

func IsStaging() bool {
	return (strings.Compare(configuration.Env, STAGING) == 0)
}

func IsProduction() bool {
	return (strings.Compare(configuration.Env, PRODUCTION) == 0)
}

func GetAPPDomain() string {
	return configuration.APPDomain
}

func GetAPPOldDomain() string {
	return configuration.APPOldDomain
}

func GetAPIDomain() string {
	return configuration.APIDomain
}

func UseSecureCookie() bool {
	return !IsDevelopment()
}

func UseHTTPOnlyCookie() bool {
	return !IsDevelopment()
}

func GetProtocol() string {
	if IsDevelopment() {
		return "http://"
	}
	return "https://"
}

func GetFacebookAppId() string {
	return configuration.FacebookAppID
}

func GetFacebookAppSecret() string {
	return configuration.FacebookAppSecret
}
func GetLinkedinClientID() string {
	return configuration.LinkedinClientID
}

func GetLinkedinClientSecret() string {
	return configuration.LinkedinClientSecret
}

func GetSalesforceAppId() string {
	return configuration.SalesforceAppID
}

func GetSalesforceAppSecret() string {
	return configuration.SalesforceAppSecret
}

func GetFactorsSenderEmail() string {
	return configuration.EmailSender
}

// IsDryRunCRMSmartEvent checks if dry run flag is set
func IsDryRunCRMSmartEvent() bool {
	return configuration.DryRunCRMSmartEvent
}

// IsDryRunSmartProperties checks if dry run flag is set
func IsDryRunSmartProperties() bool {
	return configuration.DryRunSmartProperties
}

func GetCookieDomian() string {
	domain := GetAPIDomain()
	port := ":" + strconv.Itoa(configuration.Port)
	if strings.Contains(domain, port) {
		return strings.Split(domain, port)[0]
	}
	return domain
}

func GetFactorsCookieName() string {
	return configuration.Cookiename
}

func GetAuth0StateCookieName() string {
	return configuration.Auth0StateName
}
func GetSkipTrackProjectIds() []int64 {
	return configuration.SkipTrackProjectIds
}

func GetLookbackWindowForEventUserCache() int {
	return configuration.LookbackWindowForEventUserCache
}

func GetFactorsTrackedEventsLimit() int {
	return configuration.ActiveFactorsTrackedEventsLimit
}

func GetFactorsTrackedUserPropertiesLimit() int {
	return configuration.ActiveFactorsTrackedUserPropertiesLimit
}

func GetFactorsGoalsLimit() int {
	return configuration.ActiveFactorsGoalsLimit
}

func IsAllowedSmartEventRuleCreation() bool {
	return configuration.AllowSmartEventRuleCreation
}

func ExtractProjectIdDateFromConfig(config string) map[int64]time.Time {
	convertedMap := ParseConfigStringToMap(config)
	projectIdDateMap := make(map[int64]time.Time)
	for projectId, dateString := range convertedMap {
		projId, _ := strconv.Atoi(projectId)
		date, _ := time.Parse(U.DATETIME_FORMAT_YYYYMMDD, dateString)
		projectIdDateMap[int64(projId)] = date
	}
	return projectIdDateMap
}

// ParseConfigStringToMap - Parses config string
// "k1:v1,k2:v2"-> map[string]string{k1: v1, k2: v2}
func ParseConfigStringToMap(configStr string) map[string]string {
	configMap := make(map[string]string, 0)

	if configStr == "" {
		return configMap
	}

	commaSplit := strings.Split(configStr, ",")
	if len(commaSplit) == 0 {
		return configMap
	}

	for _, cs := range commaSplit {
		kv := strings.Split(cs, ":")
		if len(kv) == 2 && kv[0] != "" && kv[1] != "" {
			configMap[kv[0]] = kv[1]
		}
	}

	return configMap
}

func ParseProjectIDToStringMapFromConfig(configValue, configName string) map[int64]string {
	cMap := make(map[int64]string, 0)

	cStringMap := ParseConfigStringToMap(configValue)

	for projectIDString, customerUserID := range cStringMap {
		projectID, err := strconv.ParseInt(projectIDString, 10, 64)
		if err != nil {
			log.WithError(err).WithField("value", configValue).
				Fatal("Invalid project_id on ParseProjectIDToStringMapFromConfig from %s", configName)
		}

		customerUserID = strings.TrimSpace(customerUserID)
		if customerUserID != "" {
			cMap[projectID] = customerUserID
		}
	}

	return cMap
}

func IsSegmentExcludedCustomerUserID(projectID int64, sourceCustomerUserID string) bool {
	customerUserID, projectExists := configuration.SegmentExcludedCustomerIDByProject[projectID]
	return projectExists && customerUserID == sourceCustomerUserID
}

func GetTokensFromStringListAsUint64(stringList string) []int64 {
	uint64Tokens := make([]int64, 0, 0)

	if stringList == "" {
		return uint64Tokens
	}

	tokens := strings.Split(stringList, ",")
	for _, token := range tokens {
		uint64Token, err := strconv.ParseInt(strings.TrimSpace(token), 10, 64)
		if err != nil {
			log.WithError(err).
				Error("Failed to parse project_id on string list config.")
			return uint64Tokens
		}

		uint64Tokens = append(uint64Tokens, uint64Token)
	}

	return uint64Tokens
}

func GetTokensFromStringListAsString(stringList string) []string {
	stringTokens := make([]string, 0, 0)

	if stringList == "" {
		return stringTokens
	}

	tokens := strings.Split(stringList, ",")
	for _, token := range tokens {
		stringTokens = append(stringTokens, strings.TrimSpace(token))
	}

	return stringTokens
}

func GetAttributionDebug() int {
	return configuration.AttributionDebug
}

func GetClearbitEnabled() int {
	return configuration.ClearbitEnabled
}

func GetOtpKeyWithQueryCheckEnabled() bool {
	return configuration.OtpKeyWithQueryCheckEnabled
}

func Get6SignalEnabled() int {
	return configuration.SixSignalEnabled
}
func GetOnlyAttributionDashboardCaching() int {
	return configuration.OnlyAttributionDashboardCaching
}

func GetIsRunningForMemsql() int {
	return configuration.IsRunningForMemsql
}

func GetSkipAttributionDashboardCaching() int {
	return configuration.SkipAttributionDashboardCaching
}

func IsProjectIDSkippedForOtp(projectId int64) bool {

	if configuration.SkippedOtpProjectIDs == "" {
		return false
	}

	if configuration.SkippedOtpProjectIDs == "*" {
		return true
	}

	projectIDstr := fmt.Sprintf("%d", projectId)
	projectIDs := strings.Split(configuration.SkippedOtpProjectIDs, ",")
	for i := range projectIDs {
		if projectIDs[i] == projectIDstr {
			return true
		}
	}

	return false
}

func GetSDKRequestQueueAllowedTokens() []string {
	return configuration.SDKRequestQueueProjectTokens
}

func GetSegmentRequestQueueAllowedTokens() []string {
	return configuration.SegmentRequestQueueProjectTokens
}

func GetFivetranGroupId() string {
	return configuration.FivetranGroupId
}

func GetFivetranLicenseKey() string {
	return configuration.FivetranLicenseKey
}

/*
GetProjectsFromListWithAllProjectSupport -
If project list string is '*':

	Returns all_projects as true and empty allowed projects and disallowed projects.

else:

	  Returns all_projects as false, given projects ids after skipping disallowed
		projects and disallowed projects.

Returns: allProject flag, map of allowed & disallowed projects
*/
func GetProjectsFromListWithAllProjectSupport(projectIdsList,
	disallowedProjectIdsList string) (allProjects bool, allowedMap, disallowedMap map[int64]bool) {
	//allowedProjectIds, skipProjectIds []uint64,
	disallowedProjectIdsList = strings.TrimSpace(disallowedProjectIdsList)
	skipProjectIds := GetTokensFromStringListAsUint64(disallowedProjectIdsList)

	disallowedMap = make(map[int64]bool)
	for i := range skipProjectIds {
		disallowedMap[skipProjectIds[i]] = true
	}

	projectIdsList = strings.TrimSpace(projectIdsList)
	if projectIdsList == "*" {
		return true, map[int64]bool{}, disallowedMap
	}

	projectIds := GetTokensFromStringListAsUint64(projectIdsList)

	allowedProjectIds := make([]int64, 0, len(projectIds))
	for i, cpid := range projectIds {
		//Prioritizing the skip list over project list!
		if _, exists := disallowedMap[cpid]; !exists {
			allowedProjectIds = append(allowedProjectIds, projectIds[i])
		}
	}

	allowedMap = make(map[int64]bool)
	for i := range allowedProjectIds {
		allowedMap[allowedProjectIds[i]] = true
	}

	return false, allowedMap, disallowedMap
}

func GetDashboardUnitIDs(dashboardUnitIDsList string) []int64 {
	dashboardUnitIDsList = strings.TrimSpace(dashboardUnitIDsList)
	if dashboardUnitIDsList == "*" {
		return make([]int64, 0, 0)
	}
	return GetTokensFromStringListAsUint64(dashboardUnitIDsList)
}

func ProjectIdsFromProjectIdBoolMap(mp map[int64]bool) []int64 {

	keys := make([]int64, 0, len(mp))
	for k := range mp {
		keys = append(keys, k)
	}
	return keys
}

// IsBlockedSDKRequestProjectToken - Tells whether to block the sdk request or
// not, based on given token and list of blocked_sdk_requests_project_tokens.
func IsBlockedSDKRequestProjectToken(projectToken string) bool {
	if projectToken == "" {
		return true
	}

	return U.StringValueIn(projectToken, configuration.BlockedSDKRequestProjectTokens)
}

// IsIPBlockingFeatureEnabled - Enables the feature of blocking
// IP for a project, based on given token and list of blocked_ip_project_tokens.
func IsIPBlockingFeatureEnabled(token string) bool {
	if configuration.BlockedIPProjectTokens == "" {
		return false
	}

	if configuration.BlockedIPProjectTokens == "*" {
		return true
	}

	enabledTokens := strings.Split(configuration.BlockedIPProjectTokens, ",")
	for i := range enabledTokens {
		if strings.TrimSpace(enabledTokens[i]) == token {
			return true
		}
	}

	return false
}

// IsDomainEnabled - Checks if $domain is enabled for given project_id in all accounts
func IsDomainEnabled(projectID int64) bool {
	allProjects, projectIDsMap, _ := GetProjectsFromListWithAllProjectSupport(GetConfig().AllAccountsProjectId, "")
	if allProjects || projectIDsMap[projectID] {
		return true
	}
	return false
}

// PingHealthcheckForSuccess Ping healthchecks.io for cron success.
func PingHealthcheckForSuccess(healthcheckID string, message interface{}) {
	log.Info("Job successful with message ", message)
	if configuration.Env != PRODUCTION {
		return
	}
	var client = &http.Client{
		Timeout: 60 * time.Second,
	}

	payload, _ := json.MarshalIndent(message, "", " ")
	if string(payload) == "{}" {
		payload = []byte(fmt.Sprintf("%#v", message))
	}
	_, err := client.Post("https://hc-ping.com/"+healthcheckID, "application/json", bytes.NewBuffer(payload))
	if err != nil {
		log.WithError(err).Error("Failed to report to healthchecks.io")
	}
}

// PingHealthcheckForStart Ping healthchecks.io for cron start. Used to show run time for jobs.
func PingHealthcheckForStart(healthcheckID string) {
	if configuration.Env != PRODUCTION {
		return
	}
	var client = &http.Client{
		Timeout: 10 * time.Second,
	}

	_, err := client.Head("https://hc-ping.com/" + healthcheckID + "/start")
	if err != nil {
		log.WithError(err).Error("Failed to report to healthchecks.io")
	}
}

// PingHealthcheckForFailure Ping healthchecks.io for cron failure.
func PingHealthcheckForFailure(healthcheckID string, message interface{}) {
	log.Error("Job failed with message ", message)
	if configuration.Env != PRODUCTION {
		return
	}
	var client = &http.Client{
		Timeout: 10 * time.Second,
	}

	payload, _ := json.MarshalIndent(message, "", " ")
	if string(payload) == "{}" {
		payload = []byte(fmt.Sprintf("%#v", message))
	}
	_, err := client.Post("https://hc-ping.com/"+healthcheckID+"/fail", "application/json", bytes.NewBuffer(payload))
	if err != nil {
		log.WithError(err).Error("Failed to report to healthchecks.io")
	}
}

// PingHealthcheckForPanic To capture panics in crons and send an alert to healthcheck and SNS.
func PingHealthcheckForPanic(taskID, env, healthcheckID string) {
	if recoveredFrom := recover(); recoveredFrom != nil {
		if configuration == nil {
			// In case panic happens before conf is initialized.
			InitConf(&Configuration{Env: env})
		}
		panicMessage := map[string]interface{}{
			"panic_error": recoveredFrom,
			"stacktrace":  string(debug.Stack()),
		}
		PingHealthcheckForFailure(healthcheckID, panicMessage)

		U.NotifyOnPanicWithErrorLog(taskID, env, recoveredFrom, &log.Fields{})
	}
}

func isProjectOnProjectsList(configProjectIDList string, projectID int64) bool {
	allProjectIDs, allowedProjectIDsMap, _ := GetProjectsFromListWithAllProjectSupport(
		configProjectIDList, "")

	if allProjectIDs {
		return true
	}

	_, exists := allowedProjectIDsMap[projectID]
	return exists
}

func isIDOnIDList(configIDList string, projectID int64) bool {
	allDs, allowedIDsMap, _ := GetProjectsFromListWithAllProjectSupport(
		configIDList, "")

	if allDs {
		return true
	}

	_, exists := allowedIDsMap[projectID]
	return exists
}

func IsFormFillIdentificationAllowedForProject(projectID int64) bool {
	return isProjectOnProjectsList(configuration.FormFillIdentificationAllowedProjects, projectID)
}

func IsChannelGroupingAllowed(projectID int64) bool {
	return isProjectOnProjectsList(configuration.AllowChannelGroupingForProjectIDs, projectID)
}

func IsSDKAndIntegrationRequestQueueDuplicationEnabled() bool {
	return configuration.EnableSDKAndIntegrationRequestQueueDuplication
}

func GetSDKAndIntegrationMetricNameByConfig(metricName string) string {
	if IsSDKAndIntegrationRequestQueueDuplicationEnabled() {
		metricName = "dup_" + metricName
	}

	return metricName
}

func IsSortedSetCachingAllowed() bool {
	return configuration.CacheSortedSet
}

func GetUUIdsFromStringListAsString(stringList string) []string {
	stringTokens := make([]string, 0, 0)

	if stringList == "" {
		return stringTokens
	}

	uuids := strings.Split(stringList, ",")
	for _, uuid := range uuids {
		stringTokens = append(stringTokens, strings.TrimSpace(uuid))
	}

	return stringTokens
}

func IsLastComputedWhitelisted(projectId int64) bool {
	for _, id := range configuration.CustomerEnabledProjectsLastComputed {
		if id == projectId {
			return true
		}
	}

	return false
}

func IsLoggedInUserWhitelistedForProjectAnalytics(loggedInUUID string) bool {
	for _, uuid := range configuration.ProjectAnalyticsWhitelistedUUIds {
		if uuid == loggedInUUID {
			return true
		}
	}
	return false
}

func IsDemoProject(projectId int64) bool {
	for _, id := range configuration.DemoProjectIds {
		projectIdString := fmt.Sprintf("%v", projectId)
		if id == projectIdString {
			return true
		}
	}
	return false
}

func IsIngestionTimezoneEnabled(projectId int64) bool {
	for _, id := range configuration.IngestionTimezoneEnabledProjectIDs {
		projectIdString := fmt.Sprintf("%v", projectId)
		if id == projectIdString {
			return true
		}
	}
	return false
}

func EnableMQLAPI() bool {
	return configuration.EnableMQLAPI
}

// GetHealthcheckPingID - Choose between default and override ping_id
// based on availability.
func GetHealthcheckPingID(defaultPingID, overridePingID string) string {
	if overridePingID != "" {
		return overridePingID
	}

	return defaultPingID
}

// GetAppName - Choose between default and override app_name
// based on availability.
func GetAppName(defaultAppName, overrideAppName string) string {
	if overrideAppName != "" {
		return overrideAppName
	}

	return defaultAppName
}

func GetCloudManager() filestore.FileManager {
	return configuration.CloudManager
}

func DisableDashboardQueryDBExecution() bool {
	return configuration.DisableDashboardQueryDBExecution
}

func IsDevBox() bool {
	return configuration.DevBox
}

func SetEnableEventLevelEventProperties(projectId int64) {
	configuration.EnableEventLevelEventProperties = fmt.Sprintf("%d", projectId)
}

func IsProfileQuerySourceSupported(projectId int64) bool {
	allProjects, projectIDsMap, _ := GetProjectsFromListWithAllProjectSupport(GetConfig().AllowSupportForSourceColumnInUsers, "")
	if allProjects || projectIDsMap[projectId] {
		return true
	}
	return false
}

func CheckRestrictReusingUsersByCustomerUserId(projectId int64) bool {
	allProjects, projectIDsMap, _ := GetProjectsFromListWithAllProjectSupport(GetConfig().RestrictReusingUsersByCustomerUserId, "")
	if allProjects || projectIDsMap[projectId] {
		return true
	}
	return false
}

func AllowMergeAmpIDAndSegmentIDWithUserIDByProjectID(projectID int64) bool {
	allProjects, allowedProjectIDs, _ := GetProjectsFromListWithAllProjectSupport(configuration.MergeAmpIDAndSegmentIDWithUserIDByProjectID, "")
	if allProjects {
		return true
	}

	return allowedProjectIDs[projectID]
}

func IsProfileGroupSupportEnabled(projectId int64) bool {
	allProjects, projectIDsMap, _ := GetProjectsFromListWithAllProjectSupport(GetConfig().AllowProfilesGroupSupport, "")
	if allProjects || projectIDsMap[projectId] {
		return true
	}
	return false
}

func IsEventsFunnelsGroupSupportEnabled(projectId int64) bool {
	allProjects, projectIDsMap, _ := GetProjectsFromListWithAllProjectSupport(GetConfig().AllowEventsFunnelsGroupSupport, "")
	if allProjects || projectIDsMap[projectId] {
		return true
	}
	return false
}

func GetSessionBatchTransactionBatchSize() int {
	return GetConfig().SessionBatchTransactionBatchSize
}

func DisableCRMUniquenessConstraintsCheckByProjectID(projectID int64) bool {
	allProjects, allowedProjectIDs, _ := GetProjectsFromListWithAllProjectSupport(GetConfig().DisableCRMUniquenessConstraintsCheckByProjectID, "")
	if allProjects {
		return true
	}

	return allowedProjectIDs[projectID]
}

func GetHubspotBatchInsertBatchSize() int {
	return GetConfig().HubspotBatchInsertBatchSize
}

func EnableHubspotFormsEventsByProjectID(projectID int64) bool {
	allProjects, allowedProjectIDs, _ := GetProjectsFromListWithAllProjectSupport(GetConfig().EnableHubspotFormsEventsByProjectID, "")
	if allProjects {
		return true
	}
	return allowedProjectIDs[projectID]
}
func GetUsageBasedDashboardCaching() int {
	return configuration.UsageBasedDashboardCaching
}

func GetSkipKPICachingCaching() int {
	return configuration.SkipKPICaching
}

func GetOnlyKPICachingCaching() int {
	return configuration.OnlyKPICaching
}

func UseHubspotBatchInsertByProjectID(projectID int64) bool {
	allProjects, allowedProjectIDs, _ := GetProjectsFromListWithAllProjectSupport(GetConfig().UseHubspotBatchInsertByProjectID, "")
	if allProjects {
		return true
	}

	return allowedProjectIDs[projectID]

}

func GetAuth0Info() Auth0Conf {
	return configuration.Auth0Info
}

func GetSessionStore() string {
	return configuration.SessionStore
}

func GetSessionStoreSecret() string {
	return configuration.SessionStoreSecret
}

func GetSalesforcePropertyLookBackTimeHr() int {
	return GetConfig().SalesforcePropertyLookBackTimeHr
}

func GetSalesforceBatchInsertBatchSize() int {
	return GetConfig().SalesforceBatchInsertBatchSize
}

func AllowHubspotEngagementsByProjectID(projectID int64) bool {
	allProjects, allowedProjectIDs, _ := GetProjectsFromListWithAllProjectSupport(GetConfig().AllowHubspotEngagementsByProjectID, "")
	if allProjects {
		return true
	}

	return allowedProjectIDs[projectID]
}

func DisableHubspotNonMarketingContactsByProjectID(projectID int64) bool {
	allProjects, allowedProjectIDs, _ := GetProjectsFromListWithAllProjectSupport(GetConfig().DisableHubspotNonMarketingContactsByProjectID, "")
	if allProjects {
		return true
	}

	return allowedProjectIDs[projectID]
}

func GetHubspotPropertiesLookbackLimit() int {
	return GetConfig().HubspotPropertyLookBackLimit
}

func IsSlowDBQueryLoggingEnabled() bool {
	return configuration.EnableSlowDBQueryLogging
}
func GetSlackClientID() string {
	return configuration.SlackAppClientID
}

func GetSlackClientSecret() string {
	return configuration.SlackAppClientSecret
}

func AllowSalesforcev54APIByProjectID(projectID int64) bool {
	allProjects, allowedProjectIDs, _ := GetProjectsFromListWithAllProjectSupport(GetConfig().UseSalesforceV54APIByProjectID, "")
	if allProjects {
		return true
	}

	return allowedProjectIDs[projectID]
}

func EnableOptimisedFilterOnProfileQuery() bool {
	return configuration.EnableOptimisedFilterOnProfileQuery
}

func GetHubspotAppSecret() string {
	return configuration.HubspotAppSecret
}

func GetHubspotAppID() string {
	return configuration.HubspotAppID
}

func EnableOptimisedFilterOnEventUserQuery() bool {
	return configuration.EnableOptimisedFilterOnEventUserQuery

}

func AllowIdentificationOverwriteUsingSource(projectID int64) bool {
	allProjects, allowedProjectIDs, _ := GetProjectsFromListWithAllProjectSupport(GetConfig().AllowIdentificationOverwriteUsingSourceByProjectID, "")
	if allProjects {
		return true
	}

	return allowedProjectIDs[projectID]
}

func SetAllowIdentificationOverwriteUsingSourceByProjectID(value string) {
	GetConfig().AllowIdentificationOverwriteUsingSourceByProjectID = value
}

func EnableEmailDomainBlocking() bool {
	return configuration.EnableEmailBlockingFlag
}

func EnableIPBlocking() bool {
	return configuration.EnableIPBlockingFlag
}

func GetDBMaxAllowedPacket() int64 {
	return configuration.DBMaxAllowedPacket
}

func GetBlockedEmailFromStringListAsString(stringList string) []string {
	emailStringList := make([]string, 0, 0)

	if stringList == "" {
		return emailStringList
	}

	emails := strings.Split(stringList, ",")
	for _, email := range emails {
		emailStringList = append(emailStringList, strings.TrimSpace(email))
	}

	return emailStringList
}

func GetBlockedIPFromStringListAsString(stringList string) []string {
	IPStringList := make([]string, 0, 0)

	if stringList == "" {
		return IPStringList
	}

	ips := strings.Split(stringList, ",")
	for _, ip := range ips {
		IPStringList = append(IPStringList, strings.TrimSpace(ip))
	}

	return IPStringList
}

func GetBlockedEmailDomainFromStringListAsString(stringList string) []string {
	domStringList := make([]string, 0, 0)

	if stringList == "" {
		return domStringList
	}

	domains := strings.Split(stringList, ",")
	for _, dom := range domains {
		domStringList = append(domStringList, strings.TrimSpace(dom))
	}

	return domStringList
}

func PastEventEnrichmentEnabled(projectId int64) bool {
	allProjects, projectIDsMap, _ := GetProjectsFromListWithAllProjectSupport(GetConfig().AllowHubspotPastEventsEnrichmentByProjectID, "")
	if allProjects {
		return true
	}

	return projectIDsMap[projectId]
}

func ContactListInsertEnabled(projectId int64) bool {
	allProjects, projectIDsMap, _ := GetProjectsFromListWithAllProjectSupport(GetConfig().AllowHubspotContactListInsertByProjectID, "")
	if allProjects {
		return true
	}

	return projectIDsMap[projectId]
}

func IsAllowedSalesforceActivityTasksByProjectID(projectId int64) bool {
	allProjects, allowedProjects, disabledProjects := GetProjectsFromListWithAllProjectSupport(GetConfig().AllowedSalesforceActivityTasksByProjectIDs, GetConfig().DisallowedSalesforceActivityTasksByProjectIDs)
	if exists := disabledProjects[projectId]; exists {
		return false
	}

	if !allProjects {
		if _, exists := allowedProjects[projectId]; !exists {
			return false
		}
	}

	return true
}

func IsAllowedSalesforceActivityEventsByProjectID(projectId int64) bool {
	allProjects, allowedProjects, disabledProjects := GetProjectsFromListWithAllProjectSupport(GetConfig().AllowedSalesforceActivityEventsByProjectIDs, GetConfig().DisallowedSalesforceActivityEventsByProjectIDs)
	if exists := disabledProjects[projectId]; exists {
		return false
	}

	if !allProjects {
		if _, exists := allowedProjects[projectId]; !exists {
			return false
		}
	}

	return true
}

func IsKPILimitIncreaseAllowedForProject(projectID int64) bool {
	if configuration.IncreaseKPILimitForProjectIDs == "" {
		return false
	}

	if configuration.IncreaseKPILimitForProjectIDs == "*" {
		return true
	}

	projectIDstr := fmt.Sprintf("%d", projectID)
	configProjectIDs := strings.Split(configuration.IncreaseKPILimitForProjectIDs, ",")
	for i := range configProjectIDs {
		if configProjectIDs[i] == projectIDstr {
			return true
		}
	}

	return false
}

func EnableUserLevelEventPullForAddSessionByProjectID(projectID int64) bool {
	allProjects, allowedProjectIDs, _ := GetProjectsFromListWithAllProjectSupport(GetConfig().EnableUserLevelEventPullForAddSessionByProjectID, "")
	if allProjects {
		return true
	}
	return allowedProjectIDs[projectID]
}

func IsEnabledFeatureGates() bool {
	return configuration.EnableFeatureGates
}

func EnableSixSignalGroupByProjectID(projectID int64) bool {
	allProjects, allowedProjectIDs, _ := GetProjectsFromListWithAllProjectSupport(GetConfig().EnableSixSignalGroupByProjectID, "")
	if allProjects {
		return true
	}
	return allowedProjectIDs[projectID]
}

func IsEnableDebuggingForIP() bool {
	return configuration.EnableDebuggingForIP
}

func GetTeamsClientID() string {
	return configuration.TeamsAppClientID
}

func GetTeamsClientSecret() string {
	return configuration.TeamsAppClientSecret
}

func GetTeamsTenantID() string {
	return configuration.TeamsAppTenantID
}
func GetTeamsApplicationID() string {
	return configuration.TeamsApplicationID
}

func IsAllowedDomainsGroupByProjectID(projectID int64) bool {
	allProjects, allowedProjectIDs, _ := GetProjectsFromListWithAllProjectSupport(GetConfig().EnableDomainsGroupByProjectID, "")
	if allProjects {
		return true
	}
	return allowedProjectIDs[projectID]
}

func AllowSyncReferenceFields(projectID int64) bool {
	allProjects, allowedProjectIDs, _ := GetProjectsFromListWithAllProjectSupport(GetConfig().EnableSyncReferenceFieldsByProjectID, "")
	if allProjects {
		return true
	}
	return allowedProjectIDs[projectID]
}

func GetStartTimestampForWeekMonth() int64 {
	return configuration.StartTimestampForWeekMonth
}

func GetStartTimestampForCustomRun() int64 {
	return configuration.CustomDateStart
}

func GetEndTimestampForCustomRun() int64 {
	return configuration.CustomDateEnd
}

func IsProjectAllowedForLongerExpiry(projectId int64) bool {
	return isProjectOnProjectsList(configuration.CacheForLongerExpiryProjects, projectId)
}

func IsDashboardAllowedForCaching(dashboardID int64) bool {
	return isIDOnIDList(configuration.CacheOnlyDashboards, dashboardID)
}

func IsSalesforceDocTypeEnabledForSync(docType string) bool {
	allowedSalesforceDocTypesForSync := GetConfig().AllowedSalesforceSyncDocTypes
	if allowedSalesforceDocTypesForSync == "" {
		return false
	}

	if allowedSalesforceDocTypesForSync == "*" {
		return true
	}

	allowedDocTypes := strings.Split(allowedSalesforceDocTypesForSync, ",")
	return U.StringValueIn(docType, allowedDocTypes)
}

func IsFieldsSyncAllowedForProjectID(projectID int64) bool {
	allProjects, projectIDsMap, _ := GetProjectsFromListWithAllProjectSupport(GetConfig().EnableFieldsSyncByProjectID, "")
	if allProjects {
		return true
	}

	return projectIDsMap[projectID]
}

func EnableUserDomainsGroupByProjectID(projectID int64) bool {
	allProjects, projectIDsMap, _ := GetProjectsFromListWithAllProjectSupport(GetConfig().EnableUserDomainsGroupByProjectID, "")
	if allProjects {
		return true
	}

	return projectIDsMap[projectID]
}

func AllowHubspotCompaniesv3APIByProjectID(projectID int64) bool {
	allProjects, allowedProjectIDs, _ := GetProjectsFromListWithAllProjectSupport(GetConfig().UseHubspotCompaniesV3APIByProjectID, "")
	if allProjects {
		return true
	}

	return allowedProjectIDs[projectID]
}

func AllowHubspotEngagementsv3APIByProjectID(projectID int64) bool {
	if !AllowHubspotEngagementsByProjectID(projectID) {
		return false
	}

	allProjects, allowedProjectIDs, _ := GetProjectsFromListWithAllProjectSupport(GetConfig().UseHubspotEngagementsV3APIByProjectID, "")
	if allProjects {
		return true
	}

	return allowedProjectIDs[projectID]
}

func AllowEventAnalyticsGroupsByProjectID(projectID int64) bool {
	allProjects, allowedProjectIDs, _ := GetProjectsFromListWithAllProjectSupport(GetConfig().AllowEventAnalyticsGroupsByProjectID, "")
	if allProjects {
		return true
	}

	return allowedProjectIDs[projectID]
}<|MERGE_RESOLUTION|>--- conflicted
+++ resolved
@@ -307,11 +307,8 @@
 	EnableFieldsSyncByProjectID                        string
 	EnableUserDomainsGroupByProjectID                  string
 	UseHubspotCompaniesV3APIByProjectID                string
-<<<<<<< HEAD
 	UseHubspotEngagementsV3APIByProjectID              string
 	AllowEventAnalyticsGroupsByProjectID               string
-=======
->>>>>>> 37b574f3
 	OtpKeyWithQueryCheckEnabled                        bool
 }
 
