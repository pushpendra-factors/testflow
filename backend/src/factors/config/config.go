package config

import (
	"bytes"
	"context"
	"crypto/tls"
	"crypto/x509"
	"database/sql"
	"encoding/json"
	"fmt"
	"net/http"
	"os"
	"os/signal"
	"runtime/debug"
	"strconv"
	"strings"
	"sync"
	"syscall"
	"time"

	"github.com/getsentry/sentry-go"
	"github.com/go-sql-driver/mysql"

	"github.com/coreos/etcd/mvcc/mvccpb"

	"factors/filestore"
	"factors/vendor_custom/machinery/v1"
	machineryConfig "factors/vendor_custom/machinery/v1/config"

	"contrib.go.opencensus.io/exporter/stackdriver"
	"github.com/evalphobia/logrus_sentry"
	D "github.com/gamebtc/devicedetector"
	"github.com/gomodule/redigo/redis"
	"github.com/jinzhu/gorm"
	_ "github.com/jinzhu/gorm/dialects/mysql"
	_ "github.com/jinzhu/gorm/dialects/postgres"
	geoip2 "github.com/oschwald/geoip2-golang"
	log "github.com/sirupsen/logrus"
	"go.etcd.io/etcd/clientv3"

	"factors/metrics"
	U "factors/util"

	"factors/services/error_collector"
	serviceEtcd "factors/services/etcd"
	"factors/services/mailer"
	serviceSes "factors/services/ses"

	serviceDisk "factors/services/disk"
	serviceGCS "factors/services/gcstorage"

	"github.com/chargebee/chargebee-go/v3"
	cache "github.com/hashicorp/golang-lru"
)

const DEVELOPMENT = "development"
const TEST = "test"
const STAGING = "staging"
const PRODUCTION = "production"

const SENTRY_APP_KEY = "AppName"
const SENTRY_OCCURRENCE_KEY = "occurences"

// Warning: Any changes to the cookie name has to be
// in sync with other services which uses the cookie.
const FactorsSessionCookieName = "factors-sid"

const FactorsAuth0StateCookieName = "factors-auth0-state"

// URL for loading SDK on client side.
const SDKAssetsURL = "https://app.factors.ai/assets/factors.js"

// Datastore specific constants.
const (
	DatastoreTypeMemSQL = "memsql"
)

// MemSQLDefaultDBParams Default connection params for Postgres.
var MemSQLDefaultDBParams = DBConf{
	Host:      "localhost",
	Port:      3306,
	User:      "root",
	Name:      "factors",
	Password:  "dbfactors123",
	IsPSCHost: 0,
}

// PostgresDefaultDBParams Default connection params for MemSQL.
var PostgresDefaultDBParams = DBConf{
	Host:     "localhost",
	Port:     5432,
	User:     "autometa",
	Name:     "autometa",
	Password: "@ut0me7a",
}

type DBConf struct {
	Host        string
	IsPSCHost   int
	Port        int
	User        string
	Name        string
	Password    string
	AppName     string
	UseSSL      bool
	Certificate string

	// Pooling
	MaxOpenConnections     int
	MaxIdleConnections     int
	UseExactConnFromConfig bool
}

type Auth0Conf struct {
	Domain       string
	ClientId     string
	ClientSecret string
	CallbackUrl  string
}

type Configuration struct {
	GCPProjectID                                   string
	GCPProjectLocation                             string
	AppName                                        string
	Env                                            string
	Port                                           int
	DBInfo                                         DBConf
	MemSQLInfo                                     DBConf
	MemSQL2Info                                    DBConf
	Auth0Info                                      Auth0Conf
	SessionStore                                   string
	SessionStoreSecret                             string
	RedisHost                                      string
	RedisPort                                      int
	RedisHostPersistent                            string
	RedisPortPersistent                            int
	QueueRedisHost                                 string
	QueueRedisPort                                 int
	DuplicateQueueRedisHost                        string
	DuplicateQueueRedisPort                        int
	EnableSDKAndIntegrationRequestQueueDuplication bool
	EtcdEndpoints                                  []string
	GeolocationFile                                string
	DeviceDetectorPath                             string
	FactorsSixSignalAPIKey                         string
	APIDomain                                      string
	APPDomain                                      string
	APPOldDomain                                   string
	AWSRegion                                      string
	AWSKey                                         string
	AWSSecret                                      string
	Cookiename                                     string
	Auth0StateName                                 string
	EmailSender                                    string
	ErrorReportingInterval                         int
	AdminLoginEmail                                string
	AdminLoginToken                                string
	FacebookAppID                                  string
	FacebookAppSecret                              string
	LinkedinClientID                               string
	LinkedinClientSecret                           string
	SalesforceAppID                                string
	SalesforceAppSecret                            string
	SentryDSN                                      string
	LoginTokenMap                                  map[string]string
	SkipTrackProjectIds                            []int64
	SDKRequestQueueProjectTokens                   []string
	SegmentRequestQueueProjectTokens               []string
	UseDefaultProjectSettingForSDK                 bool
	BlockedSDKRequestProjectTokens                 []string
	BlockedIPProjectTokens                         string
	// Usage: 	"--cache_look_up_range_projects", "1:20140307"
	CacheLookUpRangeProjects                map[int64]time.Time // Usually cache look up is for past 30 days. If certain projects need override, then this is used
	LookbackWindowForEventUserCache         int
	ActiveFactorsGoalsLimit                 int
	ActiveFactorsTrackedEventsLimit         int
	ActiveFactorsTrackedUserPropertiesLimit int
	DryRunCRMSmartEvent                     bool
	DryRunSmartProperties                   bool
	IsBeamPipeline                          bool
	AllowSmartEventRuleCreation             bool
	// non exported field, only access through function
	propertiesTypeCacheSize                int
	enablePropertyTypeFromDB               bool
	whitelistedProjectIDPropertyTypeFromDB string
	blacklistedProjectIDPropertyTypeFromDB string
	CacheSortedSet                         bool
	ProjectAnalyticsWhitelistedUUIds       []string
	CustomerEnabledProjectsLastComputed    []int64
	SkippedOtpProjectIDs                   string
	PrimaryDatastore                       string
	// Segment Marker lookback
	UseLookbackSegmentMarker   bool
	LookbackSegmentMarker      int
	AllowedGoRoutines          int
	ProcessOnlyAccountSegments bool
	// Flag for enabling only the /mql routes for secondary env testing.
	EnableMQLAPI bool
	// Flags to disable DB and Redis writes when enabled.
	// Added as pointer to prevent accidental writes from
	// other services while testing.
	DisableDBWrites                                     *bool
	DisableQueryCache                                   *bool
	AllowedCampaignEnrichmentByProjectID                string
	UseOpportunityAssociationByProjectID                string
	AllowChannelGroupingForProjectIDs                   string
	CloudManager                                        filestore.FileManager
	SegmentExcludedCustomerIDByProject                  map[int64]string // map[project_id]customer_user_id
	AttributionDebug                                    int
	AttributionCommonFlow                               string
	AttributionDBCacheLookup                            string
	DisableDashboardQueryDBExecution                    bool
	AllowedHubspotGroupsByProjectIDs                    string
	EnableFilterOptimisation                            bool
	FilterPropertiesStartTimestamp                      int64
	OnlyAttributionDashboardCaching                     int
	SkipAttributionDashboardCaching                     int
	IsRunningForMemsql                                  int
	UseSourcePropertyOverwriteByProjectIDs              string
	AllowedSalesforceGroupsByProjectIDs                 string
	DevBox                                              bool
	AllowSupportForUserPropertiesInIdentifyCall         string
	SkipEventNameStepByProjectID                        string
	SkipUserJoinInEventQueryByProjectID                 string
	EnableEventLevelEventProperties                     string
	EnableOLTPQueriesMemSQLImprovements                 string
	CaptureSourceInUsersTable                           string
	AllowSupportForSourceColumnInUsers                  string
	ResourcePoolForAnalytics                            string
	RestrictReusingUsersByCustomerUserId                string
	HubspotAPIOnboardingHAPIKey                         string
	HubspotAPIOnboardingPrivateAccessToken              string
	MailModoOnboardingAPIKey                            string
	MailModoOnboardingURL1                              string
	MailModoOnboardingURL2                              string
	SlackOnboardingWebhookURL                           string
	AllowProfilesGroupSupport                           string
	DebugEnabled                                        bool
	MergeAmpIDAndSegmentIDWithUserIDByProjectID         string
	SessionBatchTransactionBatchSize                    int
	FivetranGroupId                                     string
	FivetranLicenseKey                                  string
	DisableCRMUniquenessConstraintsCheckByProjectID     string
	SkipDashboardCachingAnalytics                       int
	AllowEventsFunnelsGroupSupport                      string
	MonitoringAPIToken                                  string
	DelayedTaskThreshold                                int
	SdkQueueThreshold                                   int
	UseQueueRedis                                       bool
	IntegrationQueueThreshold                           int
	UsageBasedDashboardCaching                          int
	OnlyKPICaching                                      int
	SkipKPICaching                                      int
	EnableBingAdsAttribution                            bool
	EnableHubspotFormsEventsByProjectID                 string
	DisableHubspotNonMarketingContactsByProjectID       string
	RemoveDisabledEventUserPropertiesByProjectID        string
	HubspotBatchInsertBatchSize                         int
	UseHubspotBatchInsertByProjectID                    string
	SalesforcePropertyLookBackTimeHr                    int
	SalesforceBatchInsertBatchSize                      int
	AllowHubspotEngagementsByProjectID                  string
	HubspotPropertyLookBackLimit                        int
	EnableSlowDBQueryLogging                            bool
	SlackAppClientID                                    string
	SlackAppClientSecret                                string
	EnableDryRunAlerts                                  bool
	DataAvailabilityExpiry                              int
	UseSalesforceV54APIByProjectID                      string
	EnableOptimisedFilterOnProfileQuery                 bool
	HubspotAppID                                        string
	HubspotAppSecret                                    string
	EnableOptimisedFilterOnEventUserQuery               bool
	EnableEmailBlockingFlag                             bool
	EnableIPBlockingFlag                                bool
	BlockedEmailList                                    []string
	BlockedIPList                                       []string
	BlockedEmailDomainList                              []string
	AllAccountsProjectId                                string
	EnableNewAllAccountsByProjectID                     string
	DBMaxAllowedPacket                                  int64
	AllowIdentificationOverwriteUsingSourceByProjectID  string
	AllowHubspotPastEventsEnrichmentByProjectID         string
	AllowHubspotContactListInsertByProjectID            string
	IngestionTimezoneEnabledProjectIDs                  []string
	LinkedinMemberCompanyConfigProjectIDs               []string
	AllowedSalesforceActivityTasksByProjectIDs          string
	AllowedSalesforceActivityEventsByProjectIDs         string
	DisallowedSalesforceActivityTasksByProjectIDs       string
	DisallowedSalesforceActivityEventsByProjectIDs      string
	IncreaseKPILimitForProjectIDs                       string
	EnableUserLevelEventPullForAddSessionByProjectID    string
	EventsPullMaxLimit                                  int
	EnableFeatureGates                                  bool
	EnableDBConnectionPool2                             bool
	FormFillIdentificationAllowedProjects               string
	EnableEventFiltersInSegments                        bool
	UseSentryRollup                                     bool
	SentryRollupSyncInSecs                              int
	EnableSixSignalGroupByProjectID                     string
	EnableDebuggingForIP                                bool
	TeamsAppTenantID                                    string
	TeamsAppClientID                                    string
	TeamsAppClientSecret                                string
	TeamsApplicationID                                  string
	EnableDomainsGroupByProjectID                       string
	DisableUpdateNextSessionTimestamp                   int
	EnableSyncReferenceFieldsByProjectID                string
	StartTimestampForWeekMonth                          int64
	CacheForLongerExpiryProjects                        string
	CacheOnlyDashboards                                 string
	CacheOnlyDashboardUnits                             string
	AllowedSalesforceSyncDocTypes                       string
	CustomDateStart                                     int64
	CustomDateEnd                                       int64
	EnableFieldsSyncByProjectID                         string
	EnableUserDomainsGroupByProjectID                   string
	UseHubspotCompaniesV3APIByProjectID                 string
	UseHubspotEngagementsV3APIByProjectID               string
	AllowEventAnalyticsGroupsByProjectID                string
	OtpKeyWithQueryCheckEnabled                         bool
	EnableFeatureGatesV2                                bool
	AllowEmailDomainsByProjectID                        string
	UseHubspotDealsV3APIByProjectID                     string
	EnableScoringByProjectID                            string
	DeviceServiceURL                                    string
	EnableDeviceServiceByProjectID                      string
	DisableOpportunityContactRolesByProjectID           string
	ExcludeBotIPV4AddressByRange                        string
	SlackInternalAlertWebhookUrl                        string
	UseHashIDForCRMGroupUserByProject                   string
	MoveHubspotCompanyAssocationFlowToContactByPojectID string
<<<<<<< HEAD
	ChargebeeApiKey                                     string
	ChargebeeSiteName                                   string
=======
	ExplainV3QueryBuilder                               bool
>>>>>>> b7724c30
	UserPropertyUpdateOptProjects                       string
	CompanyPropsV1EnabledProjectIDs                     string
	AssociateDealToDomainByProjectID                    string
}

type Services struct {
	Db                   *gorm.DB
	DBContext            *context.Context
	DBContextCancel      *context.CancelFunc
	Db2                  *gorm.DB
	DBContext2           *context.Context
	DBContextCancel2     *context.CancelFunc
	GeoLocation          *geoip2.Reader
	Etcd                 *serviceEtcd.EtcdClient
	Redis                *redis.Pool
	RedisPeristent       *redis.Pool
	QueueClient          *machinery.Server
	DuplicateQueueClient *machinery.Server
	patternServersLock   sync.RWMutex
	patternServers       map[string]string
	Mailer               mailer.Mailer
	ErrorCollector       *error_collector.Collector
	DeviceDetector       *D.DeviceDetector
	SentryHook           *logrus_sentry.SentryHook
	MetricsExporter      *stackdriver.Exporter
	logErrorsLock        sync.RWMutex
	logErrors            map[string]*SentryInfo
	QueueRedis           *redis.Pool
}

// Healthchecks.io ping IDs for monitoring. Can be used anywhere in code to report error on job.
// Use flag --healthcheck_ping_id to override default ping_id for duplicate/special jobs.
const (
	// Cron ping IDs.
	HealthcheckAddSessionPingID                       = "8da15fff-15f0-4410-9efc-524f624fd388"
	HealthcheckArchiveEventsPingID                    = "b2d0f1df-901e-4113-bb45-eed95539790b"
	HealthcheckBigqueryUploadPingID                   = "03e0fba3-d660-4679-8595-29b6cd04e87c"
	HealthcheckCleanupEventUserCachePingID            = "85e21b5c-5503-4172-af40-de918741a4d1"
	HealthcheckDashboardCachingPingID                 = "72e5eadc-b46e-45ca-ba78-29819532307d"
	HealthcheckDashboardDBAttributionPingID           = "5dfce175-273d-4096-ad70-578270621e8c"
	HealthcheckHubspotEnrichPingID                    = "6f522e60-6bf8-4aea-99fe-f5a1c68a00e7"
	HealthcheckOTPHubspotPingID                       = "c937adf4-a54d-4ee8-8ec9-3e5ed8a83e42"
	HealthcheckOTPSalesforcePingID                    = "4ffe2119-64bc-41d4-bc5a-64bea0f121b7"
	HealthcheckMonitoringJobPingID                    = "18db44be-c193-4f11-84e5-5ff144e272e9"
	HealthcheckSalesforceEnrichPingID                 = "e56175aa-3407-4595-bb94-d8325952b224"
	HealthcheckSalesforceSyncPingID                   = "c5434535-ea40-42b8-8e1f-243ccf88fef3"
	HealthcheckSalesforceSyncAlwaysSuccessPingID      = "7ad8b8dc-c820-4059-9c07-53fccd320224"
	HealthcheckYourstoryAddPropertiesPingID           = "acf7faab-c56f-415e-aa10-ca2aa9246172"
	HealthCheckSmartPropertiesPingID                  = "ead84671-b84c-481b-bfa5-59403d626652"
	HealthCheckSmartPropertiesDupPingID               = "d2b55241-52d8-4cc5-a49c-5b57f6a96642"
	HealthcheckBeamDashboardCachingPingID             = "ecb259b9-4ff8-4825-b989-81d47bd34d93"
	HealthcheckBeamDashboardCachingNowPingID          = "be2f00de-57e1-401b-b2c9-9df305c3f528"
	HealthcheckMonitoringJobMemSQLPingID              = "de2b64d4-952e-47ca-ac70-1bf9d8e1587e"
	HealthcheckSavedQueriesTimezoneChangePingID       = "42f96466-c467-44cc-899d-7e55b8a1aa4e"
	HealthcheckLeadgenInsertionJobPingID              = "830c0112-fc71-4257-b265-b3732f03115a"
	HealthcheckBingAdsIntegrationPingID               = "33f862b1-453a-4352-b209-945b38ed1902"
	HealthcheckMarketoEnrichmentPingID                = "72709dcf-3e85-476d-9c81-8eb4be639368"
	HealthcheckMarketoIntegrationPingID               = "58653751-9db8-4251-9048-6c999a139138"
	HealthcheckLeadSquaredIntegrationSyncPingID       = "9b0c317c-ea4f-4113-afe4-a2de84f6c33f"
	HealthcheckLeadSquaredPullEventsPingID            = "5766cfd3-1108-4633-b9e7-5a818748d1bf"
	HealthcheckLeadSquaredEnrichPingID                = "83fdec06-a2a0-4fdb-ba9e-97c9bb730e23"
	HealthcheckAdsImportPingID                        = "c392e3b4-4883-47ae-b5ff-63743d5d0c78"
	HealthcheckComputeAndSendAlertsPingID             = "8345e798-1622-4881-942e-99fdd638ddf0"
	HealthcheckMailWIPingID                           = "950b628b-d623-4666-be39-952516e543c0"
	HealthCheckWeeklyInsightsPingID                   = "56c0ba58-3d1f-4408-924a-3e6588d4ad5c"
	HealthcheckPatternMinePingID                      = "04e9ba3d-5b07-4325-ad28-6ac7cf15971b"
	HealthcheckPullEventsPingID                       = "088cc760-f350-4eb1-bbb6-c2bbde66b530"
	HealthcheckPathAnalysisPingID                     = "9f71b930-9233-4e58-9935-5de0434d8fa8"
	HealthCheckPreBuiltCustomKPIPingID                = "9e5ac799-e15f-4f44-86b0-4be88379f486"
	HealthCheckAnalyzeJobPingID                       = "3d1bd82d-e036-4433-a794-1042a7f29976"
	HealthCheckSixSignalReportPingID                  = "2508c4c3-b941-40bb-8f2b-a59e4bedf3e5"
	HealthcheckCurrencyUploadPingID                   = "29defb4f-c95e-4895-a515-591fb7c216f7"
	HealthcheckEventTriggerAlertPingID                = "352760ec-66a2-4b5f-b52e-e2c3f434a567"
	HealthcheckEventTriggerAlertForHighPriorityPingID = "081f8a7e-a3cf-4aaa-b67e-ab1c729fb3a7"
	HealthcheckLinkedinGroupUserPingID                = "a8b221cd-6f14-4c9c-8ae7-cd26f585868b"
	HeathCheckG2ETLPingID                             = "4ccbf168-5175-4e08-84e6-7a6ce58bcb08"
	HeathCheckG2EnrichmentPingID                      = "3b240e93-e130-4ea6-b698-5d5d0ea0a83f"
	HealthcheckAccScoringJobPingID                    = "3f93c58e-708c-413e-abc4-0e112ae07260"

	// Other services ping IDs. Only reported when alert conditions are met, not periodically.
	// Once an alert is triggered, ping manually from Healthchecks UI after fixing.
	HealthcheckDatabaseHealthPingID       = "8464d06b-418b-42d2-9201-b01dc744d283"
	HealthcheckDatabaseHealthMemSQLPingID = "763baa99-61bf-4721-b293-e62eb1027987"
	HealthcheckSDKHealthPingID            = "bb2c4757-9fa4-48eb-bd08-42a16996a61b"
)

func PingHealthCheckBasedOnStatus(status map[string]interface{}, healthcheckPingID string) bool {
	errorMap := make(map[string]map[string]interface{})
	isSuccess := true
	for reason, message := range status {
		if message == false {
			errorMap[reason] = make(map[string]interface{})
			deltaStatus := make(map[string]interface{})
			switch x := status[reason[6:]].(type) {
			case map[string]interface{}:
				deltaStatus = x
			case string:
				errorMap[reason]["error"] = x
			}
			for key, val := range deltaStatus {
				if strings.Contains(key, "error") {
					errorMap[reason][key] = val
					if strings.HasPrefix(val.(string), "invalid end timestamp") {
						continue
					}
					isSuccess = false
				}
			}
		}
	}
	if isSuccess {
		PingHealthcheckForSuccess(healthcheckPingID, status)
	} else {
		PingHealthcheckForFailure(healthcheckPingID, errorMap)
	}
	return isSuccess
}

func (service *Services) GetPatternServerAddresses() []string {
	service.patternServersLock.RLock()
	defer service.patternServersLock.RUnlock()

	ps := make([]string, 0, 0)
	for _, addr := range service.patternServers {
		ps = append(ps, addr)
	}
	return ps
}

func (service *Services) addPatternServer(key, addr string) {
	log.Infof("Add Pattern Server Key:%s, addr: %s", key, addr)
	service.patternServersLock.Lock()
	defer service.patternServersLock.Unlock()

	service.patternServers[key] = addr
}

func (service *Services) removePatternServer(key string) {
	log.Infof("Remove Pattern Server Key: %s", key)
	service.patternServersLock.Lock()
	defer service.patternServersLock.Unlock()

	delete(services.patternServers, key)
}

var configuration *Configuration
var services *Services = nil

// PropertiesTypeCache common cache with reset date
type PropertiesTypeCache struct {
	Cache         *cache.Cache `json:"cache"`
	LastResetDate string       `json:"last_reset_date"`
}

var propertiesTypeCache *PropertiesTypeCache

// InitPropertiesTypeCache initialze properties type LRU cache by fixed size
func InitPropertiesTypeCache(enablePropertyTypeFromDB bool, propertiesTypeCacheSize int, whitelistedProjectIDPropertyTypeFromDB, blacklistedProjectIDPropertyTypeFromDB string) {
	if !enablePropertyTypeFromDB || propertiesTypeCacheSize <= 0 || propertiesTypeCache != nil {
		return
	}

	if (blacklistedProjectIDPropertyTypeFromDB == "" && whitelistedProjectIDPropertyTypeFromDB == "") ||
		(blacklistedProjectIDPropertyTypeFromDB != "" && whitelistedProjectIDPropertyTypeFromDB != "") {
		return
	}

	pCache, err := cache.New(propertiesTypeCacheSize)
	if err != nil {
		log.WithError(err).WithField("PropertiesTypeCacheSize",
			propertiesTypeCacheSize).Fatal("Failed to initialize properties_type cache size.")
		return
	}
	propertiesTypeCache = &PropertiesTypeCache{
		Cache: pCache,
	}

	if blacklistedProjectIDPropertyTypeFromDB != "" {
		configuration.blacklistedProjectIDPropertyTypeFromDB = blacklistedProjectIDPropertyTypeFromDB
	} else {
		configuration.whitelistedProjectIDPropertyTypeFromDB = whitelistedProjectIDPropertyTypeFromDB
	}

	configuration.enablePropertyTypeFromDB = enablePropertyTypeFromDB

	propertiesTypeCache.LastResetDate = U.GetDateOnlyFromTimestampZ(U.TimeNowUnix())
	log.Info("Properties_type cache initialized.")
}

func IsDBConnectionPool2Enabled() bool {
	return configuration.EnableDBConnectionPool2
}

func IsAllowedCampaignEnrichementByProjectID(projectID int64) bool {
	if configuration.AllowedCampaignEnrichmentByProjectID == "" {
		return false
	}

	if configuration.AllowedCampaignEnrichmentByProjectID == "*" {
		return true
	}

	projectIDstr := fmt.Sprintf("%d", projectID)
	projectIDs := strings.Split(configuration.AllowedCampaignEnrichmentByProjectID, ",")
	for i := range projectIDs {
		if projectIDs[i] == projectIDstr {
			return true
		}
	}

	return false

}

func IsAllowedHubspotGroupsByProjectID(projectID int64) bool {
	if configuration.AllowedHubspotGroupsByProjectIDs == "" {
		return false
	}

	if configuration.AllowedHubspotGroupsByProjectIDs == "*" {
		return true
	}

	projectIDstr := fmt.Sprintf("%d", projectID)
	projectIDs := strings.Split(configuration.AllowedHubspotGroupsByProjectIDs, ",")
	for i := range projectIDs {
		if projectIDs[i] == projectIDstr {
			return true
		}
	}

	return false
}

func IsAllowedSalesforceGroupsByProjectID(projectID int64) bool {
	if configuration.AllowedSalesforceGroupsByProjectIDs == "" {
		return false
	}

	if configuration.AllowedSalesforceGroupsByProjectIDs == "*" {
		return true
	}

	projectIDstr := fmt.Sprintf("%d", projectID)
	projectIDs := strings.Split(configuration.AllowedSalesforceGroupsByProjectIDs, ",")
	for i := range projectIDs {
		if projectIDs[i] == projectIDstr {
			return true
		}
	}

	return false
}

func SkipEventNameStepByProjectID(projectID int64) bool {
	if configuration.SkipEventNameStepByProjectID == "" {
		return false
	}

	if configuration.SkipEventNameStepByProjectID == "*" {
		return true
	}

	projectIDstr := fmt.Sprintf("%d", projectID)
	projectIDs := strings.Split(configuration.SkipEventNameStepByProjectID, ",")
	for i := range projectIDs {
		if projectIDs[i] == projectIDstr {
			return true
		}
	}

	return false
}

func SkipUserJoinInEventQueryByProjectID(projectID int64) bool {
	if configuration.SkipUserJoinInEventQueryByProjectID == "" {
		return false
	}

	if configuration.SkipUserJoinInEventQueryByProjectID == "*" {
		return true
	}

	projectIDstr := fmt.Sprintf("%d", projectID)
	projectIDs := strings.Split(configuration.SkipUserJoinInEventQueryByProjectID, ",")
	for i := range projectIDs {
		if projectIDs[i] == projectIDstr {
			return true
		}
	}

	return false
}

// GetPropertiesTypeCache returns PropertiesTypeCache instance
func GetPropertiesTypeCache() *PropertiesTypeCache {
	return propertiesTypeCache
}

// ResetPropertyDetailsCacheByDate reset PropertiesTypeCache with date
func ResetPropertyDetailsCacheByDate(timestamp int64) {
	date := U.GetDateOnlyFromTimestampZ(timestamp)
	propertiesTypeCache.Cache.Purge()
	propertiesTypeCache.LastResetDate = date
}

// IsEnabledPropertyDetailFromDB should allow property type check from DB.
func IsEnabledPropertyDetailFromDB() bool {
	return configuration.enablePropertyTypeFromDB
}

// UseLookbackForSegmentMarker allow next run from LookbackSegmentMarker flag
func UseLookbackForSegmentMarker() bool {
	return configuration.UseLookbackSegmentMarker
}

func LookbackForSegmentMarker() int {
	return configuration.LookbackSegmentMarker
}
func ProcessOnlyAllAccountsSegments() bool {
	return configuration.ProcessOnlyAccountSegments
}

func AllowedGoRoutinesSegmentMarker() int {
	return configuration.AllowedGoRoutines
}

// IsEnabledEventsFilterInSegments should allow event properties to be added in the query.
func IsEnabledEventsFilterInSegments() bool {
	return configuration.EnableEventFiltersInSegments
}

// IsEnabledPropertyDetailByProjectID enabled project_id for property type check from DB
func IsEnabledPropertyDetailByProjectID(projectID int64) bool {
	if projectID == 0 || !IsEnabledPropertyDetailFromDB() {
		return false
	}

	projectIDstr := fmt.Sprintf("%d", projectID)

	if configuration.whitelistedProjectIDPropertyTypeFromDB == "*" {
		return true
	}

	if configuration.whitelistedProjectIDPropertyTypeFromDB != "" {
		projectIDs := strings.Split(configuration.whitelistedProjectIDPropertyTypeFromDB, ",")
		for i := range projectIDs {
			if projectIDs[i] == projectIDstr {
				return true
			}
		}
	}

	if configuration.blacklistedProjectIDPropertyTypeFromDB != "" {
		projectIDs := strings.Split(configuration.blacklistedProjectIDPropertyTypeFromDB, ",")
		for i := range projectIDs {
			if projectIDs[i] == projectIDstr {
				return false
			}
		}
	}

	return false
}
func initLogging(collector *error_collector.Collector) {
	// Log as JSON instead of the default ASCII formatter.
	log.SetFormatter(&log.JSONFormatter{})

	if IsDevelopment() {
		log.SetLevel(log.DebugLevel)
	}

	log.SetReportCaller(true)

	if collector != nil {
		hook := &U.Hook{C: services.ErrorCollector}
		log.AddHook(hook)
	}
}

func initGeoLocationService(geoLocationFile string) {
	if geoLocationFile == "" {
		log.WithField("geo_location_file",
			geoLocationFile).Fatal("Invalid geolocation file.")
	}

	if services == nil {
		services = &Services{}
	}

	// Ref: https://geolite.maxmind.com/download/geoip/database/GeoLite2-City.tar.gz
	geolocation, err := geoip2.Open(geoLocationFile)
	if err != nil {
		log.WithError(err).WithField("GeolocationFilePath",
			geoLocationFile).Fatal("Failed to initialize geolocation service.")
	}

	log.Info("Geolocation service intialized.")
	services.GeoLocation = geolocation
}
func initDeviceDetectorPath(deviceDetectorPath string) {
	if deviceDetectorPath == "" {
		log.WithField("dev_detect_path",
			deviceDetectorPath).Fatal("Invalid device detector path.")
	}
	if services == nil {
		services = &Services{}
	}
	deviceDetector, err := D.NewDeviceDetector(deviceDetectorPath)
	if err != nil {
		log.WithError(err).WithField("DeviceDetectorPath",
			deviceDetectorPath).Fatal("Failed to initialize device detector service.")
	}

	log.Info("Device Detector Path service intialized.")
	services.DeviceDetector = deviceDetector
}

func initAppServerServices(config *Configuration) error {
	services = &Services{patternServers: make(map[string]string)}

	err := InitDB(*config)
	if err != nil {
		return err
	}

	InitRedis(config.RedisHost, config.RedisPort)
	InitQueueRedis(config.QueueRedisHost, config.QueueRedisPort)

	err = InitEtcd(config.EtcdEndpoints)
	if err != nil {
		log.WithError(err).Error("Failed to intialise etcd. Skipping.")
		return nil
	}

	InitMailClient(config.AWSKey, config.AWSSecret, config.AWSRegion)
	InitSentryLogging(config.SentryDSN, config.AppName)
	InitMetricsExporter(config.Env, config.AppName, config.GCPProjectID, config.GCPProjectLocation)

	initGeoLocationService(config.GeolocationFile)
	initDeviceDetectorPath(config.DeviceDetectorPath)

	InitChargebeeObject(config.ChargebeeApiKey, config.ChargebeeSiteName)

	regPatternServers, err := GetServices().Etcd.DiscoverPatternServers()
	if err != nil && err != serviceEtcd.NotFound {
		log.WithError(err).Errorln("Falied to initialize discover pattern servers")
		return err
	}

	for _, ps := range regPatternServers {
		services.addPatternServer(ps.Key, ps.Value)
	}

	go func() {
		psUpdateChannel := GetServices().Etcd.Watch(serviceEtcd.PatternServerPrefix, clientv3.WithPrefix())
		watchPatternServers(psUpdateChannel)
	}()

	initCookieInfo(configuration.Env)

	return nil
}

func initCookieInfo(env string) {
	// Warning: Any changes to the cookie name has to be
	// in sync with other services which uses the cookie.

	cookieName := fmt.Sprintf("%s%s", FactorsSessionCookieName, "d")
	stateCookieName := fmt.Sprintf("%s%s", FactorsAuth0StateCookieName, "d")
	if env == STAGING {
		cookieName = fmt.Sprintf("%s%s", FactorsSessionCookieName, "s")
		stateCookieName = fmt.Sprintf("%s%s", FactorsAuth0StateCookieName, "s")
	} else if env == PRODUCTION {
		cookieName = FactorsSessionCookieName
		stateCookieName = FactorsAuth0StateCookieName
	}

	configuration.Cookiename = cookieName
	configuration.Auth0StateName = stateCookieName
}

func InitConf(c *Configuration) {
	if IsConfigInitialized() {
		log.Info("Configuration alreay initialised.")
		return
	}

	log.SetFormatter(&log.JSONFormatter{})
	if c == nil {
		log.Fatal("Invalid configuration.")
	}

	if c.Env == "" {
		log.WithField("config", c).
			Fatal("Environment not provided on config intialization.")
	}

	// default config.
	c.UseSentryRollup = true
	if c.SentryRollupSyncInSecs == 0 {
		c.SentryRollupSyncInSecs = 300
	}

	log.WithField("config", c).Info("Configuration Initialized.")
	configuration = c
}

func IsConfigInitialized() bool {
	return configuration != nil && configuration.Env != ""
}

func InitSortedSetCache(cacheSortedSet bool) {
	configuration.CacheSortedSet = cacheSortedSet
}

func InitSalesforceConfig(salesforceAppId, salesforceAppSecret string) {
	configuration.SalesforceAppID = salesforceAppId
	configuration.SalesforceAppSecret = salesforceAppSecret
}

func InitEtcd(EtcdEndpoints []string) error {
	etcdClient, err := serviceEtcd.New(EtcdEndpoints)
	if err != nil {
		log.WithError(err).Errorln("Falied to initialize etcd client")
		return err
	}
	log.Infof("ETCD Service Initialized with endpoints: %v", EtcdEndpoints)
	services.Etcd = etcdClient
	configuration.EtcdEndpoints = EtcdEndpoints
	return nil
}

func InitDBWithMaxIdleAndMaxOpenConn(config Configuration,
	maxOpenConns, maxIdleConns int) error {
	if IsDBConnectionPool2Enabled() {
		InitMemSQLDBWithMaxIdleAndMaxOpenConn(config.MemSQL2Info, maxOpenConns, maxIdleConns, true)
	}

	return InitMemSQLDBWithMaxIdleAndMaxOpenConn(config.MemSQLInfo, maxOpenConns, maxIdleConns, false)
}

func GetMemSQLDSNString(dbConf *DBConf) string {
	if dbConf.User == "" || dbConf.Password == "" ||
		dbConf.Name == "" || dbConf.Host == "" ||
		dbConf.Port == 0 {

		log.WithField("db_config", dbConf).Fatal("Invalid memsql db config.")
	}

	memsqlDBConfig := mysql.Config{
		User:                 dbConf.User,
		Passwd:               dbConf.Password,
		Addr:                 fmt.Sprintf("%s:%d", dbConf.Host, dbConf.Port),
		Net:                  "tcp",
		DBName:               dbConf.Name,
		Loc:                  time.Local, // Todo: Use UTC timezone.
		AllowNativePasswords: true,
		ParseTime:            true,
		Params:               map[string]string{"charset": "utf8mb4"},
	}

	if dbConf.UseSSL {
		if dbConf.Certificate == "" {
			log.Fatal("Enable use_ssl but certificate not given.")
		}

		const tlsConfigname = "custom"

		// Register certificate.
		rootCertPool := x509.NewCertPool()
		if ok := rootCertPool.AppendCertsFromPEM([]byte(dbConf.Certificate)); !ok {
			log.Fatal("Failed to add certificate for memsql connection.")
		}
		mysql.RegisterTLSConfig(tlsConfigname, &tls.Config{RootCAs: rootCertPool})

		// use the registered certificate.
		memsqlDBConfig.TLSConfig = tlsConfigname

		log.Info("Using SSL for MemSQL connections.")
	}

	return memsqlDBConfig.FormatDSN()
}

func UseResourcePoolForAnalytics() (bool, string) {
	return configuration.ResourcePoolForAnalytics != "", configuration.ResourcePoolForAnalytics
}

func SetMemSQLResourcePoolQueryCallbackUsingSQLTx(db *sql.Tx, pool string) {
	logCtx := log.WithField("memsql_user", configuration.MemSQLInfo.User)

	// Use olap_pool only for production environment.
	if !IsProduction() {
		return
	}

	if configuration.PrimaryDatastore != DatastoreTypeMemSQL {
		return
	}

	_, err := db.Exec("SET resource_pool = ?", pool)
	if err != nil {
		logCtx.WithError(err).
			Error("Failed to set resource pool before query.")
		return
	}
}

func isValidMemSQLResourcePool(resourcePool string) bool {
	if resourcePool == "" {
		return true
	}

	// Keeping it flexible for develpment.
	if IsDevelopment() {
		return true
	}

	var availablePools []string
	if IsProduction() {
		availablePools = []string{
			"soft_cpu_50",
			"timeout_5m",
			"soft_cpu_45_mem_50_tout_15m",
		}

	} else if IsStaging() {
		availablePools = []string{
			"soft_cpu_50",
			"soft_cpu_30",
			"soft_cpu_15",

			"timeout_1m",
			"timeout_5m",
			"timeout_10m",
		}
	}

	exists, _, _ := U.StringIn(availablePools, resourcePool)
	return exists
}

func InitMemSQLDBWithMaxIdleAndMaxOpenConn(dbConf DBConf, maxOpenConns, maxIdleConns int, isDb2 bool) error {
	if services == nil {
		services = &Services{}
	}

	// SSL enabled for staging and production,
	// if Private Service Connect is not enabled.
	isPSCHost := dbConf.IsPSCHost > 0
	dbConf.UseSSL = (IsStaging() || IsProduction()) && !isPSCHost

	memSQLDB, err := gorm.Open("mysql", GetMemSQLDSNString(&dbConf))
	if err != nil {
		log.WithError(err).Error("Failed connecting to memsql.")
	}
	memSQLDB.LogMode(IsDevelopment())

	// Removes emoji and cleans up string and postgres.Jsonb columns.
	memSQLDB.Callback().Create().Before("gorm:create").Register("cleanup", U.GormCleanupCallback)
	memSQLDB.Callback().Create().Before("gorm:update").Register("cleanup", U.GormCleanupCallback)
	var info DBConf
	if IsDBConnectionPool2Enabled() {
		info = configuration.MemSQL2Info
	} else {
		info = configuration.MemSQLInfo
	}

	// info=
	if info.UseExactConnFromConfig {
		// Use connection configuration from flag.
		maxOpenConns = info.MaxOpenConnections
		maxIdleConns = info.MaxIdleConnections
	} else {
		// Using same no.of connections for both max_open and
		// max_idle (greatest among two) as a workaround to
		// avoid connection timout error, while adding new
		// connection to the pool.
		// dial tcp 34.82.234.136:3306: connect: connection timed out
		connections := maxOpenConns
		if maxIdleConns > connections {
			connections = maxIdleConns
		}
		log.Warnf("Using %d connections for both max_idle and max_open for memsql.", connections)

		maxOpenConns = connections
		maxIdleConns = connections
	}
	logCtx := log.WithField("max_open_connections", maxOpenConns).
		WithField("max_idle_connections", maxIdleConns)

	if maxOpenConns == 0 {
		logCtx.Fatal("Invalid max_open_connections. Should be greater than zero.")
	}
	if maxIdleConns == 0 {
		logCtx.Warn("Max idle connections configured as zero.")
	}

	memSQLDB.DB().SetMaxOpenConns(maxOpenConns)
	memSQLDB.DB().SetMaxIdleConns(maxIdleConns)

	logCtx.Info("MemSQL DB Service initialized")

	ctx := context.Background()
	ctx, cancel := context.WithCancel(ctx)

	// initiates corresponding service.
	if isDb2 {
		services.Db2 = memSQLDB
		services.DBContext2 = &ctx
		services.DBContextCancel2 = &cancel
	} else {
		services.Db = memSQLDB
		services.DBContext = &ctx
		services.DBContextCancel = &cancel
	}

	configuration.DBInfo = dbConf

	return nil
}

// UseMemSQLDatabaseStore Returns true if memsql is configured as primary datastore.
func UseMemSQLDatabaseStore() bool {
	return GetPrimaryDatastore() == DatastoreTypeMemSQL
}

// GetPrimaryDatastore Returns memsql only if set in config. Defaults to postgres.
func GetPrimaryDatastore() string {
	return DatastoreTypeMemSQL
}

func IsDatastoreMemSQL() bool {
	return GetConfig().PrimaryDatastore == DatastoreTypeMemSQL
}

// GetRoutesURLPrefix Prefix for urls supported on memsql. Returns /mql if enabled.
func GetRoutesURLPrefix() string {
	if EnableMQLAPI() {
		return "/mql"
	}
	return ""
}

// DisableMemSQLDBWrites If DB writes are disabled. Defaults to true unless specified explicitly.
func DisableDBWrites() bool {
	if GetConfig().Env == DEVELOPMENT || GetConfig().Env == TEST {
		return false
	}

	if GetConfig().DisableDBWrites != nil {
		return *GetConfig().DisableDBWrites
	}
	return true
}

// DisableMemSQLQueryCache If dashboard and query cache to be disabled. Defaults to false unless specified explicitly.
func DisableQueryCache() bool {
	if GetConfig().Env == DEVELOPMENT || GetConfig().Env == TEST {
		return false
	}

	if GetConfig().DisableQueryCache != nil {
		return *GetConfig().DisableQueryCache
	}
	return false
}

func NewRequestBuilderWithPrefix(methodType, URL string) *U.RequestBuilder {
	return U.NewRequestBuilder(methodType, GetRoutesURLPrefix()+URL)
}

// KillDBQueriesOnExit Uses context to kill any running queries when kill signal is received.
func KillDBQueriesOnExit() {
	c := make(chan os.Signal, 1)
	signal.Notify(c, syscall.SIGTERM, syscall.SIGINT)
	go func() {
		select {
		case <-c:
			if GetServices().DBContext != nil && GetServices().DBContextCancel != nil {
				(*GetServices().DBContextCancel)()
			}

			if GetServices().DBContext2 != nil && GetServices().DBContextCancel2 != nil {
				(*GetServices().DBContextCancel2)()
			}

			signal.Stop(c)
		}
	}()
}

func InitDB(config Configuration) error {
	if !IsConfigInitialized() {
		log.Fatal("Config not initialised on InitDB.")
	}

	// default configuration.
	return InitDBWithMaxIdleAndMaxOpenConn(config, 50, 10)
}

func InitRedisPersistent(host string, port int) {
	initRedisConnection(host, port, true, false, 300, 100)
}

func InitFilemanager(bucketName string, env string, config *Configuration) {
	if env == "development" {
		config.CloudManager = serviceDisk.New(bucketName)
	} else {
		var err error
		config.CloudManager, err = serviceGCS.New(bucketName)
		if err != nil {
			log.WithError(err).Errorln("Failed to init New GCS Client")
			panic(err)
		}
	}
}

func InitRedis(host string, port int) {
	initRedisConnection(host, port, false, false, 300, 100)
}

func InitQueueRedis(host string, port int) {
	initRedisConnection(host, port, false, true, 300, 100)
}

// InitRedisConnection Init redis with custom requirements.
func InitRedisConnection(host string, port int, persistent bool, maxActive, maxIdle int) {
	initRedisConnection(host, port, persistent, false, maxActive, maxIdle)
}

func initRedisConnection(host string, port int, persistent bool, queue bool, maxActive, maxIdle int) {
	if host == "" || port == 0 {
		log.WithField("host", host).WithField("port", port).Fatal(
			"Invalid redis host or port.")
	}

	if services == nil {
		services = &Services{}
	}

	conn := fmt.Sprintf("%s:%d", host, port)
	redisPool := &redis.Pool{
		MaxActive: maxActive,
		MaxIdle:   maxIdle,
		// IdleTimeout: 240 * time.Second,
		Dial: func() (redis.Conn, error) {
			c, err := redis.Dial("tcp", conn)
			if err != nil {
				// do not panic. connection dial would be called
				// on pool refill too.
				log.WithError(err).Error("Redis connection dial error.")
				return nil, err
			}

			return c, err
		},

		// Tests connection before idle connection being reused.
		TestOnBorrow: func(c redis.Conn, t time.Time) error {
			if time.Since(t) < time.Minute {
				return nil
			}

			_, err := c.Do("PING")
			if err != nil {
				log.WithError(err).Error("Redis connection test on borrow error.")
			}

			return err
		},
	}

	log.Info("Redis Service initialized.")
	if queue {
		configuration.QueueRedisHost = host
		configuration.QueueRedisPort = port
		services.QueueRedis = redisPool
	} else if persistent {
		configuration.RedisHostPersistent = host
		configuration.RedisPortPersistent = port
		services.RedisPeristent = redisPool
	} else {
		configuration.RedisHost = host
		configuration.RedisPort = port
		services.Redis = redisPool
	}
}

func initQueueClientWithRedis(redisHost string, redisPort int) (*machinery.Server, error) {
	if services == nil {
		services = &Services{}
	}

	if redisHost == "" || redisPort == 0 {
		return nil, fmt.Errorf("invalid queue redis host %s port %d", redisHost, redisPort)
	}

	// format: redis://[password@]host[port][/db_num]
	// Todo: Add password support for other environments.
	redisConnectionString := fmt.Sprintf("redis://%s:%d", redisHost, redisPort)

	config := &machineryConfig.Config{
		Broker: redisConnectionString,
		// No default queue configured. Queue name is decided conditionaly
		// and given on sendTask (enqueue) as routing_key and
		// on customer worker (dequeue) as queue_name.
		// DefaultQueue: "default_queue"
		Redis: &machineryConfig.RedisConfig{
			MaxActive: 300,
			MaxIdle:   100,
		},
		// Result Backend creates individual keys for each task
		// with the state after processing. Expiring the keys in 2 mins.
		// Retry is not using or affected by this, It is using a
		// seperate internal queue.
		ResultBackend:   redisConnectionString,
		ResultsExpireIn: 2 * 60,
		Debug:           !IsProduction(),
	}

	return machinery.NewServer(config)
}

func InitQueueClient(redisHost string, redisPort int) error {
	client, err := initQueueClientWithRedis(redisHost, redisPort)
	if err != nil {
		return err
	}

	services.QueueClient = client

	return nil
}

// InitDuplicateQueueClient - Initializes queue client with duplicate
// queue's redis host and port.
func InitDuplicateQueueClient(redisHost string, redisPort int) error {
	client, err := initQueueClientWithRedis(redisHost, redisPort)
	if err != nil {
		return err
	}

	services.DuplicateQueueClient = client

	return nil
}

// isQueueDuplicationEnabled - Conditions for enabling the queue duplication.
func IsQueueDuplicationEnabled() bool {
	return configuration.EnableSDKAndIntegrationRequestQueueDuplication
}

// InitMetricsExporter Initialized Opencensus metrics exporter to collect metrics.
func InitMetricsExporter(env, appName, projectID, projectLocation string) {
	if services == nil {
		services = &Services{}
	}
	if env == "" || appName == "" || projectID == "" || projectLocation == "" {
		return
	}
	services.MetricsExporter = metrics.InitMetrics(env, appName, projectID, projectLocation)
}

// InitSmartEventMode initializes smart event mode
func InitSmartEventMode(mode bool) {
	configuration.DryRunCRMSmartEvent = mode
}

// initializes smart properties mode
func InitSmartPropertiesMode(mode bool) {
	configuration.DryRunSmartProperties = mode
}

// init chargebee
func InitChargebeeObject(apiKey, siteName string) {
	chargebee.Configure(apiKey, siteName)
}

// SetIsBeamPipeline Sets variable to indicate that the job is running from a beam pipeline.
func SetIsBeamPipeline() {
	configuration.IsBeamPipeline = true
}

// IsBeamPipeline Returns is the beam pipeline variable is set.
func IsBeamPipeline() bool {
	return configuration.IsBeamPipeline
}

type SentryInfo struct {
	logCtx     log.Entry
	occurences int
	Fields     log.Fields
	Stacktrace string
}

type SentryErrorHook struct {
	appName string
}

func (h *SentryErrorHook) Levels() []log.Level {
	return []log.Level{
		log.ErrorLevel,
		log.PanicLevel,
		log.FatalLevel,
	}
}

func (h *SentryErrorHook) Fire(logCtx *log.Entry) error {
	WriteToLogErrors(logCtx, h.appName)
	return nil
}

func WriteToLogErrors(logCtx *log.Entry, appName string) {
	services.logErrorsLock.RLock()
	defer services.logErrorsLock.RUnlock()

	if services == nil {
		services = &Services{}
	}

	if services.logErrors == nil {
		services.logErrors = make(map[string]*SentryInfo)
	}

	_, errorExists := services.logErrors[logCtx.Message]
	if !errorExists {
		services.logErrors[logCtx.Message] = &SentryInfo{
			logCtx:     *logCtx,
			occurences: 1,
			Fields:     logCtx.Data,
			Stacktrace: string(debug.Stack()),
		}
	} else {
		// increment the ocurences of the error message if it repeats
		services.logErrors[logCtx.Message].occurences = services.logErrors[logCtx.Message].occurences + 1
	}

	// TODO: Add log fields receive every time to an array.

	logCtx.Data[SENTRY_OCCURRENCE_KEY] = services.logErrors[logCtx.Message].occurences
	services.logErrors[logCtx.Message].Fields = logCtx.Data
}

// ForkLogErrors() - Forks a new log rollup and returns the so far collected.
func ForkLogErrors() map[string]SentryInfo {
	services.logErrorsLock.RLock()
	defer services.logErrorsLock.RUnlock()

	if services == nil {
		services = &Services{}
	}

	if services.logErrors == nil {
		services.logErrors = make(map[string]*SentryInfo)
	}

	// Copy the logs so far.
	forkedErrorLogs := make(map[string]SentryInfo)
	for k, v := range services.logErrors {
		// Not using addresses to avoid any invalid referrences.
		forkedErrorLogs[k] = *v
	}

	// Initialise a new rollup.
	services.logErrors = make(map[string]*SentryInfo)

	return forkedErrorLogs
}

// Ticker is added to send errors to sentry periodically when sentry rollup flag is true
func sendErrorsToSentry(appName string) {
	if !configuration.UseSentryRollup {
		return
	}

	ticker := time.NewTicker(time.Duration(configuration.SentryRollupSyncInSecs) * time.Second)
	quit := make(chan struct{})
	go func() {
		for {
			select {
			case <-ticker.C:
				errorsMap := ForkLogErrors()
				for message, Info := range errorsMap {
					event := sentry.NewEvent()
					event.Level = sentry.LevelError
					event.Message = message
					event.Environment = configuration.Env
					event.Tags = map[string]string{
						SENTRY_APP_KEY: appName,
					}

					for key, value := range Info.Fields {
						Info.Fields[key] = fmt.Sprintf("%+v", value)
					}
					event.Extra = Info.Fields
					event.Extra["stacktrace"] = Info.Stacktrace

					sentry.CaptureEvent(event)
				}

			case <-quit:
				ticker.Stop()
				return
			}
		}
	}()
}

func initSentryRollup(sentryDSN, appName string) {
	if !configuration.UseSentryRollup {
		log.Info("Sentry rollup not enabled but called.")
		return
	}

	if services == nil {
		services = &Services{}
	}

	if services.logErrors == nil {
		services.logErrors = make(map[string]*SentryInfo)
	}

	if !configuration.UseSentryRollup {
		return
	}

	// initalizing sentry client
	err := sentry.Init(sentry.ClientOptions{
		Dsn: sentryDSN,
	})
	if err != nil {
		log.Fatal("Sentry rollup initialization failed.")
	}
	// initalizing and adding the sentry hook with specified Levels() and Fire() mechanism
	sentryHook := &SentryErrorHook{appName: appName}
	log.AddHook(sentryHook)
}

func IsInitialized(currentHub *sentry.Hub) bool {
	return currentHub.Client() != nil
}
func InitSentry(sentryDSN string) {
	if IsInitialized(sentry.CurrentHub()) {
		return
	}
	if err := sentry.Init(sentry.ClientOptions{
		Dsn: sentryDSN,
	}); err != nil {
		log.WithError(err).Error("Sentry initialization failed.")
	}
}

// InitSentryLogging Adds sentry hook to capture error logs.
func InitSentryLogging(sentryDSN, appName string) {
	// Log as JSON instead of the default ASCII formatter.
	log.SetFormatter(&log.JSONFormatter{})
	if IsDevelopment() {
		log.SetLevel(log.DebugLevel)
	}
	log.SetReportCaller(true)

	if sentryDSN == "" {
		return
	}

	// Use rollup for sentry capturing.
	if configuration.UseSentryRollup {
		initSentryRollup(sentryDSN, appName)
		sendErrorsToSentry(appName)
		return
	}

	if services == nil {
		services = &Services{}
	}

	sentryHook, err := logrus_sentry.NewAsyncSentryHook(sentryDSN, []log.Level{
		log.PanicLevel,
		log.FatalLevel,
		log.ErrorLevel,
	})
	if err != nil {
		log.WithError(err).Error("Failed to init sentry webhook")
	} else {
		sentryHook.SetEnvironment(configuration.Env)
		sentryHook.StacktraceConfiguration.Enable = true
		sentryHook.StacktraceConfiguration.SwitchExceptionTypeAndMessage = true
		sentryHook.StacktraceConfiguration.IncludeErrorBreadcrumb = true

		sentryHook.SetTagsContext(map[string]string{
			"AppName":   appName,
			"Datastore": GetPrimaryDatastore(),
		})

		services.SentryHook = sentryHook
		log.AddHook(sentryHook)
		log.Info("Sentry error campturing initialized.")
	}
}

// SafeFlushAllCollectors Safe flush sentry and metrics collectors. Used with `defer` statement.
// Useful while running scripts in development mode where sentry is not initialized.
func SafeFlushAllCollectors() {
	if services != nil {
		if services.SentryHook != nil {
			services.SentryHook.Flush()
		}

		if services.MetricsExporter != nil {
			services.MetricsExporter.StopMetricsExporter()
			services.MetricsExporter.Flush()
		}
	}
}

// WaitAndFlushAllCollectors Waits for given period before flushing and terminating.
// Added as a hack to export metrics before program ends.
func WaitAndFlushAllCollectors(waitPeriod time.Duration) {
	time.Sleep(waitPeriod)
	SafeFlushAllCollectors()
}

func InitMailClient(key, secret, region string) {
	if services == nil {
		services = &Services{}
	}
	if IsDevelopment() {
		services.Mailer = mailer.New()
		return
	}
	services.Mailer = serviceSes.New(key, secret, region)
}

func InitSenderEmail(senderEmail string) {
	if services == nil {
		services = &Services{}
	}
	configuration.EmailSender = senderEmail
}

func initCollectorClient(env, appName, toMail, fromMail string, reportingInterval int) {
	if services == nil {
		services = &Services{}
	}
	dur := time.Second * time.Duration(reportingInterval)
	services.ErrorCollector = error_collector.New(services.Mailer, dur, env, appName, toMail, fromMail)
}

func watchPatternServers(psUpdateChannel clientv3.WatchChan) {
	log.Infoln("Starting to watch on psUpdateChannel")
	for {
		msg := <-psUpdateChannel
		for _, event := range msg.Events {
			log.WithFields(log.Fields{
				"UnitType": event.Type,
				"Key":      string(event.Kv.Key),
				"Value":    string(event.Kv.Value),
			}).Infoln("Event Received on PatternServerUpdateChannel")

			if event.Type == mvccpb.PUT {
				GetServices().addPatternServer(string(event.Kv.Key), string(event.Kv.Value))
			} else if event.Type == mvccpb.DELETE {
				GetServices().removePatternServer(string(event.Kv.Key))
			}
		}
		log.WithField("PatternServers", GetServices().GetPatternServerAddresses()).Info(
			"Updated List of pattern servers")
	}
}

func InitAppServer(config *Configuration) error {
	if !IsConfigInitialized() {
		log.Fatal("Config not initialised on Init.")
	}

	err := initAppServerServices(config)
	if err != nil {
		return err
	}

	return nil
}

func InitMonitoringAPIServices(config *Configuration) {
	if config.MonitoringAPIToken == "" {
		log.Error("Monitoring API Token is not provided. Keeping services disabled.")
		return
	}

	err := InitQueueClient(config.QueueRedisHost, config.QueueRedisPort)
	if err != nil {
		log.WithError(err).Error("Failed to initalize queue client.")
	}

	if IsQueueDuplicationEnabled() {
		err := InitDuplicateQueueClient(config.DuplicateQueueRedisHost, config.DuplicateQueueRedisPort)
		if err != nil {
			log.WithError(err).Error("Failed to initialize duplicate queue client.")
		}
	}
}

func InitTestServer(config *Configuration) error {
	if !IsConfigInitialized() {
		log.Fatal("Config not initialised on Init.")
	}

	err := initAppServerServices(config)
	if err != nil {
		return err
	}

	return nil
}

func UseQueueRedis() bool {
	return configuration.UseQueueRedis
}

// UseOpportunityAssociationByProjectID should use salesforce association for opportunity stitching
func UseOpportunityAssociationByProjectID(projectID int64) bool {
	if configuration.UseOpportunityAssociationByProjectID == "" {
		return false
	}

	if configuration.UseOpportunityAssociationByProjectID == "*" {
		return true
	}

	projectIDstr := fmt.Sprintf("%d", projectID)
	projectIDs := strings.Split(configuration.UseOpportunityAssociationByProjectID, ",")
	for i := range projectIDs {
		if projectIDs[i] == projectIDstr {
			return true
		}
	}

	return false
}

// UseSourcePropertyOverwriteByProjectIDs should use property overwrite by source
func UseSourcePropertyOverwriteByProjectIDs(projectID int64) bool {
	if configuration.UseSourcePropertyOverwriteByProjectIDs == "" {
		return false
	}

	if configuration.UseSourcePropertyOverwriteByProjectIDs == "*" {
		return true
	}

	projectIDstr := fmt.Sprintf("%d", projectID)
	projectIDs := strings.Split(configuration.UseSourcePropertyOverwriteByProjectIDs, ",")
	for i := range projectIDs {
		if projectIDs[i] == projectIDstr {
			return true
		}
	}

	return false
}

// AllowSupportForUserPropertiesInIdentityCall id used to check if support for user properties
// is allowed for a given (or list of) project
func AllowSupportForUserPropertiesInIdentifyCall(projectID int64) bool {
	if configuration.AllowSupportForUserPropertiesInIdentifyCall == "" {
		return false
	}

	if configuration.AllowSupportForUserPropertiesInIdentifyCall == "*" {
		return true
	}

	projectIDstr := fmt.Sprintf("%d", projectID)
	projectIDs := strings.Split(configuration.AllowSupportForUserPropertiesInIdentifyCall, ",")
	for i := range projectIDs {
		if projectIDs[i] == projectIDstr {
			return true
		}
	}

	return false
}

// EnableEventLevelEventProperties is used to check if the event level properties
// are to be enabled for a given (or list of) project
func EnableEventLevelEventProperties(projectID int64) bool {
	if configuration.EnableEventLevelEventProperties == "" {
		return false
	}

	if configuration.EnableEventLevelEventProperties == "*" {
		return true
	}

	projectIDstr := fmt.Sprintf("%d", projectID)
	projectIDs := strings.Split(configuration.EnableEventLevelEventProperties, ",")
	for i := range projectIDs {
		if projectIDs[i] == projectIDstr {
			return true
		}
	}

	return false
}

// EnableOLTPQueriesMemSQLImprovements is used to check if the OLTP queries performance improvements
// for memsql are to be enabled for a given (or list of) project
func EnableOLTPQueriesMemSQLImprovements(projectID int64) bool {
	if configuration.EnableOLTPQueriesMemSQLImprovements == "" {
		return false
	}

	if configuration.EnableOLTPQueriesMemSQLImprovements == "*" {
		return true
	}

	projectIDstr := fmt.Sprintf("%d", projectID)
	projectIDs := strings.Split(configuration.EnableOLTPQueriesMemSQLImprovements, ",")
	for i := range projectIDs {
		if projectIDs[i] == projectIDstr {
			return true
		}
	}

	return false
}

func InitDataService(config *Configuration) error {
	if !IsConfigInitialized() {
		log.Fatal("Config not initialised on InitDataService.")
	}

	err := InitDB(*config)
	if err != nil {
		return err
	}
	InitRedis(config.RedisHost, config.RedisPort)
	InitSentryLogging(config.SentryDSN, config.AppName)
	InitMetricsExporter(config.Env, config.AppName, config.GCPProjectID, config.GCPProjectLocation)

	return nil
}

func InitSDKService(config *Configuration) error {
	if !IsConfigInitialized() {
		log.Fatal("Config not initialised on InitSDKService.")
	}

	// DB dependency for SDK project_settings.
	if err := InitDB(*config); err != nil {
		log.WithError(err).Error("Failed to initialize db on sdk_service.")
	}

	// Cache dependency for requests not using queue.
	InitRedis(config.RedisHost, config.RedisPort)

	InitRedisPersistent(config.RedisHostPersistent, config.RedisPortPersistent)

	InitQueueRedis(config.QueueRedisHost, config.QueueRedisPort)

	initGeoLocationService(config.GeolocationFile)
	initDeviceDetectorPath(config.DeviceDetectorPath)

	err := InitQueueClient(config.QueueRedisHost, config.QueueRedisPort)
	if err != nil {
		log.WithError(err).Fatal("Failed to initialize queue client on init sdk service.")
	}

	if IsQueueDuplicationEnabled() {
		err := InitDuplicateQueueClient(config.DuplicateQueueRedisHost, config.DuplicateQueueRedisPort)
		if err != nil {
			log.WithError(err).Fatal("Failed to initialize duplicate queue client on init sdk service.")
		}
	}

	InitSentryLogging(config.SentryDSN, config.AppName)
	InitMetricsExporter(config.Env, config.AppName, config.GCPProjectID, config.GCPProjectLocation)

	return nil
}

func InitQueueWorker(config *Configuration, concurrency int) error {
	if !IsConfigInitialized() {
		log.Fatal("Config not initialised on InitSDKService.")
	}

	err := InitDBWithMaxIdleAndMaxOpenConn(*config, concurrency, concurrency)
	if err != nil {
		return err
	}
	InitRedis(config.RedisHost, config.RedisPort)

	initGeoLocationService(config.GeolocationFile)
	initDeviceDetectorPath(config.DeviceDetectorPath)

	err = InitQueueClient(config.QueueRedisHost, config.QueueRedisPort)
	if err != nil {
		log.WithError(err).Fatal("Failed to initalize queue client on init queue worker.")
	}

	if IsQueueDuplicationEnabled() {
		err := InitDuplicateQueueClient(config.DuplicateQueueRedisHost, config.DuplicateQueueRedisPort)
		if err != nil {
			log.WithError(err).Fatal("Failed to initialize duplicate queue client on init queue worker..")
		}
	}

	InitRedisPersistent(config.RedisHostPersistent, config.RedisPortPersistent)

	InitSentryLogging(config.SentryDSN, config.AppName)
	InitMetricsExporter(config.Env, config.AppName, config.GCPProjectID, config.GCPProjectLocation)

	return nil
}

func GetConfig() *Configuration {
	return configuration
}

func GetServices() *Services {
	return services
}

func GetCacheRedisConnection() redis.Conn {
	return services.Redis.Get()
}

func GetCacheRedisPersistentConnection() redis.Conn {
	return services.RedisPeristent.Get()
}

func GetCacheQueueRedisConnection() redis.Conn {
	return services.QueueRedis.Get()
}

func IsDevelopment() bool {
	return (strings.Compare(configuration.Env, DEVELOPMENT) == 0)
}

func IsStaging() bool {
	return (strings.Compare(configuration.Env, STAGING) == 0)
}

func IsProduction() bool {
	return (strings.Compare(configuration.Env, PRODUCTION) == 0)
}

func GetFactorsSixSignalAPIKey() string {
	return configuration.FactorsSixSignalAPIKey
}

func GetAPPDomain() string {
	return configuration.APPDomain
}

func GetAPPOldDomain() string {
	return configuration.APPOldDomain
}

func GetAPIDomain() string {
	return configuration.APIDomain
}

func UseSecureCookie() bool {
	return !IsDevelopment()
}

func UseHTTPOnlyCookie() bool {
	return !IsDevelopment()
}

func GetProtocol() string {
	if IsDevelopment() {
		return "http://"
	}
	return "https://"
}

func GetFacebookAppId() string {
	return configuration.FacebookAppID
}

func GetFacebookAppSecret() string {
	return configuration.FacebookAppSecret
}
func GetLinkedinClientID() string {
	return configuration.LinkedinClientID
}

func GetLinkedinClientSecret() string {
	return configuration.LinkedinClientSecret
}

func GetSalesforceAppId() string {
	return configuration.SalesforceAppID
}

func GetSalesforceAppSecret() string {
	return configuration.SalesforceAppSecret
}

func GetFactorsSenderEmail() string {
	return configuration.EmailSender
}

// IsDryRunCRMSmartEvent checks if dry run flag is set
func IsDryRunCRMSmartEvent() bool {
	return configuration.DryRunCRMSmartEvent
}

// IsDryRunSmartProperties checks if dry run flag is set
func IsDryRunSmartProperties() bool {
	return configuration.DryRunSmartProperties
}

func GetCookieDomian() string {
	domain := GetAPIDomain()
	port := ":" + strconv.Itoa(configuration.Port)
	if strings.Contains(domain, port) {
		return strings.Split(domain, port)[0]
	}
	return domain
}

func GetFactorsCookieName() string {
	return configuration.Cookiename
}

func GetAuth0StateCookieName() string {
	return configuration.Auth0StateName
}
func GetSkipTrackProjectIds() []int64 {
	return configuration.SkipTrackProjectIds
}

func GetLookbackWindowForEventUserCache() int {
	return configuration.LookbackWindowForEventUserCache
}

func GetFactorsTrackedEventsLimit() int {
	return configuration.ActiveFactorsTrackedEventsLimit
}

func GetFactorsTrackedUserPropertiesLimit() int {
	return configuration.ActiveFactorsTrackedUserPropertiesLimit
}

func GetFactorsGoalsLimit() int {
	return configuration.ActiveFactorsGoalsLimit
}

func IsAllowedSmartEventRuleCreation() bool {
	return configuration.AllowSmartEventRuleCreation
}

func ExtractProjectIdDateFromConfig(config string) map[int64]time.Time {
	convertedMap := ParseConfigStringToMap(config)
	projectIdDateMap := make(map[int64]time.Time)
	for projectId, dateString := range convertedMap {
		projId, _ := strconv.Atoi(projectId)
		date, _ := time.Parse(U.DATETIME_FORMAT_YYYYMMDD, dateString)
		projectIdDateMap[int64(projId)] = date
	}
	return projectIdDateMap
}

// ParseConfigStringToMap - Parses config string
// "k1:v1,k2:v2"-> map[string]string{k1: v1, k2: v2}
func ParseConfigStringToMap(configStr string) map[string]string {
	configMap := make(map[string]string, 0)

	if configStr == "" {
		return configMap
	}

	commaSplit := strings.Split(configStr, ",")
	if len(commaSplit) == 0 {
		return configMap
	}

	for _, cs := range commaSplit {
		kv := strings.Split(cs, ":")
		if len(kv) == 2 && kv[0] != "" && kv[1] != "" {
			configMap[kv[0]] = kv[1]
		}
	}

	return configMap
}

func ParseProjectIDToStringMapFromConfig(configValue, configName string) map[int64]string {
	cMap := make(map[int64]string, 0)

	cStringMap := ParseConfigStringToMap(configValue)

	for projectIDString, customerUserID := range cStringMap {
		projectID, err := strconv.ParseInt(projectIDString, 10, 64)
		if err != nil {
			log.WithError(err).WithField("value", configValue).
				Fatal("Invalid project_id on ParseProjectIDToStringMapFromConfig from %s", configName)
		}

		customerUserID = strings.TrimSpace(customerUserID)
		if customerUserID != "" {
			cMap[projectID] = customerUserID
		}
	}

	return cMap
}

func IsSegmentExcludedCustomerUserID(projectID int64, sourceCustomerUserID string) bool {
	customerUserID, projectExists := configuration.SegmentExcludedCustomerIDByProject[projectID]
	return projectExists && customerUserID == sourceCustomerUserID
}

func GetTokensFromStringListAsUint64(stringList string) []int64 {
	uint64Tokens := make([]int64, 0, 0)

	if stringList == "" {
		return uint64Tokens
	}

	tokens := strings.Split(stringList, ",")
	for _, token := range tokens {
		uint64Token, err := strconv.ParseInt(strings.TrimSpace(token), 10, 64)
		if err != nil {
			log.WithError(err).
				Error("Failed to parse project_id on string list config.")
			return uint64Tokens
		}

		uint64Tokens = append(uint64Tokens, uint64Token)
	}

	return uint64Tokens
}

func GetTokensFromStringListAsString(stringList string) []string {
	stringTokens := make([]string, 0, 0)

	if stringList == "" {
		return stringTokens
	}

	tokens := strings.Split(stringList, ",")
	for _, token := range tokens {
		stringTokens = append(stringTokens, strings.TrimSpace(token))
	}

	return stringTokens
}

func GetAttributionDebug() int {
	return configuration.AttributionDebug
}

func IsAllowedAttributionCommonFlow(projectID int64) bool {
	if configuration.AttributionCommonFlow == "" {
		return false
	}

	if configuration.AttributionCommonFlow == "*" {
		return true
	}

	projectIDStr := fmt.Sprintf("%d", projectID)
	projectIDs := strings.Split(configuration.AttributionCommonFlow, ",")
	for i := range projectIDs {
		if projectIDs[i] == projectIDStr {
			return true
		}
	}

	return false
}

func IsAllowedAttributionDBCacheLookup(projectID int64) bool {
	if configuration.AttributionDBCacheLookup == "" {
		return false
	}

	if configuration.AttributionDBCacheLookup == "*" {
		return true
	}

	projectIDStr := fmt.Sprintf("%d", projectID)
	projectIDs := strings.Split(configuration.AttributionDBCacheLookup, ",")
	for i := range projectIDs {
		if projectIDs[i] == projectIDStr {
			return true
		}
	}

	return false
}

func GetOtpKeyWithQueryCheckEnabled() bool {
	return configuration.OtpKeyWithQueryCheckEnabled
}

func GetOnlyAttributionDashboardCaching() int {
	return configuration.OnlyAttributionDashboardCaching
}

func GetIsRunningForMemsql() int {
	return configuration.IsRunningForMemsql
}

func GetSkipAttributionDashboardCaching() int {
	return configuration.SkipAttributionDashboardCaching
}

func IsProjectIDSkippedForOtp(projectId int64) bool {

	if configuration.SkippedOtpProjectIDs == "" {
		return false
	}

	if configuration.SkippedOtpProjectIDs == "*" {
		return true
	}

	projectIDstr := fmt.Sprintf("%d", projectId)
	projectIDs := strings.Split(configuration.SkippedOtpProjectIDs, ",")
	for i := range projectIDs {
		if projectIDs[i] == projectIDstr {
			return true
		}
	}

	return false
}

func GetSDKRequestQueueAllowedTokens() []string {
	return configuration.SDKRequestQueueProjectTokens
}

func GetSegmentRequestQueueAllowedTokens() []string {
	return configuration.SegmentRequestQueueProjectTokens
}

func GetFivetranGroupId() string {
	return configuration.FivetranGroupId
}

func GetFivetranLicenseKey() string {
	return configuration.FivetranLicenseKey
}

/*
GetProjectsFromListWithAllProjectSupport -
If project list string is '*':

	Returns all_projects as true and empty allowed projects and disallowed projects.

else:

	  Returns all_projects as false, given projects ids after skipping disallowed
		projects and disallowed projects.

Returns: allProject flag, map of allowed & disallowed projects
*/
func GetProjectsFromListWithAllProjectSupport(projectIdsList,
	disallowedProjectIdsList string) (allProjects bool, allowedMap, disallowedMap map[int64]bool) {
	//allowedProjectIds, skipProjectIds []uint64,
	disallowedProjectIdsList = strings.TrimSpace(disallowedProjectIdsList)
	skipProjectIds := GetTokensFromStringListAsUint64(disallowedProjectIdsList)

	disallowedMap = make(map[int64]bool)
	for i := range skipProjectIds {
		disallowedMap[skipProjectIds[i]] = true
	}

	projectIdsList = strings.TrimSpace(projectIdsList)
	if projectIdsList == "*" {
		return true, map[int64]bool{}, disallowedMap
	}

	projectIds := GetTokensFromStringListAsUint64(projectIdsList)

	allowedProjectIds := make([]int64, 0, len(projectIds))
	for i, cpid := range projectIds {
		//Prioritizing the skip list over project list!
		if _, exists := disallowedMap[cpid]; !exists {
			allowedProjectIds = append(allowedProjectIds, projectIds[i])
		}
	}

	allowedMap = make(map[int64]bool)
	for i := range allowedProjectIds {
		allowedMap[allowedProjectIds[i]] = true
	}

	return false, allowedMap, disallowedMap
}

func GetDashboardUnitIDs(dashboardUnitIDsList string) []int64 {
	dashboardUnitIDsList = strings.TrimSpace(dashboardUnitIDsList)
	if dashboardUnitIDsList == "*" {
		return make([]int64, 0, 0)
	}
	return GetTokensFromStringListAsUint64(dashboardUnitIDsList)
}

func ProjectIdsFromProjectIdBoolMap(mp map[int64]bool) []int64 {

	keys := make([]int64, 0, len(mp))
	for k := range mp {
		keys = append(keys, k)
	}
	return keys
}

// IsBlockedSDKRequestProjectToken - Tells whether to block the sdk request or
// not, based on given token and list of blocked_sdk_requests_project_tokens.
func IsBlockedSDKRequestProjectToken(projectToken string) bool {
	if projectToken == "" {
		return true
	}

	return U.StringValueIn(projectToken, configuration.BlockedSDKRequestProjectTokens)
}

// IsIPBlockingFeatureEnabled - Enables the feature of blocking
// IP for a project, based on given token and list of blocked_ip_project_tokens.
func IsIPBlockingFeatureEnabled(token string) bool {
	if configuration.BlockedIPProjectTokens == "" {
		return false
	}

	if configuration.BlockedIPProjectTokens == "*" {
		return true
	}

	enabledTokens := strings.Split(configuration.BlockedIPProjectTokens, ",")
	for i := range enabledTokens {
		if strings.TrimSpace(enabledTokens[i]) == token {
			return true
		}
	}

	return false
}

// IsDomainEnabled - Checks if $domain is enabled for given project_id in all accounts
func IsDomainEnabled(projectID int64) bool {
	allProjects, projectIDsMap, _ := GetProjectsFromListWithAllProjectSupport(GetConfig().AllAccountsProjectId, "")
	if allProjects || projectIDsMap[projectID] {
		return true
	}
	return false
}

func IsScoringEnabledForAllUsers(projectID int64) bool {
	allProjects, projectIDsMap, _ := GetProjectsFromListWithAllProjectSupport(GetConfig().EnableScoringByProjectID, "")
	if allProjects || projectIDsMap[projectID] {
		return true
	}
	return false
}

// IsAllAccountsEnabled - Checks if $domain is enabled for given project_id in all accounts
func IsAllAccountsEnabled(projectID int64) bool {
	allProjects, projectIDsMap, _ := GetProjectsFromListWithAllProjectSupport(GetConfig().EnableNewAllAccountsByProjectID, "")
	if allProjects || projectIDsMap[projectID] {
		return true
	}
	return false
}

func IsUpdateLastEventAtEnabled(projectID int64) bool {
	return true
}

// PingHealthcheckForSuccess Ping healthchecks.io for cron success.
func PingHealthcheckForSuccess(healthcheckID string, message interface{}) {
	log.Info("Job successful with message ", message)
	if configuration.Env != PRODUCTION {
		return
	}
	var client = &http.Client{
		Timeout: 60 * time.Second,
	}

	payload, _ := json.MarshalIndent(message, "", " ")
	if string(payload) == "{}" {
		payload = []byte(fmt.Sprintf("%#v", message))
	}
	_, err := client.Post("https://hc-ping.com/"+healthcheckID, "application/json", bytes.NewBuffer(payload))
	if err != nil {
		log.WithError(err).Error("Failed to report to healthchecks.io")
	}
}

// PingHealthcheckForStart Ping healthchecks.io for cron start. Used to show run time for jobs.
func PingHealthcheckForStart(healthcheckID string) {
	if configuration.Env != PRODUCTION {
		return
	}
	var client = &http.Client{
		Timeout: 10 * time.Second,
	}

	_, err := client.Head("https://hc-ping.com/" + healthcheckID + "/start")
	if err != nil {
		log.WithError(err).Error("Failed to report to healthchecks.io")
	}
}

// PingHealthcheckForFailure Ping healthchecks.io for cron failure.
func PingHealthcheckForFailure(healthcheckID string, message interface{}) {
	log.Error("Job failed with message ", message)
	if configuration.Env != PRODUCTION {
		return
	}
	var client = &http.Client{
		Timeout: 10 * time.Second,
	}

	payload, _ := json.MarshalIndent(message, "", " ")
	if string(payload) == "{}" {
		payload = []byte(fmt.Sprintf("%#v", message))
	}
	_, err := client.Post("https://hc-ping.com/"+healthcheckID+"/fail", "application/json", bytes.NewBuffer(payload))
	if err != nil {
		log.WithError(err).Error("Failed to report to healthchecks.io")
	}
}

// PingHealthcheckForPanic To capture panics in crons and send an alert to healthcheck and SNS.
func PingHealthcheckForPanic(taskID, env, healthcheckID string) {
	if recoveredFrom := recover(); recoveredFrom != nil {
		if configuration == nil {
			// In case panic happens before conf is initialized.
			InitConf(&Configuration{Env: env})
		}
		panicMessage := map[string]interface{}{
			"panic_error": recoveredFrom,
			"stacktrace":  string(debug.Stack()),
		}
		PingHealthcheckForFailure(healthcheckID, panicMessage)

		U.NotifyOnPanicWithErrorLog(taskID, env, recoveredFrom, &log.Fields{})
	}
}

func isProjectOnProjectsList(configProjectIDList string, projectID int64) bool {
	allProjectIDs, allowedProjectIDsMap, _ := GetProjectsFromListWithAllProjectSupport(
		configProjectIDList, "")

	if allProjectIDs {
		return true
	}

	_, exists := allowedProjectIDsMap[projectID]
	return exists
}

func isIDOnIDList(configIDList string, projectID int64) bool {
	allDs, allowedIDsMap, _ := GetProjectsFromListWithAllProjectSupport(
		configIDList, "")

	if allDs {
		return true
	}

	_, exists := allowedIDsMap[projectID]
	return exists
}

func IsFormFillIdentificationAllowedForProject(projectID int64) bool {
	return isProjectOnProjectsList(configuration.FormFillIdentificationAllowedProjects, projectID)
}

func IsChannelGroupingAllowed(projectID int64) bool {
	return isProjectOnProjectsList(configuration.AllowChannelGroupingForProjectIDs, projectID)
}

func IsSDKAndIntegrationRequestQueueDuplicationEnabled() bool {
	return configuration.EnableSDKAndIntegrationRequestQueueDuplication
}

func GetSDKAndIntegrationMetricNameByConfig(metricName string) string {
	if IsSDKAndIntegrationRequestQueueDuplicationEnabled() {
		metricName = "dup_" + metricName
	}

	return metricName
}

func IsCompanyPropsV1Enabled(projectId int64) bool {

	if configuration.CompanyPropsV1EnabledProjectIDs == "" {
		return false
	}

	if configuration.CompanyPropsV1EnabledProjectIDs == "*" {
		return true
	}

	projectIDstr := fmt.Sprintf("%d", projectId)
	projectIDs := strings.Split(configuration.CompanyPropsV1EnabledProjectIDs, ",")
	for i := range projectIDs {
		if projectIDs[i] == projectIDstr {
			return true
		}
	}

	return false

}

func IsSortedSetCachingAllowed() bool {
	return configuration.CacheSortedSet
}

func GetUUIdsFromStringListAsString(stringList string) []string {
	stringTokens := make([]string, 0, 0)

	if stringList == "" {
		return stringTokens
	}

	uuids := strings.Split(stringList, ",")
	for _, uuid := range uuids {
		stringTokens = append(stringTokens, strings.TrimSpace(uuid))
	}

	return stringTokens
}

func IsLastComputedWhitelisted(projectId int64) bool {
	for _, id := range configuration.CustomerEnabledProjectsLastComputed {
		if id == projectId {
			return true
		}
	}

	return false
}

func IsLoggedInUserWhitelistedForProjectAnalytics(loggedInUUID string) bool {
	for _, uuid := range configuration.ProjectAnalyticsWhitelistedUUIds {
		if uuid == loggedInUUID {
			return true
		}
	}
	return false
}

func IsIngestionTimezoneEnabled(projectId int64) bool {
	for _, id := range configuration.IngestionTimezoneEnabledProjectIDs {
		projectIdString := fmt.Sprintf("%v", projectId)
		if id == projectIdString {
			return true
		}
	}
	return false
}

func EnableMQLAPI() bool {
	return configuration.EnableMQLAPI
}

// GetHealthcheckPingID - Choose between default and override ping_id
// based on availability.
func GetHealthcheckPingID(defaultPingID, overridePingID string) string {
	if overridePingID != "" {
		return overridePingID
	}

	return defaultPingID
}

// GetAppName - Choose between default and override app_name
// based on availability.
func GetAppName(defaultAppName, overrideAppName string) string {
	if overrideAppName != "" {
		return overrideAppName
	}

	return defaultAppName
}

func GetCloudManager() filestore.FileManager {
	return configuration.CloudManager
}

func DisableDashboardQueryDBExecution() bool {
	return configuration.DisableDashboardQueryDBExecution
}

func IsDevBox() bool {
	return configuration.DevBox
}

func SetEnableEventLevelEventProperties(projectId int64) {
	configuration.EnableEventLevelEventProperties = fmt.Sprintf("%d", projectId)
}

func IsProfileQuerySourceSupported(projectId int64) bool {
	allProjects, projectIDsMap, _ := GetProjectsFromListWithAllProjectSupport(GetConfig().AllowSupportForSourceColumnInUsers, "")
	if allProjects || projectIDsMap[projectId] {
		return true
	}
	return false
}

func CheckRestrictReusingUsersByCustomerUserId(projectId int64) bool {
	allProjects, projectIDsMap, _ := GetProjectsFromListWithAllProjectSupport(GetConfig().RestrictReusingUsersByCustomerUserId, "")
	if allProjects || projectIDsMap[projectId] {
		return true
	}
	return false
}

func AllowMergeAmpIDAndSegmentIDWithUserIDByProjectID(projectID int64) bool {
	allProjects, allowedProjectIDs, _ := GetProjectsFromListWithAllProjectSupport(configuration.MergeAmpIDAndSegmentIDWithUserIDByProjectID, "")
	if allProjects {
		return true
	}

	return allowedProjectIDs[projectID]
}

func IsProfileGroupSupportEnabled(projectId int64) bool {
	allProjects, projectIDsMap, _ := GetProjectsFromListWithAllProjectSupport(GetConfig().AllowProfilesGroupSupport, "")
	if allProjects || projectIDsMap[projectId] {
		return true
	}
	return false
}

func IsEventsFunnelsGroupSupportEnabled(projectId int64) bool {
	allProjects, projectIDsMap, _ := GetProjectsFromListWithAllProjectSupport(GetConfig().AllowEventsFunnelsGroupSupport, "")
	if allProjects || projectIDsMap[projectId] {
		return true
	}
	return false
}

func GetSessionBatchTransactionBatchSize() int {
	return GetConfig().SessionBatchTransactionBatchSize
}

func DisableCRMUniquenessConstraintsCheckByProjectID(projectID int64) bool {
	allProjects, allowedProjectIDs, _ := GetProjectsFromListWithAllProjectSupport(GetConfig().DisableCRMUniquenessConstraintsCheckByProjectID, "")
	if allProjects {
		return true
	}

	return allowedProjectIDs[projectID]
}

func GetHubspotBatchInsertBatchSize() int {
	return GetConfig().HubspotBatchInsertBatchSize
}

func EnableHubspotFormsEventsByProjectID(projectID int64) bool {
	allProjects, allowedProjectIDs, _ := GetProjectsFromListWithAllProjectSupport(GetConfig().EnableHubspotFormsEventsByProjectID, "")
	if allProjects {
		return true
	}
	return allowedProjectIDs[projectID]
}
func GetUsageBasedDashboardCaching() int {
	return configuration.UsageBasedDashboardCaching
}

func GetSkipKPICachingCaching() int {
	return configuration.SkipKPICaching
}

func GetOnlyKPICachingCaching() int {
	return configuration.OnlyKPICaching
}

func UseHubspotBatchInsertByProjectID(projectID int64) bool {
	allProjects, allowedProjectIDs, _ := GetProjectsFromListWithAllProjectSupport(GetConfig().UseHubspotBatchInsertByProjectID, "")
	if allProjects {
		return true
	}

	return allowedProjectIDs[projectID]

}

func GetAuth0Info() Auth0Conf {
	return configuration.Auth0Info
}

func GetSessionStore() string {
	return configuration.SessionStore
}

func GetSessionStoreSecret() string {
	return configuration.SessionStoreSecret
}

func GetSalesforcePropertyLookBackTimeHr() int {
	return GetConfig().SalesforcePropertyLookBackTimeHr
}

func GetSalesforceBatchInsertBatchSize() int {
	return GetConfig().SalesforceBatchInsertBatchSize
}

func AllowHubspotEngagementsByProjectID(projectID int64) bool {
	allProjects, allowedProjectIDs, _ := GetProjectsFromListWithAllProjectSupport(GetConfig().AllowHubspotEngagementsByProjectID, "")
	if allProjects {
		return true
	}

	return allowedProjectIDs[projectID]
}

func DisableHubspotNonMarketingContactsByProjectID(projectID int64) bool {
	allProjects, allowedProjectIDs, _ := GetProjectsFromListWithAllProjectSupport(GetConfig().DisableHubspotNonMarketingContactsByProjectID, "")
	if allProjects {
		return true
	}

	return allowedProjectIDs[projectID]
}

func DisableEventUserPropertiesByProjectID(projectID int64) bool {
	allProjects, allowedProjectIDs, _ := GetProjectsFromListWithAllProjectSupport(GetConfig().RemoveDisabledEventUserPropertiesByProjectID, "")
	if allProjects {
		return true
	}

	return allowedProjectIDs[projectID]
}

func GetHubspotPropertiesLookbackLimit() int {
	return GetConfig().HubspotPropertyLookBackLimit
}

func IsSlowDBQueryLoggingEnabled() bool {
	return configuration.EnableSlowDBQueryLogging
}

func GetSlackClientID() string {
	return configuration.SlackAppClientID
}

func GetSlackClientSecret() string {
	return configuration.SlackAppClientSecret
}

func AllowSalesforcev54APIByProjectID(projectID int64) bool {
	allProjects, allowedProjectIDs, _ := GetProjectsFromListWithAllProjectSupport(GetConfig().UseSalesforceV54APIByProjectID, "")
	if allProjects {
		return true
	}

	return allowedProjectIDs[projectID]
}

func EnableOptimisedFilterOnProfileQuery() bool {
	return configuration.EnableOptimisedFilterOnProfileQuery
}

func GetHubspotAppSecret() string {
	return configuration.HubspotAppSecret
}

func GetHubspotAppID() string {
	return configuration.HubspotAppID
}

func EnableOptimisedFilterOnEventUserQuery() bool {
	return configuration.EnableOptimisedFilterOnEventUserQuery

}

func AllowIdentificationOverwriteUsingSource(projectID int64) bool {
	allProjects, allowedProjectIDs, _ := GetProjectsFromListWithAllProjectSupport(GetConfig().AllowIdentificationOverwriteUsingSourceByProjectID, "")
	if allProjects {
		return true
	}

	return allowedProjectIDs[projectID]
}

func SetAllowIdentificationOverwriteUsingSourceByProjectID(value string) {
	GetConfig().AllowIdentificationOverwriteUsingSourceByProjectID = value
}

func EnableEmailDomainBlocking() bool {
	return configuration.EnableEmailBlockingFlag
}

func EnableIPBlocking() bool {
	return configuration.EnableIPBlockingFlag
}

func GetDBMaxAllowedPacket() int64 {
	return configuration.DBMaxAllowedPacket
}

func GetBlockedEmailFromStringListAsString(stringList string) []string {
	emailStringList := make([]string, 0, 0)

	if stringList == "" {
		return emailStringList
	}

	emails := strings.Split(stringList, ",")
	for _, email := range emails {
		emailStringList = append(emailStringList, strings.TrimSpace(email))
	}

	return emailStringList
}

func GetBlockedIPFromStringListAsString(stringList string) []string {
	IPStringList := make([]string, 0, 0)

	if stringList == "" {
		return IPStringList
	}

	ips := strings.Split(stringList, ",")
	for _, ip := range ips {
		IPStringList = append(IPStringList, strings.TrimSpace(ip))
	}

	return IPStringList
}

func GetBlockedEmailDomainFromStringListAsString(stringList string) []string {
	domStringList := make([]string, 0, 0)

	if stringList == "" {
		return domStringList
	}

	domains := strings.Split(stringList, ",")
	for _, dom := range domains {
		domStringList = append(domStringList, strings.TrimSpace(dom))
	}

	return domStringList
}

func PastEventEnrichmentEnabled(projectId int64) bool {
	allProjects, projectIDsMap, _ := GetProjectsFromListWithAllProjectSupport(GetConfig().AllowHubspotPastEventsEnrichmentByProjectID, "")
	if allProjects {
		return true
	}

	return projectIDsMap[projectId]
}

func ContactListInsertEnabled(projectId int64) bool {
	allProjects, projectIDsMap, _ := GetProjectsFromListWithAllProjectSupport(GetConfig().AllowHubspotContactListInsertByProjectID, "")
	if allProjects {
		return true
	}

	return projectIDsMap[projectId]
}

func IsAllowedSalesforceActivityTasksByProjectID(projectId int64) bool {
	allProjects, allowedProjects, disabledProjects := GetProjectsFromListWithAllProjectSupport(GetConfig().AllowedSalesforceActivityTasksByProjectIDs, GetConfig().DisallowedSalesforceActivityTasksByProjectIDs)
	if exists := disabledProjects[projectId]; exists {
		return false
	}

	if !allProjects {
		if _, exists := allowedProjects[projectId]; !exists {
			return false
		}
	}

	return true
}

func IsAllowedSalesforceActivityEventsByProjectID(projectId int64) bool {
	allProjects, allowedProjects, disabledProjects := GetProjectsFromListWithAllProjectSupport(GetConfig().AllowedSalesforceActivityEventsByProjectIDs, GetConfig().DisallowedSalesforceActivityEventsByProjectIDs)
	if exists := disabledProjects[projectId]; exists {
		return false
	}

	if !allProjects {
		if _, exists := allowedProjects[projectId]; !exists {
			return false
		}
	}

	return true
}

func IsKPILimitIncreaseAllowedForProject(projectID int64) bool {
	if configuration.IncreaseKPILimitForProjectIDs == "" {
		return false
	}

	if configuration.IncreaseKPILimitForProjectIDs == "*" {
		return true
	}

	projectIDstr := fmt.Sprintf("%d", projectID)
	configProjectIDs := strings.Split(configuration.IncreaseKPILimitForProjectIDs, ",")
	for i := range configProjectIDs {
		if configProjectIDs[i] == projectIDstr {
			return true
		}
	}

	return false
}

func EnableUserLevelEventPullForAddSessionByProjectID(projectID int64) bool {
	allProjects, allowedProjectIDs, _ := GetProjectsFromListWithAllProjectSupport(GetConfig().EnableUserLevelEventPullForAddSessionByProjectID, "")
	if allProjects {
		return true
	}
	return allowedProjectIDs[projectID]
}

func IsEnabledFeatureGates() bool {
	return configuration.EnableFeatureGates
}

func IsEnabledFeatureGatesV2() bool {
	return configuration.EnableFeatureGatesV2
}

func GetSlackWebhookUrlForInternalAlerts() string {
	return configuration.SlackInternalAlertWebhookUrl
}

func GetChargebeeApiKey() string {
	return configuration.ChargebeeApiKey
}

func GetChargebeeSiteName() string {
	return configuration.ChargebeeSiteName
}

func EnableSixSignalGroupByProjectID(projectID int64) bool {
	allProjects, allowedProjectIDs, _ := GetProjectsFromListWithAllProjectSupport(GetConfig().EnableSixSignalGroupByProjectID, "")
	if allProjects {
		return true
	}
	return allowedProjectIDs[projectID]
}

func IsEnableDebuggingForIP() bool {
	return configuration.EnableDebuggingForIP
}

func GetTeamsClientID() string {
	return configuration.TeamsAppClientID
}

func GetTeamsClientSecret() string {
	return configuration.TeamsAppClientSecret
}

func GetTeamsTenantID() string {
	return configuration.TeamsAppTenantID
}
func GetTeamsApplicationID() string {
	return configuration.TeamsApplicationID
}

func IsAllowedDomainsGroupByProjectID(projectID int64) bool {
	allProjects, allowedProjectIDs, _ := GetProjectsFromListWithAllProjectSupport(GetConfig().EnableDomainsGroupByProjectID, "")
	if allProjects {
		return true
	}
	return allowedProjectIDs[projectID]
}

func AllowSyncReferenceFields(projectID int64) bool {
	allProjects, allowedProjectIDs, _ := GetProjectsFromListWithAllProjectSupport(GetConfig().EnableSyncReferenceFieldsByProjectID, "")
	if allProjects {
		return true
	}
	return allowedProjectIDs[projectID]
}

func GetStartTimestampForWeekMonth() int64 {
	return configuration.StartTimestampForWeekMonth
}

func GetStartTimestampForCustomRun() int64 {
	return configuration.CustomDateStart
}

func GetEndTimestampForCustomRun() int64 {
	return configuration.CustomDateEnd
}

func IsProjectAllowedForLongerExpiry(projectId int64) bool {
	return isProjectOnProjectsList(configuration.CacheForLongerExpiryProjects, projectId)
}

func IsDashboardAllowedForCaching(dashboardID int64) bool {
	return isIDOnIDList(configuration.CacheOnlyDashboards, dashboardID)
}

func IsDashboardUnitAllowedForCaching(dashboardID int64) bool {
	return isIDOnIDList(configuration.CacheOnlyDashboardUnits, dashboardID)
}

func IsSalesforceDocTypeEnabledForSync(docType string) bool {
	allowedSalesforceDocTypesForSync := GetConfig().AllowedSalesforceSyncDocTypes
	if allowedSalesforceDocTypesForSync == "" {
		return false
	}

	if allowedSalesforceDocTypesForSync == "*" {
		return true
	}

	allowedDocTypes := strings.Split(allowedSalesforceDocTypesForSync, ",")
	return U.StringValueIn(docType, allowedDocTypes)
}

func IsFieldsSyncAllowedForProjectID(projectID int64) bool {
	allProjects, projectIDsMap, _ := GetProjectsFromListWithAllProjectSupport(GetConfig().EnableFieldsSyncByProjectID, "")
	if allProjects {
		return true
	}

	return projectIDsMap[projectID]
}

func EnableUserDomainsGroupByProjectID(projectID int64) bool {
	allProjects, projectIDsMap, _ := GetProjectsFromListWithAllProjectSupport(GetConfig().EnableUserDomainsGroupByProjectID, "")
	if allProjects {
		return true
	}

	return projectIDsMap[projectID]
}

func AllowHubspotCompaniesv3APIByProjectID(projectID int64) bool {
	allProjects, allowedProjectIDs, _ := GetProjectsFromListWithAllProjectSupport(GetConfig().UseHubspotCompaniesV3APIByProjectID, "")
	if allProjects {
		return true
	}

	return allowedProjectIDs[projectID]
}

func AllowHubspotEngagementsv3APIByProjectID(projectID int64) bool {
	allProjects, allowedProjectIDs, _ := GetProjectsFromListWithAllProjectSupport(GetConfig().UseHubspotEngagementsV3APIByProjectID, "")
	if allProjects {
		return true
	}

	return allowedProjectIDs[projectID]
}

func AllowEventAnalyticsGroupsByProjectID(projectID int64) bool {
	allProjects, allowedProjectIDs, _ := GetProjectsFromListWithAllProjectSupport(GetConfig().AllowEventAnalyticsGroupsByProjectID, "")
	if allProjects {
		return true
	}

	return allowedProjectIDs[projectID]
}

func AllowEmailDomainsByProjectID(projectID int64) bool {
	allProjects, allowedProjectIDs, _ := GetProjectsFromListWithAllProjectSupport(GetConfig().AllowEmailDomainsByProjectID, "")
	if allProjects {
		return true
	}

	return allowedProjectIDs[projectID]
}

func AllowHubspotDealsv3APIByProjectID(projectID int64) bool {
	allProjects, allowedProjectIDs, _ := GetProjectsFromListWithAllProjectSupport(GetConfig().UseHubspotDealsV3APIByProjectID, "")
	if allProjects {
		return true
	}

	return allowedProjectIDs[projectID]
}

func AllowDeviceServiceByProjectID(projectID int64) bool {
	allProjects, allowedProjectIDs, _ := GetProjectsFromListWithAllProjectSupport(GetConfig().EnableDeviceServiceByProjectID, "")
	if allProjects {
		return true
	}

	return allowedProjectIDs[projectID]
}

func DisableOpportunityContactRolesEnrichmentByProjectID(projectID int64) bool {
	allProjects, allowedProjectIDs, _ := GetProjectsFromListWithAllProjectSupport(GetConfig().DisableOpportunityContactRolesByProjectID, "")
	if allProjects {
		return true
	}

	return allowedProjectIDs[projectID]
}

// IsExcludeBotIPV4AddressByRange exclude ipv4 address by CIDR range
func IsExcludeBotIPV4AddressByRange(ip string) bool {
	if GetConfig().ExcludeBotIPV4AddressByRange == "" {
		return false
	}

	ipRanges := strings.TrimSpace(GetConfig().ExcludeBotIPV4AddressByRange)

	cidrRanges := GetTokensFromStringListAsString(ipRanges)

	for i := range cidrRanges {
		if U.IsIPV4AddressInCIDRRange(cidrRanges[i], ip) {
			return true
		}
	}

	return false
}

func UseHashIDForCRMGroupUserByProject(projectID int64) bool {
	allProjects, allowedProjectIDs, _ := GetProjectsFromListWithAllProjectSupport(GetConfig().UseHashIDForCRMGroupUserByProject, "")
	if allProjects {
		return true
	}

	return allowedProjectIDs[projectID]
}

func MoveHubspotCompanyAssocationFlowToContactByPojectID(projecID int64) bool {
	allProjects, allowedProjectIDs, _ := GetProjectsFromListWithAllProjectSupport(GetConfig().MoveHubspotCompanyAssocationFlowToContactByPojectID, "")
	if allProjects {
		return true
	}

	return allowedProjectIDs[projecID]
}

func IsUserPropertyUpdateOptProject(projectID int64) bool {
	allProjects, allowedProjectIDs, _ := GetProjectsFromListWithAllProjectSupport(GetConfig().UserPropertyUpdateOptProjects, "")
	if allProjects {
		return true
	}

	return allowedProjectIDs[projectID]
}

func AssociateDealToDomainByProjectID(projectID int64) bool {
	allProjects, allowedProjectIDs, _ := GetProjectsFromListWithAllProjectSupport(GetConfig().AssociateDealToDomainByProjectID, "")
	if allProjects {
		return true
	}

	return allowedProjectIDs[projectID]
}<|MERGE_RESOLUTION|>--- conflicted
+++ resolved
@@ -330,12 +330,9 @@
 	SlackInternalAlertWebhookUrl                        string
 	UseHashIDForCRMGroupUserByProject                   string
 	MoveHubspotCompanyAssocationFlowToContactByPojectID string
-<<<<<<< HEAD
 	ChargebeeApiKey                                     string
 	ChargebeeSiteName                                   string
-=======
 	ExplainV3QueryBuilder                               bool
->>>>>>> b7724c30
 	UserPropertyUpdateOptProjects                       string
 	CompanyPropsV1EnabledProjectIDs                     string
 	AssociateDealToDomainByProjectID                    string
