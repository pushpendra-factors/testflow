package config

import (
	"bytes"
	"context"
	"crypto/tls"
	"crypto/x509"
	"database/sql"
	"encoding/json"
	"fmt"
	"net/http"
	"os"
	"os/signal"
	"runtime/debug"
	"strconv"
	"strings"
	"sync"
	"syscall"
	"time"

	"github.com/go-sql-driver/mysql"
	"github.com/pkg/errors"

	"github.com/coreos/etcd/mvcc/mvccpb"

	"factors/filestore"
	"factors/vendor_custom/machinery/v1"
	machineryConfig "factors/vendor_custom/machinery/v1/config"

	"contrib.go.opencensus.io/exporter/stackdriver"
	"github.com/evalphobia/logrus_sentry"
	D "github.com/gamebtc/devicedetector"
	"github.com/gomodule/redigo/redis"
	"github.com/jinzhu/gorm"
	_ "github.com/jinzhu/gorm/dialects/mysql"
	_ "github.com/jinzhu/gorm/dialects/postgres"
	geoip2 "github.com/oschwald/geoip2-golang"
	log "github.com/sirupsen/logrus"
	"go.etcd.io/etcd/clientv3"

	"factors/metrics"
	U "factors/util"

	"factors/interfaces/maileriface"
	"factors/services/error_collector"
	serviceEtcd "factors/services/etcd"
	"factors/services/mailer"
	serviceSes "factors/services/ses"

	serviceDisk "factors/services/disk"
	serviceGCS "factors/services/gcstorage"

	cache "github.com/hashicorp/golang-lru"
)

const DEVELOPMENT = "development"
const TEST = "test"
const STAGING = "staging"
const PRODUCTION = "production"

// Warning: Any changes to the cookie name has to be
// in sync with other services which uses the cookie.
const FactorsSessionCookieName = "factors-sid"

// URL for loading SDK on client side.
const SDKAssetsURL = "https://app.factors.ai/assets/factors.js"

// Datastore specific constants.
const (
	DatastoreTypePostgres = "postgres"
	DatastoreTypeMemSQL   = "memsql"
)

// MemSQLDefaultDBParams Default connection params for Postgres.
var MemSQLDefaultDBParams = DBConf{
	Host:     "localhost",
	Port:     3306,
	User:     "root",
	Name:     "factors",
	Password: "dbfactors123",
}

// PostgresDefaultDBParams Default connection params for MemSQL.
var PostgresDefaultDBParams = DBConf{
	Host:     "localhost",
	Port:     5432,
	User:     "autometa",
	Name:     "autometa",
	Password: "@ut0me7a",
}

type DBConf struct {
	Host        string
	Port        int
	User        string
	Name        string
	Password    string
	AppName     string
	UseSSL      bool
	Certificate string

	// Pooling
	MaxOpenConnections     int
	MaxIdleConnections     int
	UseExactConnFromConfig bool
}

type Configuration struct {
	GCPProjectID                                   string
	GCPProjectLocation                             string
	AppName                                        string
	Env                                            string
	Port                                           int
	DBInfo                                         DBConf
	MemSQLInfo                                     DBConf
	RedisHost                                      string
	RedisPort                                      int
	RedisHostPersistent                            string
	RedisPortPersistent                            int
	QueueRedisHost                                 string
	QueueRedisPort                                 int
	DuplicateQueueRedisHost                        string
	DuplicateQueueRedisPort                        int
	EnableSDKAndIntegrationRequestQueueDuplication bool
	EtcdEndpoints                                  []string
	GeolocationFile                                string
	DeviceDetectorPath                             string
	APIDomain                                      string
	APPDomain                                      string
	APPOldDomain                                   string
	AWSRegion                                      string
	AWSKey                                         string
	AWSSecret                                      string
	Cookiename                                     string
	EmailSender                                    string
	ErrorReportingInterval                         int
	AdminLoginEmail                                string
	AdminLoginToken                                string
	FacebookAppID                                  string
	FacebookAppSecret                              string
	LinkedinClientID                               string
	LinkedinClientSecret                           string
	SalesforceAppID                                string
	SalesforceAppSecret                            string
	SentryDSN                                      string
	LoginTokenMap                                  map[string]string
	SkipTrackProjectIds                            []uint64
	SDKRequestQueueProjectTokens                   []string
	SegmentRequestQueueProjectTokens               []string
	UseDefaultProjectSettingForSDK                 bool
	BlockedSDKRequestProjectTokens                 []string
	// Usage: 	"--cache_look_up_range_projects", "1:20140307"
	CacheLookUpRangeProjects                map[uint64]time.Time // Usually cache look up is for past 30 days. If certain projects need override, then this is used
	LookbackWindowForEventUserCache         int
	ActiveFactorsGoalsLimit                 int
	ActiveFactorsTrackedEventsLimit         int
	ActiveFactorsTrackedUserPropertiesLimit int
	DryRunCRMSmartEvent                     bool
	DryRunSmartProperties                   bool
	IsBeamPipeline                          bool
	AllowSmartEventRuleCreation             bool
	// non exported field, only access through function
	propertiesTypeCacheSize                int
	enablePropertyTypeFromDB               bool
	whitelistedProjectIDPropertyTypeFromDB string
	blacklistedProjectIDPropertyTypeFromDB string
	CacheSortedSet                         bool
	ProjectAnalyticsWhitelistedUUIds       []string
	CustomerEnabledProjectsWeeklyInsights  []uint64
	DemoProjectIds                         []uint64
	PrimaryDatastore                       string
	// Flag for enabling only the /mql routes for secondary env testing.
	EnableMQLAPI bool
	// Flags to disable DB and Redis writes when enabled.
	// Added as pointer to prevent accidental writes from
	// other services while testing.
	DisableDBWrites                             *bool
	EnableDemoReadAccess                        *bool
	DisableRedisWrites                          *bool
	DisableQueryCache                           *bool
	AllowedCampaignEnrichmentByProjectID        string
	UseOpportunityAssociationByProjectID        string
	AllowChannelGroupingForProjectIDs           string
	CloudManager                                filestore.FileManager
	SegmentExcludedCustomerIDByProject          map[uint64]string // map[project_id]customer_user_id
	AttributionDebug                            int
	DisableDashboardQueryDBExecution            bool
	AllowedHubspotGroupsByProjectIDs            string
	EnableFilterOptimisation                    bool
	FilterPropertiesStartTimestamp              int64
	OnlyAttributionDashboardCaching             int
	SkipAttributionDashboardCaching             int
	IsRunningForMemsql                          int
	UseSourcePropertyOverwriteByProjectIDs      string
	AllowedSalesforceGroupsByProjectIDs         string
	DevBox                                      bool
	AllowSupportForUserPropertiesInIdentifyCall string
	SkipEventNameStepByProjectID                string
	SkipUserJoinInEventQueryByProjectID         string
	EnableEventLevelEventProperties             string
	EnableOLTPQueriesMemSQLImprovements         string
	CaptureSourceInUsersTable                   string
	AllowSupportForSourceColumnInUsers          string
	ResourcePoolForAnalytics                    string
	RestrictReusingUsersByCustomerUserId        string
	HubspotAPIOnboardingHAPIKey                 string
	AllowProfilesGroupSupport                   string
	DebugEnabled                                bool
	MergeAmpIDAndSegmentIDWithUserIDByProjectID string
<<<<<<< HEAD
	SessionBatchTransactionBatchSize            int
=======
	FivetranGroupId                             string
	FivetranLicenseKey                          string
>>>>>>> 3d21263c
}

type Services struct {
	Db                   *gorm.DB
	DBContext            *context.Context
	DBContextCancel      *context.CancelFunc
	GeoLocation          *geoip2.Reader
	Etcd                 *serviceEtcd.EtcdClient
	Redis                *redis.Pool
	RedisPeristent       *redis.Pool
	QueueClient          *machinery.Server
	DuplicateQueueClient *machinery.Server
	patternServersLock   sync.RWMutex
	patternServers       map[string]string
	Mailer               maileriface.Mailer
	ErrorCollector       *error_collector.Collector
	DeviceDetector       *D.DeviceDetector
	SentryHook           *logrus_sentry.SentryHook
	MetricsExporter      *stackdriver.Exporter
}

// Healthchecks.io ping IDs for monitoring. Can be used anywhere in code to report error on job.
// Use flag --healthcheck_ping_id to override default ping_id for duplicate/special jobs.
const (
	// Cron ping IDs.
	HealthcheckAddSessionPingID                 = "8da15fff-15f0-4410-9efc-524f624fd388"
	HealthcheckArchiveEventsPingID              = "b2d0f1df-901e-4113-bb45-eed95539790b"
	HealthcheckBigqueryUploadPingID             = "03e0fba3-d660-4679-8595-29b6cd04e87c"
	HealthcheckCleanupEventUserCachePingID      = "85e21b5c-5503-4172-af40-de918741a4d1"
	HealthcheckDashboardCachingPingID           = "72e5eadc-b46e-45ca-ba78-29819532307d"
	HealthcheckHubspotEnrichPingID              = "6f522e60-6bf8-4aea-99fe-f5a1c68a00e7"
	HealthcheckMonitoringJobPingID              = "18db44be-c193-4f11-84e5-5ff144e272e9"
	HealthcheckSalesforceEnrichPingID           = "e56175aa-3407-4595-bb94-d8325952b224"
	HealthcheckYourstoryAddPropertiesPingID     = "acf7faab-c56f-415e-aa10-ca2aa9246172"
	HealthCheckSmartPropertiesPingID            = "ead84671-b84c-481b-bfa5-59403d626652"
	HealthCheckSmartPropertiesDupPingID         = "d2b55241-52d8-4cc5-a49c-5b57f6a96642"
	HealthcheckBeamDashboardCachingPingID       = "ecb259b9-4ff8-4825-b989-81d47bd34d93"
	HealthcheckBeamDashboardCachingNowPingID    = "be2f00de-57e1-401b-b2c9-9df305c3f528"
	HealthcheckMonitoringJobMemSQLPingID        = "de2b64d4-952e-47ca-ac70-1bf9d8e1587e"
	HealthcheckSavedQueriesTimezoneChangePingID = "42f96466-c467-44cc-899d-7e55b8a1aa4e"
	HealthcheckLeadgenInsertionJobPingID        = "830c0112-fc71-4257-b265-b3732f03115a"
	HealthcheckBingAdsIntegrationPingID         = "33f862b1-453a-4352-b209-945b38ed1902"

	// Other services ping IDs. Only reported when alert conditions are met, not periodically.
	// Once an alert is triggered, ping manually from Healthchecks UI after fixing.
	HealthcheckDatabaseHealthPingID       = "8464d06b-418b-42d2-9201-b01dc744d283"
	HealthcheckDatabaseHealthMemSQLPingID = "763baa99-61bf-4721-b293-e62eb1027987"
	HealthcheckSDKHealthPingID            = "bb2c4757-9fa4-48eb-bd08-42a16996a61b"
)

func (service *Services) GetPatternServerAddresses() []string {
	service.patternServersLock.RLock()
	defer service.patternServersLock.RUnlock()

	ps := make([]string, 0, 0)
	for _, addr := range service.patternServers {
		ps = append(ps, addr)
	}
	return ps
}

func (service *Services) addPatternServer(key, addr string) {
	log.Infof("Add Pattern Server Key:%s, addr: %s", key, addr)
	service.patternServersLock.Lock()
	defer service.patternServersLock.Unlock()

	service.patternServers[key] = addr
}

func (service *Services) removePatternServer(key string) {
	log.Infof("Remove Pattern Server Key: %s", key)
	service.patternServersLock.Lock()
	defer service.patternServersLock.Unlock()

	delete(services.patternServers, key)
}

var configuration *Configuration
var services *Services = nil

// PropertiesTypeCache common cache with reset date
type PropertiesTypeCache struct {
	Cache         *cache.Cache `json:"cache"`
	LastResetDate string       `json:"last_reset_date"`
}

var propertiesTypeCache *PropertiesTypeCache

// InitPropertiesTypeCache initialze properties type LRU cache by fixed size
func InitPropertiesTypeCache(enablePropertyTypeFromDB bool, propertiesTypeCacheSize int, whitelistedProjectIDPropertyTypeFromDB, blacklistedProjectIDPropertyTypeFromDB string) {
	if !enablePropertyTypeFromDB || propertiesTypeCacheSize <= 0 || propertiesTypeCache != nil {
		return
	}

	if (blacklistedProjectIDPropertyTypeFromDB == "" && whitelistedProjectIDPropertyTypeFromDB == "") ||
		(blacklistedProjectIDPropertyTypeFromDB != "" && whitelistedProjectIDPropertyTypeFromDB != "") {
		return
	}

	pCache, err := cache.New(propertiesTypeCacheSize)
	if err != nil {
		log.WithError(err).WithField("PropertiesTypeCacheSize",
			propertiesTypeCacheSize).Fatal("Failed to initialize properties_type cache size.")
		return
	}
	propertiesTypeCache = &PropertiesTypeCache{
		Cache: pCache,
	}

	if blacklistedProjectIDPropertyTypeFromDB != "" {
		configuration.blacklistedProjectIDPropertyTypeFromDB = blacklistedProjectIDPropertyTypeFromDB
	} else {
		configuration.whitelistedProjectIDPropertyTypeFromDB = whitelistedProjectIDPropertyTypeFromDB
	}

	configuration.enablePropertyTypeFromDB = enablePropertyTypeFromDB

	propertiesTypeCache.LastResetDate = U.GetDateOnlyFromTimestampZ(U.TimeNowUnix())
	log.Info("Properties_type cache initialized.")
}

func IsAllowedCampaignEnrichementByProjectID(projectID uint64) bool {
	if configuration.AllowedCampaignEnrichmentByProjectID == "" {
		return false
	}

	if configuration.AllowedCampaignEnrichmentByProjectID == "*" {
		return true
	}

	projectIDstr := fmt.Sprintf("%d", projectID)
	projectIDs := strings.Split(configuration.AllowedCampaignEnrichmentByProjectID, ",")
	for i := range projectIDs {
		if projectIDs[i] == projectIDstr {
			return true
		}
	}

	return false

}

func IsAllowedHubspotGroupsByProjectID(projectID uint64) bool {
	if configuration.AllowedHubspotGroupsByProjectIDs == "" {
		return false
	}

	if configuration.AllowedHubspotGroupsByProjectIDs == "*" {
		return true
	}

	projectIDstr := fmt.Sprintf("%d", projectID)
	projectIDs := strings.Split(configuration.AllowedHubspotGroupsByProjectIDs, ",")
	for i := range projectIDs {
		if projectIDs[i] == projectIDstr {
			return true
		}
	}

	return false
}

func IsAllowedSalesforceGroupsByProjectID(projectID uint64) bool {
	if configuration.AllowedSalesforceGroupsByProjectIDs == "" {
		return false
	}

	if configuration.AllowedSalesforceGroupsByProjectIDs == "*" {
		return true
	}

	projectIDstr := fmt.Sprintf("%d", projectID)
	projectIDs := strings.Split(configuration.AllowedSalesforceGroupsByProjectIDs, ",")
	for i := range projectIDs {
		if projectIDs[i] == projectIDstr {
			return true
		}
	}

	return false
}

func SkipEventNameStepByProjectID(projectID uint64) bool {
	if configuration.SkipEventNameStepByProjectID == "" {
		return false
	}

	if configuration.SkipEventNameStepByProjectID == "*" {
		return true
	}

	projectIDstr := fmt.Sprintf("%d", projectID)
	projectIDs := strings.Split(configuration.SkipEventNameStepByProjectID, ",")
	for i := range projectIDs {
		if projectIDs[i] == projectIDstr {
			return true
		}
	}

	return false
}

func SkipUserJoinInEventQueryByProjectID(projectID uint64) bool {
	if configuration.SkipUserJoinInEventQueryByProjectID == "" {
		return false
	}

	if configuration.SkipUserJoinInEventQueryByProjectID == "*" {
		return true
	}

	projectIDstr := fmt.Sprintf("%d", projectID)
	projectIDs := strings.Split(configuration.SkipUserJoinInEventQueryByProjectID, ",")
	for i := range projectIDs {
		if projectIDs[i] == projectIDstr {
			return true
		}
	}

	return false
}

// GetPropertiesTypeCache returns PropertiesTypeCache instance
func GetPropertiesTypeCache() *PropertiesTypeCache {
	return propertiesTypeCache
}

// ResetPropertyDetailsCacheByDate reset PropertiesTypeCache with date
func ResetPropertyDetailsCacheByDate(timestamp int64) {
	date := U.GetDateOnlyFromTimestampZ(timestamp)
	propertiesTypeCache.Cache.Purge()
	propertiesTypeCache.LastResetDate = date
}

// IsEnabledPropertyDetailFromDB should allow property type check from DB.
func IsEnabledPropertyDetailFromDB() bool {
	return configuration.enablePropertyTypeFromDB
}

// IsEnabledPropertyDetailByProjectID enabled project_id for property type check from DB
func IsEnabledPropertyDetailByProjectID(projectID uint64) bool {
	if projectID == 0 || !IsEnabledPropertyDetailFromDB() {
		return false
	}

	projectIDstr := fmt.Sprintf("%d", projectID)

	if configuration.whitelistedProjectIDPropertyTypeFromDB == "*" {
		return true
	}

	if configuration.whitelistedProjectIDPropertyTypeFromDB != "" {
		projectIDs := strings.Split(configuration.whitelistedProjectIDPropertyTypeFromDB, ",")
		for i := range projectIDs {
			if projectIDs[i] == projectIDstr {
				return true
			}
		}
	}

	if configuration.blacklistedProjectIDPropertyTypeFromDB != "" {
		projectIDs := strings.Split(configuration.blacklistedProjectIDPropertyTypeFromDB, ",")
		for i := range projectIDs {
			if projectIDs[i] == projectIDstr {
				return false
			}
		}
	}

	return false
}
func initLogging(collector *error_collector.Collector) {
	// Log as JSON instead of the default ASCII formatter.
	log.SetFormatter(&log.JSONFormatter{})

	if IsDevelopment() {
		log.SetLevel(log.DebugLevel)
	}

	log.SetReportCaller(true)

	if collector != nil {
		hook := &U.Hook{C: services.ErrorCollector}
		log.AddHook(hook)
	}
}

func initGeoLocationService(geoLocationFile string) {
	if geoLocationFile == "" {
		log.WithField("geo_location_file",
			geoLocationFile).Fatal("Invalid geolocation file.")
	}

	if services == nil {
		services = &Services{}
	}

	// Ref: https://geolite.maxmind.com/download/geoip/database/GeoLite2-City.tar.gz
	geolocation, err := geoip2.Open(geoLocationFile)
	if err != nil {
		log.WithError(err).WithField("GeolocationFilePath",
			geoLocationFile).Fatal("Failed to initialize geolocation service.")
	}

	log.Info("Geolocation service intialized.")
	services.GeoLocation = geolocation
}
func initDeviceDetectorPath(deviceDetectorPath string) {
	if deviceDetectorPath == "" {
		log.WithField("dev_detect_path",
			deviceDetectorPath).Fatal("Invalid device detector path.")
	}
	if services == nil {
		services = &Services{}
	}
	deviceDetector, err := D.NewDeviceDetector(deviceDetectorPath)
	if err != nil {
		log.WithError(err).WithField("DeviceDetectorPath",
			deviceDetectorPath).Fatal("Failed to initialize device detector service.")
	}

	log.Info("Device Detector Path service intialized.")
	services.DeviceDetector = deviceDetector
}

func initAppServerServices(config *Configuration) error {
	services = &Services{patternServers: make(map[string]string)}

	err := InitDB(*config)
	if err != nil {
		return err
	}

	InitRedis(config.RedisHost, config.RedisPort)

	err = InitEtcd(config.EtcdEndpoints)
	if err != nil {
		return errors.Wrap(err, "Failed to initialize etcd")
	}

	InitMailClient(config.AWSKey, config.AWSSecret, config.AWSRegion)
	InitSentryLogging(config.SentryDSN, config.AppName)
	InitMetricsExporter(config.Env, config.AppName, config.GCPProjectID, config.GCPProjectLocation)

	initGeoLocationService(config.GeolocationFile)
	initDeviceDetectorPath(config.DeviceDetectorPath)

	regPatternServers, err := GetServices().Etcd.DiscoverPatternServers()
	if err != nil && err != serviceEtcd.NotFound {
		log.WithError(err).Errorln("Falied to initialize discover pattern servers")
		return err
	}

	for _, ps := range regPatternServers {
		services.addPatternServer(ps.Key, ps.Value)
	}

	go func() {
		psUpdateChannel := GetServices().Etcd.Watch(serviceEtcd.PatternServerPrefix, clientv3.WithPrefix())
		watchPatternServers(psUpdateChannel)
	}()

	initCookieInfo(configuration.Env)

	return nil
}

func initCookieInfo(env string) {
	// Warning: Any changes to the cookie name has to be
	// in sync with other services which uses the cookie.

	cookieName := fmt.Sprintf("%s%s", FactorsSessionCookieName, "d")

	if env == STAGING {
		cookieName = fmt.Sprintf("%s%s", FactorsSessionCookieName, "s")
	} else if env == PRODUCTION {
		cookieName = FactorsSessionCookieName
	}

	configuration.Cookiename = cookieName
}

func InitConf(c *Configuration) {
	if IsConfigInitialized() {
		log.Info("Configuration alreay initialised.")
		return
	}

	log.SetFormatter(&log.JSONFormatter{})
	if c == nil {
		log.Fatal("Invalid configuration.")
	}

	if c.Env == "" {
		log.WithField("config", c).
			Fatal("Environment not provided on config intialization.")
	}

	log.WithField("config", c).Info("Configuration Initialized.")
	configuration = c
}

func IsConfigInitialized() bool {
	return configuration != nil && configuration.Env != ""
}

func InitSortedSetCache(cacheSortedSet bool) {
	configuration.CacheSortedSet = cacheSortedSet
}

func InitSalesforceConfig(salesforceAppId, salesforceAppSecret string) {
	configuration.SalesforceAppID = salesforceAppId
	configuration.SalesforceAppSecret = salesforceAppSecret
}

func InitEtcd(EtcdEndpoints []string) error {
	etcdClient, err := serviceEtcd.New(EtcdEndpoints)
	if err != nil {
		log.WithError(err).Errorln("Falied to initialize etcd client")
		return err
	}
	log.Infof("ETCD Service Initialized with endpoints: %v", EtcdEndpoints)
	services.Etcd = etcdClient
	configuration.EtcdEndpoints = EtcdEndpoints
	return nil
}

func InitDBWithMaxIdleAndMaxOpenConn(config Configuration,
	maxOpenConns, maxIdleConns int) error {
	if UseMemSQLDatabaseStore() {
		return InitMemSQLDBWithMaxIdleAndMaxOpenConn(config.MemSQLInfo, maxOpenConns, maxIdleConns)
	}
	return InitPostgresDBWithMaxIdleAndMaxOpenConn(config.DBInfo, maxOpenConns, maxIdleConns)
}

func InitPostgresDBWithMaxIdleAndMaxOpenConn(dbConf DBConf,
	maxOpenConns, maxIdleConns int) error {
	if services == nil {
		services = &Services{}
	}

	db, err := gorm.Open("postgres",
		fmt.Sprintf("host=%s port=%d user=%s dbname=%s password=%s sslmode=disable application_name=%s",
			dbConf.Host,
			dbConf.Port,
			dbConf.User,
			dbConf.Name,
			dbConf.Password,
			dbConf.AppName,
		))
	// Connection Pooling and Logging.
	db.DB().SetMaxOpenConns(maxOpenConns)
	db.DB().SetMaxIdleConns(maxIdleConns)
	if IsDevelopment() {
		db.LogMode(true)
	} else {
		db.LogMode(false)
	}

	if err != nil {
		log.WithFields(log.Fields{"err": err}).Error("Failed Db Initialization")
		return err
	}
	log.Info("Db Service initialized")

	ctx := context.Background()
	ctx, cancel := context.WithCancel(ctx)

	services.Db = db
	configuration.DBInfo = dbConf
	services.DBContext = &ctx
	services.DBContextCancel = &cancel
	return nil
}

func GetMemSQLDSNString(dbConf *DBConf) string {
	if dbConf.User == "" || dbConf.Password == "" ||
		dbConf.Name == "" || dbConf.Host == "" ||
		dbConf.Port == 0 {

		log.WithField("db_config", dbConf).Fatal("Invalid memsql db config.")
	}

	memsqlDBConfig := mysql.Config{
		User:                 dbConf.User,
		Passwd:               dbConf.Password,
		Addr:                 fmt.Sprintf("%s:%d", dbConf.Host, dbConf.Port),
		Net:                  "tcp",
		DBName:               dbConf.Name,
		Loc:                  time.Local, // Todo: Use UTC timezone.
		AllowNativePasswords: true,
		ParseTime:            true,
		Params:               map[string]string{"charset": "utf8mb4"},
	}

	if dbConf.UseSSL {
		if dbConf.Certificate == "" {
			log.Fatal("Enable use_ssl but certificate not given.")
		}

		const tlsConfigname = "custom"

		// Register certificate.
		rootCertPool := x509.NewCertPool()
		if ok := rootCertPool.AppendCertsFromPEM([]byte(dbConf.Certificate)); !ok {
			log.Fatal("Failed to add certificate for memsql connection.")
		}
		mysql.RegisterTLSConfig(tlsConfigname, &tls.Config{RootCAs: rootCertPool})

		// use the registered certificate.
		memsqlDBConfig.TLSConfig = tlsConfigname

		log.Info("Using SSL for MemSQL connections.")
	}

	return memsqlDBConfig.FormatDSN()
}

func UseResourcePoolForAnalytics() (bool, string) {
	return configuration.ResourcePoolForAnalytics != "", configuration.ResourcePoolForAnalytics
}

func SetMemSQLResourcePoolQueryCallbackUsingSQLTx(db *sql.Tx, pool string) {
	logCtx := log.WithField("memsql_user", configuration.MemSQLInfo.User)

	// Use olap_pool only for production environment.
	if !IsProduction() {
		return
	}

	if configuration.PrimaryDatastore != DatastoreTypeMemSQL {
		return
	}

	_, err := db.Exec("SET resource_pool = ?", pool)
	if err != nil {
		logCtx.WithError(err).
			Error("Failed to set resource pool before query.")
		return
	}
}

func isValidMemSQLResourcePool(resourcePool string) bool {
	if resourcePool == "" {
		return true
	}

	// Keeping it flexible for develpment.
	if IsDevelopment() {
		return true
	}

	var availablePools []string
	if IsProduction() {
		availablePools = []string{
			"soft_cpu_50",
			"timeout_5m",
			"soft_cpu_45_mem_50_tout_15m",
		}

	} else if IsStaging() {
		availablePools = []string{
			"soft_cpu_50",
			"soft_cpu_30",
			"soft_cpu_15",

			"timeout_1m",
			"timeout_5m",
			"timeout_10m",
		}
	}

	exists, _, _ := U.StringIn(availablePools, resourcePool)
	return exists
}

func InitMemSQLDBWithMaxIdleAndMaxOpenConn(dbConf DBConf, maxOpenConns, maxIdleConns int) error {
	if services == nil {
		services = &Services{}
	}

	// SSL Mandatory for staging and production.
	dbConf.UseSSL = IsStaging() || IsProduction()
	memSQLDB, err := gorm.Open("mysql", GetMemSQLDSNString(&dbConf))
	if err != nil {
		log.WithError(err).Fatal("Failed connecting to memsql.")
	}
	memSQLDB.LogMode(IsDevelopment())

	// Removes emoji and cleans up string and postgres.Jsonb columns.
	memSQLDB.Callback().Create().Before("gorm:create").Register("cleanup", U.GormCleanupCallback)
	memSQLDB.Callback().Create().Before("gorm:update").Register("cleanup", U.GormCleanupCallback)

	if configuration.MemSQLInfo.UseExactConnFromConfig {
		// Use connection configuration from flag.
		maxOpenConns = configuration.MemSQLInfo.MaxOpenConnections
		maxIdleConns = configuration.MemSQLInfo.MaxIdleConnections
	} else {
		// Using same no.of connections for both max_open and
		// max_idle (greatest among two) as a workaround to
		// avoid connection timout error, while adding new
		// connection to the pool.
		// dial tcp 34.82.234.136:3306: connect: connection timed out
		connections := maxOpenConns
		if maxIdleConns > connections {
			connections = maxIdleConns
		}
		log.Warnf("Using %d connections for both max_idle and max_open for memsql.", connections)

		maxOpenConns = connections
		maxIdleConns = connections
	}
	logCtx := log.WithField("max_open_connections", maxOpenConns).
		WithField("max_idle_connections", maxIdleConns)

	if maxOpenConns == 0 {
		logCtx.Fatal("Invalid max_open_connections. Should be greater than zero.")
	}
	if maxIdleConns == 0 {
		logCtx.Warn("Max idle connections configured as zero.")
	}

	memSQLDB.DB().SetMaxOpenConns(maxOpenConns)
	memSQLDB.DB().SetMaxIdleConns(maxIdleConns)

	logCtx.Info("MemSQL DB Service initialized")

	ctx := context.Background()
	ctx, cancel := context.WithCancel(ctx)

	services.Db = memSQLDB
	configuration.DBInfo = dbConf
	services.DBContext = &ctx
	services.DBContextCancel = &cancel
	return nil
}

// UseMemSQLDatabaseStore Returns true if memsql is configured as primary datastore.
func UseMemSQLDatabaseStore() bool {
	return GetPrimaryDatastore() == DatastoreTypeMemSQL
}

// GetPrimaryDatastore Returns memsql only if set in config. Defaults to postgres.
func GetPrimaryDatastore() string {
	if GetConfig().PrimaryDatastore == DatastoreTypeMemSQL {
		return DatastoreTypeMemSQL
	}
	return DatastoreTypePostgres
}

func IsDatastoreMemSQL() bool {
	return GetConfig().PrimaryDatastore == DatastoreTypeMemSQL
}

// GetRoutesURLPrefix Prefix for urls supported on memsql. Returns /mql if enabled.
func GetRoutesURLPrefix() string {
	if EnableMQLAPI() {
		return "/mql"
	}
	return ""
}

// DisableMemSQLDBWrites If DB writes are disabled. Defaults to true unless specified explicitly.
func DisableDBWrites() bool {
	if GetConfig().Env == DEVELOPMENT || GetConfig().Env == TEST {
		return false
	}

	if GetConfig().DisableDBWrites != nil {
		return *GetConfig().DisableDBWrites
	}
	return true
}

func EnableDemoReadAccess() bool {
	if GetConfig().EnableDemoReadAccess != nil {
		return *GetConfig().EnableDemoReadAccess
	}
	return false
}

// DisableMemSQLRedisWrites If redis writes are disabled. Defaults to true unless specified explicitly.
func DisableRedisWrites() bool {
	if GetConfig().Env == DEVELOPMENT || GetConfig().Env == TEST {
		return false
	}

	if GetConfig().DisableRedisWrites != nil {
		return *GetConfig().DisableRedisWrites
	}
	return true
}

// DisableMemSQLQueryCache If dashboard and query cache to be disabled. Defaults to false unless specified explicitly.
func DisableQueryCache() bool {
	if GetConfig().Env == DEVELOPMENT || GetConfig().Env == TEST {
		return false
	}

	if GetConfig().DisableQueryCache != nil {
		return *GetConfig().DisableQueryCache
	}
	return false
}

func NewRequestBuilderWithPrefix(methodType, URL string) *U.RequestBuilder {
	return U.NewRequestBuilder(methodType, GetRoutesURLPrefix()+URL)
}

// KillDBQueriesOnExit Uses context to kill any running queries when kill signal is received.
func KillDBQueriesOnExit() {
	c := make(chan os.Signal, 1)
	signal.Notify(c, syscall.SIGTERM, syscall.SIGINT)
	go func() {
		select {
		case <-c:
			if GetServices().DBContext != nil && GetServices().DBContextCancel != nil {
				(*GetServices().DBContextCancel)()
				signal.Stop(c)
			}
		}
	}()
}

func InitDB(config Configuration) error {
	if !IsConfigInitialized() {
		log.Fatal("Config not initialised on InitDB.")
	}

	// default configuration.
	return InitDBWithMaxIdleAndMaxOpenConn(config, 50, 10)
}

func InitRedisPersistent(host string, port int) {
	initRedisConnection(host, port, true, 300, 100)
}

func InitFilemanager(bucketName string, env string, config *Configuration) {
	if env == "development" {
		config.CloudManager = serviceDisk.New(bucketName)
	} else {
		var err error
		config.CloudManager, err = serviceGCS.New(bucketName)
		if err != nil {
			log.WithError(err).Errorln("Failed to init New GCS Client")
			panic(err)
		}
	}
}

func InitRedis(host string, port int) {
	initRedisConnection(host, port, false, 300, 100)
}

// InitRedisConnection Init redis with custom requirements.
func InitRedisConnection(host string, port int, persistent bool, maxActive, maxIdle int) {
	initRedisConnection(host, port, persistent, maxActive, maxIdle)
}

func initRedisConnection(host string, port int, persistent bool, maxActive, maxIdle int) {
	if host == "" || port == 0 {
		log.WithField("host", host).WithField("port", port).Fatal(
			"Invalid redis host or port.")
	}

	if services == nil {
		services = &Services{}
	}

	conn := fmt.Sprintf("%s:%d", host, port)
	redisPool := &redis.Pool{
		MaxActive: maxActive,
		MaxIdle:   maxIdle,
		// IdleTimeout: 240 * time.Second,
		Dial: func() (redis.Conn, error) {
			c, err := redis.Dial("tcp", conn)
			if err != nil {
				// do not panic. connection dial would be called
				// on pool refill too.
				log.WithError(err).Error("Redis connection dial error.")
				return nil, err
			}

			return c, err
		},

		// Tests connection before idle connection being reused.
		TestOnBorrow: func(c redis.Conn, t time.Time) error {
			if time.Since(t) < time.Minute {
				return nil
			}

			_, err := c.Do("PING")
			if err != nil {
				log.WithError(err).Error("Redis connection test on borrow error.")
			}

			return err
		},
	}

	log.Info("Redis Service initialized.")
	if persistent {
		configuration.RedisHostPersistent = host
		configuration.RedisPortPersistent = port
		services.RedisPeristent = redisPool
	} else {
		configuration.RedisHost = host
		configuration.RedisPort = port
		services.Redis = redisPool
	}
}

func initQueueClientWithRedis(redisHost string, redisPort int) (*machinery.Server, error) {
	if services == nil {
		services = &Services{}
	}

	if redisHost == "" || redisPort == 0 {
		return nil, fmt.Errorf("invalid queue redis host %s port %d", redisHost, redisPort)
	}

	// format: redis://[password@]host[port][/db_num]
	// Todo: Add password support for other environments.
	redisConnectionString := fmt.Sprintf("redis://%s:%d", redisHost, redisPort)

	config := &machineryConfig.Config{
		Broker: redisConnectionString,
		// No default queue configured. Queue name is decided conditionaly
		// and given on sendTask (enqueue) as routing_key and
		// on customer worker (dequeue) as queue_name.
		// DefaultQueue: "default_queue"
		Redis: &machineryConfig.RedisConfig{
			MaxActive: 300,
			MaxIdle:   100,
		},
		// Result Backend creates individual keys for each task
		// with the state after processing. Expiring the keys in 2 mins.
		// Retry is not using or affected by this, It is using a
		// seperate internal queue.
		ResultBackend:   redisConnectionString,
		ResultsExpireIn: 2 * 60,
		Debug:           !IsProduction(),
	}

	return machinery.NewServer(config)
}

func InitQueueClient(redisHost string, redisPort int) error {
	client, err := initQueueClientWithRedis(redisHost, redisPort)
	if err != nil {
		return err
	}

	services.QueueClient = client

	return nil
}

// InitDuplicateQueueClient - Initializes queue client with duplicate
// queue's redis host and port.
func InitDuplicateQueueClient(redisHost string, redisPort int) error {
	client, err := initQueueClientWithRedis(redisHost, redisPort)
	if err != nil {
		return err
	}

	services.DuplicateQueueClient = client

	return nil
}

// isQueueDuplicationEnabled - Conditions for enabling the queue duplication.
func IsQueueDuplicationEnabled() bool {
	return configuration.EnableSDKAndIntegrationRequestQueueDuplication
}

// InitMetricsExporter Initialized Opencensus metrics exporter to collect metrics.
func InitMetricsExporter(env, appName, projectID, projectLocation string) {
	if services == nil {
		services = &Services{}
	}
	if env == "" || appName == "" || projectID == "" || projectLocation == "" {
		return
	}
	services.MetricsExporter = metrics.InitMetrics(env, appName, projectID, projectLocation)
}

// InitSmartEventMode initializes smart event mode
func InitSmartEventMode(mode bool) {
	configuration.DryRunCRMSmartEvent = mode
}

// initializes smart properties mode
func InitSmartPropertiesMode(mode bool) {
	configuration.DryRunSmartProperties = mode
}

// SetIsBeamPipeline Sets variable to indicate that the job is running from a beam pipeline.
func SetIsBeamPipeline() {
	configuration.IsBeamPipeline = true
}

// IsBeamPipeline Returns is the beam pipeline variable is set.
func IsBeamPipeline() bool {
	return configuration.IsBeamPipeline
}

// InitSentryLogging Adds sentry hook to capture error logs.
func InitSentryLogging(sentryDSN, appName string) {
	// Log as JSON instead of the default ASCII formatter.
	log.SetFormatter(&log.JSONFormatter{})
	if IsDevelopment() {
		log.SetLevel(log.DebugLevel)
	}
	log.SetReportCaller(true)

	if IsDevelopment() || IsStaging() || sentryDSN == "" {
		return
	}

	if services == nil {
		services = &Services{}
	}

	sentryHook, err := logrus_sentry.NewAsyncSentryHook(sentryDSN, []log.Level{
		log.PanicLevel,
		log.FatalLevel,
		log.ErrorLevel,
	})
	if err != nil {
		log.WithError(err).Error("Failed to init sentry webhook")
	} else {
		sentryHook.SetEnvironment(configuration.Env)
		sentryHook.StacktraceConfiguration.Enable = true
		sentryHook.StacktraceConfiguration.SwitchExceptionTypeAndMessage = true
		sentryHook.StacktraceConfiguration.IncludeErrorBreadcrumb = true

		sentryHook.SetTagsContext(map[string]string{
			"AppName":   appName,
			"Datastore": GetPrimaryDatastore(),
		})

		services.SentryHook = sentryHook
		log.AddHook(sentryHook)
		log.Info("Sentry error campturing initialized.")
	}
}

// SafeFlushAllCollectors Safe flush sentry and metrics collectors. Used with `defer` statement.
// Useful while running scripts in development mode where sentry is not initialized.
func SafeFlushAllCollectors() {
	if services != nil {
		if services.SentryHook != nil {
			services.SentryHook.Flush()
		}

		if services.MetricsExporter != nil {
			services.MetricsExporter.StopMetricsExporter()
			services.MetricsExporter.Flush()
		}
	}
}

// WaitAndFlushAllCollectors Waits for given period before flushing and terminating.
// Added as a hack to export metrics before program ends.
func WaitAndFlushAllCollectors(waitPeriod time.Duration) {
	time.Sleep(waitPeriod)
	SafeFlushAllCollectors()
}

func InitMailClient(key, secret, region string) {
	if services == nil {
		services = &Services{}
	}
	if IsDevelopment() {
		services.Mailer = mailer.New()
		return
	}
	services.Mailer = serviceSes.New(key, secret, region)
}

func InitSenderEmail(senderEmail string) {
	if services == nil {
		services = &Services{}
	}
	configuration.EmailSender = senderEmail
}

func initCollectorClient(env, appName, toMail, fromMail string, reportingInterval int) {
	if services == nil {
		services = &Services{}
	}
	dur := time.Second * time.Duration(reportingInterval)
	services.ErrorCollector = error_collector.New(services.Mailer, dur, env, appName, toMail, fromMail)
}

func watchPatternServers(psUpdateChannel clientv3.WatchChan) {
	log.Infoln("Starting to watch on psUpdateChannel")
	for {
		msg := <-psUpdateChannel
		for _, event := range msg.Events {
			log.WithFields(log.Fields{
				"UnitType": event.Type,
				"Key":      string(event.Kv.Key),
				"Value":    string(event.Kv.Value),
			}).Infoln("Event Received on PatternServerUpdateChannel")

			if event.Type == mvccpb.PUT {
				GetServices().addPatternServer(string(event.Kv.Key), string(event.Kv.Value))
			} else if event.Type == mvccpb.DELETE {
				GetServices().removePatternServer(string(event.Kv.Key))
			}
		}
		log.WithField("PatternServers", GetServices().GetPatternServerAddresses()).Info(
			"Updated List of pattern servers")
	}
}

func InitAppServer(config *Configuration) error {
	if !IsConfigInitialized() {
		log.Fatal("Config not initialised on Init.")
	}

	err := initAppServerServices(config)
	if err != nil {
		return err
	}

	return nil
}

func InitTestServer(config *Configuration) error {
	if !IsConfigInitialized() {
		log.Fatal("Config not initialised on Init.")
	}

	err := initAppServerServices(config)
	if err != nil {
		return err
	}

	return nil
}

// UseOpportunityAssociationByProjectID should use salesforce association for opportunity stitching
func UseOpportunityAssociationByProjectID(projectID uint64) bool {
	if configuration.UseOpportunityAssociationByProjectID == "" {
		return false
	}

	if configuration.UseOpportunityAssociationByProjectID == "*" {
		return true
	}

	projectIDstr := fmt.Sprintf("%d", projectID)
	projectIDs := strings.Split(configuration.UseOpportunityAssociationByProjectID, ",")
	for i := range projectIDs {
		if projectIDs[i] == projectIDstr {
			return true
		}
	}

	return false
}

// UseSourcePropertyOverwriteByProjectIDs should use property overwrite by source
func UseSourcePropertyOverwriteByProjectIDs(projectID uint64) bool {
	if configuration.UseSourcePropertyOverwriteByProjectIDs == "" {
		return false
	}

	if configuration.UseSourcePropertyOverwriteByProjectIDs == "*" {
		return true
	}

	projectIDstr := fmt.Sprintf("%d", projectID)
	projectIDs := strings.Split(configuration.UseSourcePropertyOverwriteByProjectIDs, ",")
	for i := range projectIDs {
		if projectIDs[i] == projectIDstr {
			return true
		}
	}

	return false
}

// AllowSupportForUserPropertiesInIdentityCall id used to check if support for user properties
// is allowed for a given (or list of) project
func AllowSupportForUserPropertiesInIdentifyCall(projectID uint64) bool {
	if configuration.AllowSupportForUserPropertiesInIdentifyCall == "" {
		return false
	}

	if configuration.AllowSupportForUserPropertiesInIdentifyCall == "*" {
		return true
	}

	projectIDstr := fmt.Sprintf("%d", projectID)
	projectIDs := strings.Split(configuration.AllowSupportForUserPropertiesInIdentifyCall, ",")
	for i := range projectIDs {
		if projectIDs[i] == projectIDstr {
			return true
		}
	}

	return false
}

// EnableEventLevelEventProperties is used to check if the event level properties
// are to be enabled for a given (or list of) project
func EnableEventLevelEventProperties(projectID uint64) bool {
	if configuration.EnableEventLevelEventProperties == "" {
		return false
	}

	if configuration.EnableEventLevelEventProperties == "*" {
		return true
	}

	projectIDstr := fmt.Sprintf("%d", projectID)
	projectIDs := strings.Split(configuration.EnableEventLevelEventProperties, ",")
	for i := range projectIDs {
		if projectIDs[i] == projectIDstr {
			return true
		}
	}

	return false
}

// EnableOLTPQueriesMemSQLImprovements is used to check if the OLTP queries performance improvements
// for memsql are to be enabled for a given (or list of) project
func EnableOLTPQueriesMemSQLImprovements(projectID uint64) bool {
	if configuration.EnableOLTPQueriesMemSQLImprovements == "" {
		return false
	}

	if configuration.EnableOLTPQueriesMemSQLImprovements == "*" {
		return true
	}

	projectIDstr := fmt.Sprintf("%d", projectID)
	projectIDs := strings.Split(configuration.EnableOLTPQueriesMemSQLImprovements, ",")
	for i := range projectIDs {
		if projectIDs[i] == projectIDstr {
			return true
		}
	}

	return false
}

func InitDataService(config *Configuration) error {
	if !IsConfigInitialized() {
		log.Fatal("Config not initialised on InitDataService.")
	}

	err := InitDB(*config)
	if err != nil {
		return err
	}
	InitRedis(config.RedisHost, config.RedisPort)
	InitSentryLogging(config.SentryDSN, config.AppName)
	InitMetricsExporter(config.Env, config.AppName, config.GCPProjectID, config.GCPProjectLocation)

	return nil
}

func InitSDKService(config *Configuration) error {
	if !IsConfigInitialized() {
		log.Fatal("Config not initialised on InitSDKService.")
	}

	// DB dependency for SDK project_settings.
	if err := InitDB(*config); err != nil {
		log.WithError(err).Error("Failed to initialize db on sdk_service.")
	}

	// Cache dependency for requests not using queue.
	InitRedis(config.RedisHost, config.RedisPort)

	InitRedisPersistent(config.RedisHostPersistent, config.RedisPortPersistent)

	initGeoLocationService(config.GeolocationFile)
	initDeviceDetectorPath(config.DeviceDetectorPath)

	err := InitQueueClient(config.QueueRedisHost, config.QueueRedisPort)
	if err != nil {
		log.WithError(err).Fatal("Failed to initialize queue client on init sdk service.")
	}

	if IsQueueDuplicationEnabled() {
		err := InitDuplicateQueueClient(config.DuplicateQueueRedisHost, config.DuplicateQueueRedisPort)
		if err != nil {
			log.WithError(err).Fatal("Failed to initialize duplicate queue client on init sdk service.")
		}
	}

	InitSentryLogging(config.SentryDSN, config.AppName)
	InitMetricsExporter(config.Env, config.AppName, config.GCPProjectID, config.GCPProjectLocation)

	return nil
}

func InitQueueWorker(config *Configuration, concurrency int) error {
	if !IsConfigInitialized() {
		log.Fatal("Config not initialised on InitSDKService.")
	}

	err := InitDBWithMaxIdleAndMaxOpenConn(*config, concurrency, concurrency)
	if err != nil {
		return err
	}
	InitRedis(config.RedisHost, config.RedisPort)

	initGeoLocationService(config.GeolocationFile)
	initDeviceDetectorPath(config.DeviceDetectorPath)

	err = InitQueueClient(config.QueueRedisHost, config.QueueRedisPort)
	if err != nil {
		log.WithError(err).Fatal("Failed to initalize queue client on init queue worker.")
	}

	if IsQueueDuplicationEnabled() {
		err := InitDuplicateQueueClient(config.DuplicateQueueRedisHost, config.DuplicateQueueRedisPort)
		if err != nil {
			log.WithError(err).Fatal("Failed to initialize duplicate queue client on init queue worker..")
		}
	}

	InitRedisPersistent(config.RedisHostPersistent, config.RedisPortPersistent)

	InitSentryLogging(config.SentryDSN, config.AppName)
	InitMetricsExporter(config.Env, config.AppName, config.GCPProjectID, config.GCPProjectLocation)

	return nil
}

func GetConfig() *Configuration {
	return configuration
}

func GetServices() *Services {
	return services
}

func GetCacheRedisConnection() redis.Conn {
	return services.Redis.Get()
}

func GetCacheRedisPersistentConnection() redis.Conn {
	return services.RedisPeristent.Get()
}

func IsDevelopment() bool {
	return (strings.Compare(configuration.Env, DEVELOPMENT) == 0)
}

func IsStaging() bool {
	return (strings.Compare(configuration.Env, STAGING) == 0)
}

func IsProduction() bool {
	return (strings.Compare(configuration.Env, PRODUCTION) == 0)
}

func GetAPPDomain() string {
	return configuration.APPDomain
}

func GetAPPOldDomain() string {
	return configuration.APPOldDomain
}

func GetAPIDomain() string {
	return configuration.APIDomain
}

func UseSecureCookie() bool {
	return !IsDevelopment()
}

func UseHTTPOnlyCookie() bool {
	return !IsDevelopment()
}

func GetProtocol() string {
	if IsDevelopment() {
		return "http://"
	}
	return "https://"
}

func GetFacebookAppId() string {
	return configuration.FacebookAppID
}

func GetFacebookAppSecret() string {
	return configuration.FacebookAppSecret
}
func GetLinkedinClientID() string {
	return configuration.LinkedinClientID
}

func GetLinkedinClientSecret() string {
	return configuration.LinkedinClientSecret
}

func GetSalesforceAppId() string {
	return configuration.SalesforceAppID
}

func GetSalesforceAppSecret() string {
	return configuration.SalesforceAppSecret
}

func GetFactorsSenderEmail() string {
	return configuration.EmailSender
}

// IsDryRunCRMSmartEvent checks if dry run flag is set
func IsDryRunCRMSmartEvent() bool {
	return configuration.DryRunCRMSmartEvent
}

// IsDryRunSmartProperties checks if dry run flag is set
func IsDryRunSmartProperties() bool {
	return configuration.DryRunSmartProperties
}

func GetCookieDomian() string {
	domain := GetAPIDomain()
	port := ":" + strconv.Itoa(configuration.Port)
	if strings.Contains(domain, port) {
		return strings.Split(domain, port)[0]
	}
	return domain
}

func GetFactorsCookieName() string {
	return configuration.Cookiename
}

func GetSkipTrackProjectIds() []uint64 {
	return configuration.SkipTrackProjectIds
}

func GetLookbackWindowForEventUserCache() int {
	return configuration.LookbackWindowForEventUserCache
}

func GetFactorsTrackedEventsLimit() int {
	return configuration.ActiveFactorsTrackedEventsLimit
}

func GetFactorsTrackedUserPropertiesLimit() int {
	return configuration.ActiveFactorsTrackedUserPropertiesLimit
}

func GetFactorsGoalsLimit() int {
	return configuration.ActiveFactorsGoalsLimit
}

func IsAllowedSmartEventRuleCreation() bool {
	return configuration.AllowSmartEventRuleCreation
}

func ExtractProjectIdDateFromConfig(config string) map[uint64]time.Time {
	convertedMap := ParseConfigStringToMap(config)
	projectIdDateMap := make(map[uint64]time.Time)
	for projectId, dateString := range convertedMap {
		projId, _ := strconv.Atoi(projectId)
		date, _ := time.Parse(U.DATETIME_FORMAT_YYYYMMDD, dateString)
		projectIdDateMap[uint64(projId)] = date
	}
	return projectIdDateMap
}

// ParseConfigStringToMap - Parses config string
// "k1:v1,k2:v2"-> map[string]string{k1: v1, k2: v2}
func ParseConfigStringToMap(configStr string) map[string]string {
	configMap := make(map[string]string, 0)

	if configStr == "" {
		return configMap
	}

	commaSplit := strings.Split(configStr, ",")
	if len(commaSplit) == 0 {
		return configMap
	}

	for _, cs := range commaSplit {
		kv := strings.Split(cs, ":")
		if len(kv) == 2 && kv[0] != "" && kv[1] != "" {
			configMap[kv[0]] = kv[1]
		}
	}

	return configMap
}

func ParseProjectIDToStringMapFromConfig(configValue, configName string) map[uint64]string {
	cMap := make(map[uint64]string, 0)

	cStringMap := ParseConfigStringToMap(configValue)

	for projectIDString, customerUserID := range cStringMap {
		projectID, err := strconv.ParseUint(projectIDString, 10, 64)
		if err != nil {
			log.WithError(err).WithField("value", configValue).
				Fatal("Invalid project_id on ParseProjectIDToStringMapFromConfig from %s", configName)
		}

		customerUserID = strings.TrimSpace(customerUserID)
		if customerUserID != "" {
			cMap[projectID] = customerUserID
		}
	}

	return cMap
}

func IsSegmentExcludedCustomerUserID(projectID uint64, sourceCustomerUserID string) bool {
	customerUserID, projectExists := configuration.SegmentExcludedCustomerIDByProject[projectID]
	return projectExists && customerUserID == sourceCustomerUserID
}

func GetTokensFromStringListAsUint64(stringList string) []uint64 {
	uint64Tokens := make([]uint64, 0, 0)

	if stringList == "" {
		return uint64Tokens
	}

	tokens := strings.Split(stringList, ",")
	for _, token := range tokens {
		uint64Token, err := strconv.ParseUint(strings.TrimSpace(token), 10, 64)
		if err != nil {
			log.WithError(err).
				Error("Failed to parse project_id on string list config.")
			return uint64Tokens
		}

		uint64Tokens = append(uint64Tokens, uint64Token)
	}

	return uint64Tokens
}

func GetTokensFromStringListAsString(stringList string) []string {
	stringTokens := make([]string, 0, 0)

	if stringList == "" {
		return stringTokens
	}

	tokens := strings.Split(stringList, ",")
	for _, token := range tokens {
		stringTokens = append(stringTokens, strings.TrimSpace(token))
	}

	return stringTokens
}

func GetAttributionDebug() int {
	return configuration.AttributionDebug
}

func GetOnlyAttributionDashboardCaching() int {
	return configuration.OnlyAttributionDashboardCaching
}

func GetIsRunningForMemsql() int {
	return configuration.IsRunningForMemsql
}

func GetSkipAttributionDashboardCaching() int {
	return configuration.SkipAttributionDashboardCaching
}

func GetSDKRequestQueueAllowedTokens() []string {
	return configuration.SDKRequestQueueProjectTokens
}

func GetSegmentRequestQueueAllowedTokens() []string {
	return configuration.SegmentRequestQueueProjectTokens
}

func GetFivetranGroupId() string {
	return configuration.FivetranGroupId
}

func GetFivetranLicenseKey() string {
	return configuration.FivetranLicenseKey
}

/*
GetProjectsFromListWithAllProjectSupport -
If project list string is '*':
  Returns all_projects as true and empty allowed projects and disallowed projects.
else:
  Returns all_projects as false, given projects ids after skipping disallowed
	projects and disallowed projects.
Returns: allProject flag, map of allowed & disallowed projects
*/
func GetProjectsFromListWithAllProjectSupport(projectIdsList,
	disallowedProjectIdsList string) (allProjects bool, allowedMap, disallowedMap map[uint64]bool) {
	//allowedProjectIds, skipProjectIds []uint64,
	disallowedProjectIdsList = strings.TrimSpace(disallowedProjectIdsList)
	skipProjectIds := GetTokensFromStringListAsUint64(disallowedProjectIdsList)

	disallowedMap = make(map[uint64]bool)
	for i := range skipProjectIds {
		disallowedMap[skipProjectIds[i]] = true
	}

	projectIdsList = strings.TrimSpace(projectIdsList)
	if projectIdsList == "*" {
		return true, map[uint64]bool{}, disallowedMap
	}

	projectIds := GetTokensFromStringListAsUint64(projectIdsList)

	allowedProjectIds := make([]uint64, 0, len(projectIds))
	for i, cpid := range projectIds {
		//Prioritizing the skip list over project list!
		if _, exists := disallowedMap[cpid]; !exists {
			allowedProjectIds = append(allowedProjectIds, projectIds[i])
		}
	}

	allowedMap = make(map[uint64]bool)
	for i := range allowedProjectIds {
		allowedMap[allowedProjectIds[i]] = true
	}

	return false, allowedMap, disallowedMap
}

func GetDashboardUnitIDs(dashboardUnitIDsList string) []uint64 {
	dashboardUnitIDsList = strings.TrimSpace(dashboardUnitIDsList)
	if dashboardUnitIDsList == "*" {
		return make([]uint64, 0, 0)
	}
	return GetTokensFromStringListAsUint64(dashboardUnitIDsList)
}

func ProjectIdsFromProjectIdBoolMap(mp map[uint64]bool) []uint64 {

	keys := make([]uint64, 0, len(mp))
	for k := range mp {
		keys = append(keys, k)
	}
	return keys
}

// IsBlockedSDKRequestProjectToken - Tells whether to block the sdk request or
// not, based on given token and list of blocked_sdk_requests_project_tokens.
func IsBlockedSDKRequestProjectToken(projectToken string) bool {
	if projectToken == "" {
		return true
	}

	return U.StringValueIn(projectToken, configuration.BlockedSDKRequestProjectTokens)
}

// PingHealthcheckForSuccess Ping healthchecks.io for cron success.
func PingHealthcheckForSuccess(healthcheckID string, message interface{}) {
	log.Info("Job successful with message ", message)
	if configuration.Env != PRODUCTION {
		return
	}
	var client = &http.Client{
		Timeout: 60 * time.Second,
	}

	payload, _ := json.MarshalIndent(message, "", " ")
	if string(payload) == "{}" {
		payload = []byte(fmt.Sprintf("%#v", message))
	}
	_, err := client.Post("https://hc-ping.com/"+healthcheckID, "application/json", bytes.NewBuffer(payload))
	if err != nil {
		log.WithError(err).Error("Failed to report to healthchecks.io")
	}
}

// PingHealthcheckForStart Ping healthchecks.io for cron start. Used to show run time for jobs.
func PingHealthcheckForStart(healthcheckID string) {
	if configuration.Env != PRODUCTION {
		return
	}
	var client = &http.Client{
		Timeout: 10 * time.Second,
	}

	_, err := client.Head("https://hc-ping.com/" + healthcheckID + "/start")
	if err != nil {
		log.WithError(err).Error("Failed to report to healthchecks.io")
	}
}

// PingHealthcheckForFailure Ping healthchecks.io for cron failure.
func PingHealthcheckForFailure(healthcheckID string, message interface{}) {
	log.Error("Job failed with message ", message)
	if configuration.Env != PRODUCTION {
		return
	}
	var client = &http.Client{
		Timeout: 10 * time.Second,
	}

	payload, _ := json.MarshalIndent(message, "", " ")
	if string(payload) == "{}" {
		payload = []byte(fmt.Sprintf("%#v", message))
	}
	_, err := client.Post("https://hc-ping.com/"+healthcheckID+"/fail", "application/json", bytes.NewBuffer(payload))
	if err != nil {
		log.WithError(err).Error("Failed to report to healthchecks.io")
	}
}

// PingHealthcheckForPanic To capture panics in crons and send an alert to healthcheck and SNS.
func PingHealthcheckForPanic(taskID, env, healthcheckID string) {
	if pe := recover(); pe != nil {
		if configuration == nil {
			// In case panic happens before conf is initialized.
			InitConf(&Configuration{Env: env})
		}
		panicMessage := map[string]interface{}{"panic_error": pe, "stacktrace": string(debug.Stack())}
		PingHealthcheckForFailure(healthcheckID, panicMessage)

		if ne := U.NotifyThroughSNS(taskID, env, panicMessage); ne != nil {
			log.Fatal(ne, pe) // using fatal to avoid panic loop.
		}
		log.Fatal(pe) // using fatal to avoid panic loop.
	}
}

func isProjectOnProjectsList(configProjectIDList string, projectID uint64) bool {
	allProjectIDs, allowedProjectIDsMap, _ := GetProjectsFromListWithAllProjectSupport(
		configProjectIDList, "")

	if allProjectIDs {
		return true
	}

	_, exists := allowedProjectIDsMap[projectID]
	return exists
}

func IsChannelGroupingAllowed(projectID uint64) bool {
	return isProjectOnProjectsList(configuration.AllowChannelGroupingForProjectIDs, projectID)
}

func IsSDKAndIntegrationRequestQueueDuplicationEnabled() bool {
	return configuration.EnableSDKAndIntegrationRequestQueueDuplication
}

func GetSDKAndIntegrationMetricNameByConfig(metricName string) string {
	if IsSDKAndIntegrationRequestQueueDuplicationEnabled() {
		metricName = "dup_" + metricName
	}

	return metricName
}

func IsSortedSetCachingAllowed() bool {
	return configuration.CacheSortedSet
}

func GetUUIdsFromStringListAsString(stringList string) []string {
	stringTokens := make([]string, 0, 0)

	if stringList == "" {
		return stringTokens
	}

	uuids := strings.Split(stringList, ",")
	for _, uuid := range uuids {
		stringTokens = append(stringTokens, strings.TrimSpace(uuid))
	}

	return stringTokens
}

func IsWeeklyInsightsWhitelisted(loggedInUUID string, projectId uint64) bool {
	for _, id := range configuration.CustomerEnabledProjectsWeeklyInsights {
		if id == projectId {
			return true
		}
	}
	for _, uuid := range configuration.ProjectAnalyticsWhitelistedUUIds {
		if uuid == loggedInUUID {
			return true
		}
	}
	return false
}

func IsMultipleProjectTimezoneEnabled(projectId uint64) bool {
	return true
}

func IsLoggedInUserWhitelistedForProjectAnalytics(loggedInUUID string) bool {
	for _, uuid := range configuration.ProjectAnalyticsWhitelistedUUIds {
		if uuid == loggedInUUID {
			return true
		}
	}
	return false
}

func IsDemoProject(projectId uint64) bool {
	for _, id := range configuration.DemoProjectIds {
		if id == projectId {
			return true
		}
	}
	return false
}

func EnableMQLAPI() bool {
	return configuration.EnableMQLAPI
}

// GetHealthcheckPingID - Choose between default and override ping_id
// based on availability.
func GetHealthcheckPingID(defaultPingID, overridePingID string) string {
	if overridePingID != "" {
		return overridePingID
	}

	return defaultPingID
}

// GetAppName - Choose between default and override app_name
// based on availability.
func GetAppName(defaultAppName, overrideAppName string) string {
	if overrideAppName != "" {
		return overrideAppName
	}

	return defaultAppName
}

func GetCloudManager() filestore.FileManager {
	return configuration.CloudManager
}

func DisableDashboardQueryDBExecution() bool {
	return configuration.DisableDashboardQueryDBExecution
}

func UseEventsFilterPropertiesOptimisedLogic(queryFromTimestamp int64) bool {
	return configuration.EnableFilterOptimisation &&
		(queryFromTimestamp >= configuration.FilterPropertiesStartTimestamp)
}

func UseUsersFilterPropertiesOptimisedLogic() bool {
	return configuration.EnableFilterOptimisation
}

func IsDevBox() bool {
	return configuration.DevBox
}

func SetEnableEventLevelEventProperties(projectId uint64) {
	configuration.EnableEventLevelEventProperties = fmt.Sprintf("%d", projectId)
}

func IsProfileQuerySourceSupported(projectId uint64) bool {
	allProjects, projectIDsMap, _ := GetProjectsFromListWithAllProjectSupport(GetConfig().AllowSupportForSourceColumnInUsers, "")
	if allProjects || projectIDsMap[projectId] {
		return true
	}
	return false
}

func CheckRestrictReusingUsersByCustomerUserId(projectId uint64) bool {
	allProjects, projectIDsMap, _ := GetProjectsFromListWithAllProjectSupport(GetConfig().RestrictReusingUsersByCustomerUserId, "")
	if allProjects || projectIDsMap[projectId] {
		return true
	}
	return false
}

func AllowMergeAmpIDAndSegmentIDWithUserIDByProjectID(projectID uint64) bool {
	allProjects, allowedProjectIDs, _ := GetProjectsFromListWithAllProjectSupport(configuration.MergeAmpIDAndSegmentIDWithUserIDByProjectID, "")
	if allProjects {
		return true
	}

	return allowedProjectIDs[projectID]
}

func IsProfileGroupSupportEnabled(projectId uint64) bool {
	allProjects, projectIDsMap, _ := GetProjectsFromListWithAllProjectSupport(GetConfig().AllowProfilesGroupSupport, "")
	if allProjects || projectIDsMap[projectId] {
		return true
	}
	return false
}

func GetSessionBatchTransactionBatchSize() int {
	return GetConfig().SessionBatchTransactionBatchSize
}<|MERGE_RESOLUTION|>--- conflicted
+++ resolved
@@ -207,12 +207,9 @@
 	AllowProfilesGroupSupport                   string
 	DebugEnabled                                bool
 	MergeAmpIDAndSegmentIDWithUserIDByProjectID string
-<<<<<<< HEAD
 	SessionBatchTransactionBatchSize            int
-=======
 	FivetranGroupId                             string
 	FivetranLicenseKey                          string
->>>>>>> 3d21263c
 }
 
 type Services struct {
