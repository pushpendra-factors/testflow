package handler

import (
	C "factors/config"
	IH "factors/handler/internal"
	V1 "factors/handler/v1"
	mid "factors/middleware"
	M "factors/model/model"
	U "factors/util"
	"fmt"
	"net/http"
	"reflect"

	"github.com/gin-gonic/gin"
	swaggerFiles "github.com/swaggo/files"
	ginSwagger "github.com/swaggo/gin-swagger"
)

const ROUTE_SDK_ROOT = "/sdk"
const ROUTE_SDK_AMP_ROOT = "/sdk/amp"
const ROUTE_PROJECTS_ROOT = "/projects"
const ROUTE_PROJECTS_ROOT_V1 = "v1/projects"
const ROUTE_INTEGRATIONS_ROOT = "/integrations"
const ROUTE_DATA_SERVICE_ROOT = "/data_service"
const ROUTE_SDK_ADWORDS_ROOT = "/adwords_sdk_service"
const ROUTE_VERSION_V1 = "/v1"
const ROUTE_VERSION_V1_WITHOUT_SLASH = "v1"
const ROUTE_COMMON_ROOT = "/common"

func InitExternalAuth(r *gin.Engine, auth *Authenticator) {
	routePrefix := C.GetRoutesURLPrefix() + "/oauth"
	r.Use(mid.BlockMaliciousPayload())
	r.GET(routePrefix+"/signup", ExternalAuthentication(auth, SIGNUP_FLOW))
	r.GET(routePrefix+"/login", ExternalAuthentication(auth, SIGNIN_FLOW))
	r.GET(routePrefix+"/activate", ExternalAuthentication(auth, ACTIVATE_FLOW))
	r.GET(routePrefix+"/callback", CallbackHandler(auth))

}

func InitAppRoutes(r *gin.Engine) {
	routePrefix := C.GetRoutesURLPrefix()

	r.GET(routePrefix+"/status", func(c *gin.Context) {
		resp := map[string]string{
			"status": "success",
		}
		c.JSON(http.StatusOK, resp)
		return
	})

	// Initialize swagger api docs only for development / staging.
	if C.GetConfig().Env != C.PRODUCTION {
		r.GET("/swagger/*any", ginSwagger.WrapHandler(swaggerFiles.Handler))
	}

	r.Use(mid.RestrictHTTPAccess())

	// NOTE: Always keep BlockMaliciousPayload middlware on top of the chain.
	r.Use(mid.BlockMaliciousPayload())

	r.Use(mid.SkipAPIWritesIfDisabled())
	r.GET(routePrefix+"/health", mid.MonitoringAPIMiddleware(), Monitoring)
	r.POST(routePrefix+"/accounts/signup", mid.LogAuditMid(), SignUp)
	r.POST(routePrefix+"/agents/signin", mid.LogAuditMid(), Signin)
	r.GET(routePrefix+"/agents/signout", mid.SetLoggedInAgent(), Signout)
	r.POST(routePrefix+"/agents/forgotpassword", mid.LogAuditMid(), AgentGenerateResetPasswordLinkEmail)
	r.POST(routePrefix+"/agents/setpassword", mid.ValidateAgentSetPasswordRequest(), AgentSetPassword)
	r.PUT(routePrefix+"/agents/updatepassword", mid.SetLoggedInAgent(), UpdateAgentPassword)
	r.POST(routePrefix+"/agents/activate", mid.ValidateAgentActivationRequest(), AgentActivate)
	r.GET(routePrefix+"/agents/info", mid.SetLoggedInAgent(), AgentInfo)
	r.PUT(routePrefix+"/agents/info", mid.SetLoggedInAgent(), UpdateAgentInfo)
	r.GET(routePrefix+"/projectanalytics", mid.SetLoggedInAgentInternalOnly(), V1.GetFactorsAnalyticsHandler)
	r.GET(routePrefix+"/:project_id/projectanalytics", mid.SetLoggedInAgentInternalOnly(), V1.GetFactorsAnalyticsByprojectIDHandler)
	r.POST(routePrefix+"/registertask", mid.SetLoggedInAgentInternalOnly(), responseWrapper(V1.RegisterTaskHandler))
	r.POST(routePrefix+"/registertaskdependency", mid.SetLoggedInAgentInternalOnly(), responseWrapper(V1.RegisterTaskDependencyHandler))
	r.GET(routePrefix+"/GetAllProcessedIntervals", mid.SetLoggedInAgentInternalOnly(), responseWrapper(V1.GetAllProcessedIntervalsHandler))
	r.DELETE(routePrefix+"/DeleteTaskEndRecord", mid.SetLoggedInAgentInternalOnly(), responseWrapper(V1.DeleteTaskEndRecordHandler))
	r.POST(routePrefix+ROUTE_PROJECTS_ROOT, mid.SetLoggedInAgent(), CreateProjectHandler)
	r.GET(routePrefix+ROUTE_PROJECTS_ROOT,
		mid.SetLoggedInAgent(),
		mid.SetAuthorizedProjectsByLoggedInAgent(),
		GetProjectsHandler)

	r.GET(routePrefix+"/GetTaskDetailsByName", mid.SetLoggedInAgentInternalOnly(), responseWrapper(V1.GetTaskDetailsByNameHandler))
	r.GET(routePrefix+"/GetAllToBeExecutedDeltas", mid.SetLoggedInAgentInternalOnly(), responseWrapper(V1.GetAllToBeExecutedDeltasHandler))
	r.GET(routePrefix+"/IsDependentTaskDone", mid.SetLoggedInAgentInternalOnly(), responseWrapper(V1.IsDependentTaskDoneHandler))
	r.POST(routePrefix+"/InsertTaskBeginRecord", mid.SetLoggedInAgentInternalOnly(), responseWrapper(V1.InsertTaskBeginRecordHandler))
	r.POST(routePrefix+"/InsertTaskEndRecord", mid.SetLoggedInAgentInternalOnly(), responseWrapper(V1.InsertTaskEndRecordHandler))
	r.GET("/hubspot/getcontact", V1.GetHubspotContactByEmail)
	r.GET(routePrefix+"/"+ROUTE_PROJECTS_ROOT_V1,
		mid.SetLoggedInAgent(),
		mid.SetAuthorizedProjectsByLoggedInAgent(),
		V1.GetProjectsHandler)

	r.GET(routePrefix+"/"+ROUTE_PROJECTS_ROOT_V1+"/list",
		mid.SetLoggedInAgent(),
		mid.SetAuthorizedProjectsByLoggedInAgent(),
		V1.GetProjectsListHandler)

	r.GET(routePrefix+"/"+ROUTE_PROJECTS_ROOT_V1+"/custom_projects", mid.SetLoggedInAgentInternalOnly(), V1.GetCustomPlanProjectsHandler)

<<<<<<< HEAD
	r.POST("/billing/hooks/subscription/hbeqjomjhxjvx2z", V1.BillingSubscriptionChangedWebhookListner)     // random string as a part of security measure
	r.POST("/billing/hooks/invoice/ksh4jcjw245", V1.BillingInvoiceGeneratedWebhookListner)                 // random string as a part of security measure
	r.POST("/billing/hooks/subscription/jfdksr32wr3ekfjsd", V1.BillingSubscriptionCancelledWebhookListner) // random string as a part of security measure
	r.GET("/billing/upgrade/callback", V1.BillingUpgradeCallbackHandler)
=======
	r.POST("/billing/hooks/subscription/hbeqjomjhxjvx2z", mid.LogAuditMid(), V1.BillingSubscriptionChangedWebhookListner) // random string as a part of security measure
	r.POST("/billing/hooks/invoice/ksh4jcjw245", mid.LogAuditMid(), V1.BillingInvoiceGeneratedWebhookListner)             // random string as a part of security measure
	r.GET("/billing/upgrade/callback", mid.LogAuditMid(), V1.BillingUpgradeCallbackHandler)
>>>>>>> f4902cda
	// Feature Gates Auth Group
	// authRouteGroup := r.Group(routePrefix + ROUTE_PROJECTS_ROOT)
	// authRouteGroup.Use(mid.SetLoggedInAgent())
	// authRouteGroup.Use(mid.SetAuthorizedProjectsByLoggedInAgent())
	// authRouteGroup.Use(mid.ValidateLoggedInAgentHasAccessToRequestProject())
	// authRouteGroup.Use(mid.FeatureMiddleware())

	// Auth route group with authentication an authorization middleware.
	authRouteGroup := r.Group(routePrefix + ROUTE_PROJECTS_ROOT)
	authRouteGroup.Use(mid.SetLoggedInAgent())
	authRouteGroup.Use(mid.SetAuthorizedProjectsByLoggedInAgent())
	authRouteGroup.Use(mid.ValidateLoggedInAgentHasAccessToRequestProject())

	// Shareable link routes
	shareRouteGroup := r.Group(routePrefix + ROUTE_PROJECTS_ROOT)
	shareRouteGroup.Use(mid.ValidateAccessToSharedEntity(M.ShareableURLEntityTypeQuery))
	shareRouteGroup.Use(mid.LogAuditMid())

	shareRouteGroup.POST("/:project_id"+ROUTE_VERSION_V1+"/query", responseWrapper(EventsQueryHandler))
	shareRouteGroup.POST("/:project_id/query", responseWrapper(QueryHandler))
	shareRouteGroup.POST("/:project_id"+ROUTE_VERSION_V1+"/attribution/query", responseWrapper(V1.AttributionHandlerV1))
	shareRouteGroup.POST("/:project_id/attribution/query", responseWrapper(AttributionHandler))
	shareRouteGroup.POST("/:project_id/profiles/query", responseWrapper(ProfilesQueryHandler))
	shareRouteGroup.POST("/:project_id"+ROUTE_VERSION_V1+"/kpi/query", responseWrapper(V1.ExecuteKPIQueryHandler))

	// Predefined dashboards and queries
	// shareRouteGroup.GET("/:project_id"+ROUTE_VERSION_V1+"/predefined_dashboards", )
	shareRouteGroup.GET("/:project_id"+ROUTE_VERSION_V1+"/predefined_dashboards/:internal_id/config", responseWrapper(V1.GetPredefinedDashboardConfigsHandler))
	shareRouteGroup.POST("/:project_id"+ROUTE_VERSION_V1+"/predefined_dashboards/:internal_id/filter_values", responseWrapper(V1.GetPredefinedDashboardFilterValues))
	shareRouteGroup.POST("/:project_id"+ROUTE_VERSION_V1+"/predefined_dashboards/:internal_id/query", responseWrapper(V1.ExecutePredefinedQueryHandler))

	//Six Signal Report
	shareSixSignalRouteGroup := r.Group(routePrefix + ROUTE_PROJECTS_ROOT)
	shareSixSignalRouteGroup.Use(mid.ValidateAccessToSharedEntity(M.ShareableURLEntityTypeSixSignal))
	shareSixSignalRouteGroup.POST("/:project_id"+ROUTE_VERSION_V1+"/sixsignal", responseWrapper(GetSixSignalReportHandler))
	shareSixSignalRouteGroup.POST("/:project_id"+ROUTE_VERSION_V1+"/sixsignal/publicreport", responseWrapper(GetSixSignalPublicReportHandler))
	shareSixSignalRouteGroup.GET("/:project_id"+ROUTE_VERSION_V1+"/sixsignal/report/pageviews", responseWrapper(GetPageViewForSixSignalReport))
	authRouteGroup.POST("/:project_id/sixsignal/share", mid.FeatureMiddleware([]string{M.FEATURE_SIX_SIGNAL_REPORT}), stringifyWrapper(CreateSixSignalShareableURLHandler))
	authRouteGroup.POST("/:project_id/sixsignal/add_email", mid.FeatureMiddleware([]string{M.FEATURE_SIX_SIGNAL_REPORT}), stringifyWrapper(AddSixSignalEmailIDHandler))
	authRouteGroup.GET("/:project_id/sixsignal/date_list", mid.FeatureMiddleware([]string{M.FEATURE_SIX_SIGNAL_REPORT}), stringifyWrapper(FetchListofDatesForSixSignalReport))

	// Dashboard endpoints
	authRouteGroup.GET("/:project_id/dashboards", mid.FeatureMiddleware([]string{M.FEATURE_DASHBOARD}), stringifyWrapper(GetDashboardsHandler))
	authRouteGroup.POST("/:project_id/dashboards", mid.FeatureMiddleware([]string{M.FEATURE_DASHBOARD}), stringifyWrapper(CreateDashboardHandler))
	authRouteGroup.PUT("/:project_id/dashboards/:dashboard_id", mid.FeatureMiddleware([]string{M.FEATURE_DASHBOARD}), UpdateDashboardHandler)
	authRouteGroup.GET("/:project_id/dashboards/:dashboard_id/units", mid.FeatureMiddleware([]string{M.FEATURE_DASHBOARD}), stringifyWrapper(GetDashboardUnitsHandler))
	authRouteGroup.POST("/:project_id/dashboards/:dashboard_id/units", mid.FeatureMiddleware([]string{M.FEATURE_DASHBOARD}), stringifyWrapper(CreateDashboardUnitHandler))
	authRouteGroup.PUT("/:project_id/dashboards/:dashboard_id/units/:unit_id", mid.FeatureMiddleware([]string{M.FEATURE_DASHBOARD}), UpdateDashboardUnitHandler)
	authRouteGroup.DELETE("/:project_id/dashboards/:dashboard_id/units/:unit_id", mid.FeatureMiddleware([]string{M.FEATURE_DASHBOARD}), DeleteDashboardUnitHandler)
	authRouteGroup.POST("/:project_id/dashboard/:dashboard_id/units/query/web_analytics", mid.FeatureMiddleware([]string{M.FEATURE_DASHBOARD}),
		DashboardUnitsWebAnalyticsQueryHandler)
	authRouteGroup.PUT("/:project_id/dashboards/folder/:folder_id", mid.FeatureMiddleware([]string{M.FEATURE_DASHBOARD}), MoveMultipleDashboardToAllBoardsFolderHandler)

	// Dashboard Folder endpoints
	authRouteGroup.GET("/:project_id/dashboard_folder", mid.FeatureMiddleware([]string{M.FEATURE_DASHBOARD}), stringifyWrapper(GetAllDashboardFolderByProjectID))
	authRouteGroup.POST("/:project_id/dashboard_folder", mid.FeatureMiddleware([]string{M.FEATURE_DASHBOARD}), stringifyWrapper(MoveDashboardToNewFolderHandler))
	authRouteGroup.PUT("/:project_id/dashboard_folder/:folder_id", mid.FeatureMiddleware([]string{M.FEATURE_DASHBOARD}), UpdateDashboardFolderHandler)
	authRouteGroup.DELETE("/:project_id/dashboard_folder/:folder_id", mid.FeatureMiddleware([]string{M.FEATURE_DASHBOARD}), DeleteDashboardFolderHandler)

	// Offline Touch Point rules
	authRouteGroup.GET("/:project_id/otp_rules", mid.FeatureMiddleware([]string{M.FEATURE_OFFLINE_TOUCHPOINTS}), responseWrapper(GetOTPRuleHandler))
	authRouteGroup.POST("/:project_id/otp_rules", mid.FeatureMiddleware([]string{M.FEATURE_OFFLINE_TOUCHPOINTS}), responseWrapper(CreateOTPRuleHandler))
	authRouteGroup.PUT("/:project_id/otp_rules/:rule_id", mid.FeatureMiddleware([]string{M.FEATURE_OFFLINE_TOUCHPOINTS}), responseWrapper(UpdateOTPRuleHandler))
	authRouteGroup.GET("/:project_id/otp_rules/:rule_id", mid.FeatureMiddleware([]string{M.FEATURE_OFFLINE_TOUCHPOINTS}), responseWrapper(SearchOTPRuleHandler))
	authRouteGroup.DELETE("/:project_id/otp_rules/:rule_id", mid.FeatureMiddleware([]string{M.FEATURE_OFFLINE_TOUCHPOINTS}), responseWrapper(DeleteOTPRuleHandler))

	// Dashboard templates

	authRouteGroup.POST("/:project_id/dashboard_template/:id/trigger", mid.FeatureMiddleware([]string{M.FEATURE_DASHBOARD}), GenerateDashboardFromTemplateHandler)
	authRouteGroup.POST("/:project_id/dashboards/:dashboard_id/trigger", mid.FeatureMiddleware([]string{M.FEATURE_DASHBOARD}), GenerateTemplateFromDashboardHandler)

	authRouteGroup.GET("/:project_id/queries", mid.FeatureMiddleware([]string{M.FEATURE_SAVED_QUERIES}), stringifyWrapper(GetQueriesHandler))
	authRouteGroup.POST("/:project_id/queries", mid.FeatureMiddleware([]string{M.FEATURE_SAVED_QUERIES}), stringifyWrapper(CreateQueryHandler))
	authRouteGroup.PUT("/:project_id/queries/:query_id", mid.FeatureMiddleware([]string{M.FEATURE_SAVED_QUERIES}), UpdateSavedQueryHandler)
	authRouteGroup.DELETE("/:project_id/queries/:query_id", mid.FeatureMiddleware([]string{M.FEATURE_SAVED_QUERIES}), DeleteSavedQueryHandler)
	authRouteGroup.GET("/:project_id/queries/search", mid.FeatureMiddleware([]string{M.FEATURE_SAVED_QUERIES}), stringifyWrapper(SearchQueriesHandler))

	authRouteGroup.GET("/:project_id/models", mid.FeatureMiddleware([]string{M.FEATURE_EXPLAIN}), GetProjectModelsHandler)
	authRouteGroup.GET("/:project_id/filters", mid.FeatureMiddleware([]string{M.FEATURE_FILTERS}), GetFiltersHandler)
	authRouteGroup.POST("/:project_id/filters", mid.FeatureMiddleware([]string{M.FEATURE_FILTERS}), CreateFilterHandler)
	authRouteGroup.PUT("/:project_id/filters/:filter_id", mid.FeatureMiddleware([]string{M.FEATURE_FILTERS}), UpdateFilterHandler)
	authRouteGroup.DELETE("/:project_id/filters/:filter_id", mid.FeatureMiddleware([]string{M.FEATURE_FILTERS}), DeleteFilterHandler)
	authRouteGroup.POST("/:project_id/factor", mid.FeatureMiddleware([]string{M.FEATURE_EXPLAIN}), FactorHandler)

	// shareable url endpoints
	authRouteGroup.GET("/:project_id/shareable_url", mid.FeatureMiddleware([]string{M.FEATURE_SHAREABLE_URL}), GetShareableURLsHandler)
	authRouteGroup.POST("/:project_id/shareable_url", mid.FeatureMiddleware([]string{M.FEATURE_SHAREABLE_URL}), CreateShareableURLHandler)
	authRouteGroup.DELETE("/:project_id/shareable_url/:share_id", mid.FeatureMiddleware([]string{M.FEATURE_SHAREABLE_URL}), DeleteShareableURLHandler)
	authRouteGroup.DELETE("/:project_id/shareable_url/revoke/:query_id", mid.FeatureMiddleware([]string{M.FEATURE_SHAREABLE_URL}), RevokeShareableURLHandler)

	// v1 Dashboard endpoints
	authRouteGroup.POST("/:project_id"+ROUTE_VERSION_V1+"/dashboards/multi/:dashboard_ids/units", mid.FeatureMiddleware([]string{M.FEATURE_DASHBOARD}), stringifyWrapper(CreateDashboardUnitForMultiDashboardsHandler))
	authRouteGroup.POST("/:project_id"+ROUTE_VERSION_V1+"/dashboards/queries/:dashboard_id/units", mid.FeatureMiddleware([]string{M.FEATURE_DASHBOARD}), stringifyWrapper(CreateDashboardUnitsForMultipleQueriesHandler))
	authRouteGroup.DELETE("/:project_id"+ROUTE_VERSION_V1+"/dashboards/:dashboard_id/units/multi/:unit_ids", mid.FeatureMiddleware([]string{M.FEATURE_DASHBOARD}), DeleteMultiDashboardUnitHandler)
	authRouteGroup.DELETE("/:project_id"+ROUTE_VERSION_V1+"/dashboards/:dashboard_id", mid.FeatureMiddleware([]string{M.FEATURE_DASHBOARD}), DeleteDashboardHandler)

	// attribution V1 endpoints
	authRouteGroup.GET("/:project_id"+ROUTE_VERSION_V1+"/attribution/queries", mid.FeatureMiddleware([]string{M.FEATURE_ATTRIBUTION}), stringifyWrapper(V1.GetAttributionQueriesHandler))
	authRouteGroup.POST("/:project_id"+ROUTE_VERSION_V1+"/attribution/queries", mid.FeatureMiddleware([]string{M.FEATURE_ATTRIBUTION}), stringifyWrapper(V1.CreateAttributionV1QueryAndSaveToDashboardHandler))
	authRouteGroup.GET("/:project_id"+ROUTE_VERSION_V1+"/attribution/dashboards", mid.FeatureMiddleware([]string{M.FEATURE_ATTRIBUTION}), stringifyWrapper(V1.GetOrCreateAttributionV1DashboardHandler))
	authRouteGroup.DELETE("/:project_id"+ROUTE_VERSION_V1+"/attribution/dashboards/:dashboard_id/units/:unit_id/query/:query_id", mid.FeatureMiddleware([]string{M.FEATURE_ATTRIBUTION}), V1.DeleteAttributionDashboardUnitAndQueryHandler)

	// v1 custom metrics - admin/settings side.
	authRouteGroup.GET("/:project_id"+ROUTE_VERSION_V1+"/custom_metrics/config/v1", mid.FeatureMiddleware([]string{M.FEATURE_CUSTOM_METRICS}), V1.GetCustomMetricsConfigV1)
	authRouteGroup.POST("/:project_id"+ROUTE_VERSION_V1+"/custom_metrics", mid.FeatureMiddleware([]string{M.FEATURE_CUSTOM_METRICS}), responseWrapper(V1.CreateCustomMetric))
	authRouteGroup.GET("/:project_id"+ROUTE_VERSION_V1+"/custom_metrics", mid.FeatureMiddleware([]string{M.FEATURE_CUSTOM_METRICS}), responseWrapper(V1.GetCustomMetrics))
	authRouteGroup.DELETE("/:project_id"+ROUTE_VERSION_V1+"/custom_metrics/:id", mid.FeatureMiddleware([]string{M.FEATURE_CUSTOM_METRICS}), responseWrapper(V1.DeleteCustomMetrics))
	authRouteGroup.GET("/:project_id"+ROUTE_VERSION_V1+"/custom_metrics/prebuilt/add_missing", mid.FeatureMiddleware([]string{M.FEATURE_CUSTOM_METRICS}), responseWrapper(V1.CreateMissingPreBuiltCustomKPI))

	// v1 CRM And Smart Event endpoints
	authRouteGroup.GET("/:project_id"+ROUTE_VERSION_V1+"/smart_event", mid.FeatureMiddleware([]string{M.CONF_CUSTOM_EVENTS}), GetSmartEventFiltersHandler)
	authRouteGroup.POST("/:project_id"+ROUTE_VERSION_V1+"/smart_event", mid.FeatureMiddleware([]string{M.CONF_CUSTOM_EVENTS}), CreateSmartEventFilterHandler)
	authRouteGroup.PUT("/:project_id"+ROUTE_VERSION_V1+"/smart_event", mid.FeatureMiddleware([]string{M.CONF_CUSTOM_EVENTS}), UpdateSmartEventFilterHandler)
	authRouteGroup.DELETE("/:project_id"+ROUTE_VERSION_V1+"/smart_event", mid.FeatureMiddleware([]string{M.CONF_CUSTOM_EVENTS}), responseWrapper(DeleteSmartEventFilterHandler))

	// template
	authRouteGroup.GET("/:project_id"+ROUTE_VERSION_V1+"/templates/:type/config", mid.FeatureMiddleware([]string{M.FEATURE_TEMPLATES}), responseWrapper(V1.GetTemplateConfigHandler))
	authRouteGroup.PUT("/:project_id"+ROUTE_VERSION_V1+"/templates/:type/config", mid.FeatureMiddleware([]string{M.FEATURE_TEMPLATES}), responseWrapper(V1.UpdateTemplateConfigHandler))
	authRouteGroup.POST("/:project_id"+ROUTE_VERSION_V1+"/templates/:type/query", mid.FeatureMiddleware([]string{M.FEATURE_TEMPLATES}), responseWrapper(V1.ExecuteTemplateQueryHandler))

	// smart Properties
	authRouteGroup.GET("/:project_id"+ROUTE_VERSION_V1+"/smart_properties/config/:object_type", mid.FeatureMiddleware([]string{M.FEATURE_SMART_PROPERTIES}), responseWrapper(GetSmartPropertyRulesConfigHandler))
	authRouteGroup.POST("/:project_id"+ROUTE_VERSION_V1+"/smart_properties/rules", mid.FeatureMiddleware([]string{M.FEATURE_SMART_PROPERTIES}), responseWrapper(CreateSmartPropertyRulesHandler))
	authRouteGroup.GET("/:project_id"+ROUTE_VERSION_V1+"/smart_properties/rules", mid.FeatureMiddleware([]string{M.FEATURE_SMART_PROPERTIES}), responseWrapper(GetSmartPropertyRulesHandler))
	authRouteGroup.GET("/:project_id"+ROUTE_VERSION_V1+"/smart_properties/rules/:rule_id", mid.FeatureMiddleware([]string{M.FEATURE_SMART_PROPERTIES}), responseWrapper(GetSmartPropertyRuleByRuleIDHandler))
	authRouteGroup.PUT("/:project_id"+ROUTE_VERSION_V1+"/smart_properties/rules/:rule_id", mid.FeatureMiddleware([]string{M.FEATURE_SMART_PROPERTIES}), responseWrapper(UpdateSmartPropertyRulesHandler))
	authRouteGroup.DELETE("/:project_id"+ROUTE_VERSION_V1+"/smart_properties/rules/:rule_id", mid.FeatureMiddleware([]string{M.FEATURE_SMART_PROPERTIES}), responseWrapper(DeleteSmartPropertyRulesHandler))

	// content groups
	authRouteGroup.POST("/:project_id"+ROUTE_VERSION_V1+"/contentgroup", mid.FeatureMiddleware([]string{M.FEATURE_CONTENT_GROUPS}), responseWrapper(V1.CreateContentGroupHandler))
	authRouteGroup.GET("/:project_id"+ROUTE_VERSION_V1+"/contentgroup", mid.FeatureMiddleware([]string{M.FEATURE_CONTENT_GROUPS}), responseWrapper(V1.GetContentGroupHandler))
	authRouteGroup.GET("/:project_id"+ROUTE_VERSION_V1+"/contentgroup/:id", mid.FeatureMiddleware([]string{M.FEATURE_CONTENT_GROUPS}), responseWrapper(V1.GetContentGroupByIDHandler))
	authRouteGroup.PUT("/:project_id"+ROUTE_VERSION_V1+"/contentgroup/:id", mid.FeatureMiddleware([]string{M.FEATURE_CONTENT_GROUPS}), responseWrapper(V1.UpdateContentGroupHandler))
	authRouteGroup.DELETE("/:project_id"+ROUTE_VERSION_V1+"/contentgroup/:id", mid.FeatureMiddleware([]string{M.FEATURE_CONTENT_GROUPS}), responseWrapper(V1.DeleteContentGroupHandler))
	// TODO
	// Scope this with Project Admin
	authRouteGroup.GET("/:project_id/clickable_elements", mid.FeatureMiddleware([]string{M.FEATURE_CLICKABLE_ELEMENTS}), GetClickableElementsHandler)
	authRouteGroup.GET("/:project_id/clickable_elements/:id/toggle", mid.FeatureMiddleware([]string{M.FEATURE_CLICKABLE_ELEMENTS}), ToggleClickableElementHandler)

	// LeadSquared
	authRouteGroup.PUT("/:project_id/leadsquaredsettings", mid.FeatureMiddleware([]string{M.FEATURE_LEADSQUARED}), UpdateLeadSquaredConfigHandler)
	authRouteGroup.DELETE("/:project_id/leadsquaredsettings/remove", mid.FeatureMiddleware([]string{M.FEATURE_LEADSQUARED}), RemoveLeadSquaredConfigHandler)

	// Tracked Events
	authRouteGroup.POST("/:project_id/v1/factors/tracked_event", mid.FeatureMiddleware([]string{M.FEATURE_EXPLAIN}), V1.CreateFactorsTrackedEventsHandler)
	authRouteGroup.DELETE("/:project_id/v1/factors/tracked_event/remove", mid.FeatureMiddleware([]string{M.FEATURE_EXPLAIN}), V1.RemoveFactorsTrackedEventsHandler)
	authRouteGroup.GET("/:project_id/v1/factors/tracked_event", mid.FeatureMiddleware([]string{M.FEATURE_EXPLAIN}), V1.GetAllFactorsTrackedEventsHandler)
	authRouteGroup.GET("/:project_id/v1/factors/grouped_tracked_event", mid.FeatureMiddleware([]string{M.FEATURE_EXPLAIN}), V1.GetAllGroupedFactorsTrackedEventsHandler)

	// Tracked User Property
	authRouteGroup.POST("/:project_id/v1/factors/tracked_user_property", mid.FeatureMiddleware([]string{M.FEATURE_EXPLAIN}), V1.CreateFactorsTrackedUserPropertyHandler)
	authRouteGroup.DELETE("/:project_id/v1/factors/tracked_user_property/remove", mid.FeatureMiddleware([]string{M.FEATURE_EXPLAIN}), V1.RemoveFactorsTrackedUserPropertyHandler)
	authRouteGroup.GET("/:project_id/v1/factors/tracked_user_property", mid.FeatureMiddleware([]string{M.FEATURE_EXPLAIN}), V1.GetAllFactorsTrackedUserPropertiesHandler)

	// Goals
	authRouteGroup.POST("/:project_id/v1/factors/goals", mid.FeatureMiddleware([]string{M.FEATURE_EXPLAIN}), V1.CreateFactorsGoalsHandler)
	authRouteGroup.DELETE("/:project_id/v1/factors/goals/remove", mid.FeatureMiddleware([]string{M.FEATURE_EXPLAIN}), V1.RemoveFactorsGoalsHandler)
	authRouteGroup.GET("/:project_id/v1/factors/goals", mid.FeatureMiddleware([]string{M.FEATURE_EXPLAIN}), V1.GetAllFactorsGoalsHandler)
	authRouteGroup.PUT("/:project_id/v1/factors/goals/update", mid.FeatureMiddleware([]string{M.FEATURE_EXPLAIN}), V1.UpdateFactorsGoalsHandler)
	authRouteGroup.GET("/:project_id/v1/factors/goals/search", mid.FeatureMiddleware([]string{M.FEATURE_EXPLAIN}), V1.SearchFactorsGoalHandler)
	authRouteGroup.POST("/:project_id/v1/factor", mid.FeatureMiddleware([]string{M.FEATURE_EXPLAIN}), V1.PostFactorsHandler)
	authRouteGroup.POST("/:project_id/v1/factor/compare", mid.FeatureMiddleware([]string{M.FEATURE_EXPLAIN}), V1.PostFactorsCompareHandler)
	authRouteGroup.POST("/:project_id/v1/events/displayname", mid.FeatureMiddleware([]string{M.FEATURE_EXPLAIN}), responseWrapper(V1.CreateDisplayNamesHandler))
	authRouteGroup.GET("/:project_id/v1/events/displayname", mid.FeatureMiddleware([]string{M.FEATURE_EXPLAIN}), responseWrapper(V1.GetAllDistinctEventProperties))
	authRouteGroup.GET("/:project_id/v1/factor", mid.FeatureMiddleware([]string{M.FEATURE_EXPLAIN}), V1.GetFactorsHandler)
	authRouteGroup.GET("/:project_id/v1/factor/model_metadata", mid.FeatureMiddleware([]string{M.FEATURE_EXPLAIN}), V1.GetModelMetaData)

	authRouteGroup.GET("/:project_id/insights", mid.FeatureMiddleware([]string{M.FEATURE_WEEKLY_INSIGHTS}), responseWrapper(V1.GetWeeklyInsightsHandler))
	authRouteGroup.GET("/:project_id/weekly_insights_metadata", mid.FeatureMiddleware([]string{M.FEATURE_WEEKLY_INSIGHTS}), responseWrapper(V1.GetWeeklyInsightsMetadata))
	authRouteGroup.POST("/:project_id/feedback", mid.FeatureMiddleware([]string{M.FEATURE_WEEKLY_INSIGHTS}), V1.PostFeedbackHandler)

	// bingads integration
	authRouteGroup.POST("/:project_id/v1/bingads", mid.FeatureMiddleware([]string{M.FEATURE_BING_ADS}), responseWrapper(V1.CreateBingAdsIntegration))
	authRouteGroup.DELETE("/:project_id/v1/bingads/disable", mid.FeatureMiddleware([]string{M.FEATURE_BING_ADS}), responseWrapper(V1.DisableBingAdsIntegration))
	authRouteGroup.GET("/:project_id/v1/bingads", mid.FeatureMiddleware([]string{M.FEATURE_BING_ADS}), responseWrapper(V1.GetBingAdsIntegration))
	authRouteGroup.PUT("/:project_id/v1/bingads/enable", mid.FeatureMiddleware([]string{M.FEATURE_BING_ADS}), responseWrapper(V1.EnableBingAdsIntegration))

	// marketo integration
	authRouteGroup.POST("/:project_id/v1/marketo", mid.FeatureMiddleware([]string{M.FEATURE_MARKETO}), responseWrapper(V1.CreateMarketoIntegration))
	authRouteGroup.DELETE("/:project_id/v1/marketo/disable", mid.FeatureMiddleware([]string{M.FEATURE_MARKETO}), responseWrapper(V1.DisableMarketoIntegration))
	authRouteGroup.GET("/:project_id/v1/marketo", mid.FeatureMiddleware([]string{M.FEATURE_MARKETO}), responseWrapper(V1.GetMarketoIntegration))
	authRouteGroup.PUT("/:project_id/v1/marketo/enable", mid.FeatureMiddleware([]string{M.FEATURE_MARKETO}), responseWrapper(V1.EnableMarketoIntegration))

	// alerts
	authRouteGroup.POST("/:project_id/v1/alerts", mid.FeatureMiddleware([]string{M.FEATURE_KPI_ALERTS}), responseWrapper(V1.CreateAlertHandler))
	authRouteGroup.GET("/:project_id/v1/alerts", mid.FeatureMiddleware([]string{M.FEATURE_KPI_ALERTS}), responseWrapper(V1.GetAlertsHandler))
	authRouteGroup.GET("/:project_id/v1/alerts/:id", mid.FeatureMiddleware([]string{M.FEATURE_KPI_ALERTS}), responseWrapper(V1.GetAlertByIDHandler))
	authRouteGroup.DELETE("/:project_id/v1/alerts/:id", mid.FeatureMiddleware([]string{M.FEATURE_KPI_ALERTS}), responseWrapper(V1.DeleteAlertHandler))
	authRouteGroup.PUT("/:project_id/v1/alerts/:id", mid.FeatureMiddleware([]string{M.FEATURE_KPI_ALERTS}), responseWrapper(V1.EditAlertHandler))
	authRouteGroup.GET("/:project_id/v1/all_alerts", mid.FeatureMiddleware([]string{M.FEATURE_EVENT_BASED_ALERTS, M.FEATURE_KPI_ALERTS}), responseWrapper(V1.GetAllAlertsInOneHandler))

	// slack
	authRouteGroup.POST("/:project_id/slack/auth", mid.FeatureMiddleware([]string{M.FEATURE_SLACK, M.FEATURE_SLACK}), V1.SlackAuthRedirectHandler)
	authRouteGroup.GET("/:project_id/slack/channels", mid.FeatureMiddleware([]string{M.FEATURE_SLACK, M.FEATURE_SLACK}), V1.GetSlackChannelsListHandler)
	authRouteGroup.DELETE("/:project_id/slack/delete", mid.FeatureMiddleware([]string{M.FEATURE_SLACK, M.FEATURE_SLACK}), V1.DeleteSlackIntegrationHandler)
	authRouteGroup.POST("/:project_id/v1/alerts/send_now", mid.FeatureMiddleware([]string{M.FEATURE_SLACK, M.FEATURE_SLACK}), V1.QuerySendNowHandler)
	authRouteGroup.GET("/:project_id/slack/users", mid.FeatureMiddleware([]string{M.FEATURE_SLACK, M.FEATURE_SLACK}), V1.GetSlackUsersListHandler)

	// Timeline
	authRouteGroup.POST("/:project_id/v1/profiles/users", mid.FeatureMiddleware([]string{M.FEATURE_PEOPLE_PROFILES}), responseWrapper(V1.GetProfileUsersHandler))
	authRouteGroup.GET("/:project_id/v1/profiles/users/:id", mid.FeatureMiddleware([]string{M.FEATURE_PEOPLE_PROFILES}), responseWrapper(V1.GetProfileUserDetailsHandler))
	authRouteGroup.POST("/:project_id/v1/profiles/accounts", mid.FeatureMiddleware([]string{M.FEATURE_ACCOUNT_PROFILES}), responseWrapper(V1.GetProfileAccountsHandler))
	authRouteGroup.GET("/:project_id/v1/profiles/accounts/:group/:id", mid.FeatureMiddleware([]string{M.FEATURE_ACCOUNT_PROFILES}), responseWrapper(V1.GetProfileAccountDetailsHandler))
	authRouteGroup.GET("/:project_id/v1/profiles/accounts/overview/:group/:id", mid.FeatureMiddleware([]string{M.FEATURE_ACCOUNT_PROFILES}), responseWrapper(V1.GetProfileAccountOverviewHandler))
	authRouteGroup.PUT("/:project_id/v1/profiles/events_config/:event_name", mid.FeatureMiddleware([]string{M.FEATURE_PEOPLE_PROFILES, M.FEATURE_ACCOUNT_PROFILES}), V1.UpdateEventConfigHandler)
	authRouteGroup.GET("/:project_id/v1/profiles/user_properties/:id", mid.FeatureMiddleware([]string{M.FEATURE_PEOPLE_PROFILES, M.FEATURE_ACCOUNT_PROFILES}), V1.GetUserPropertiesByIDHandler)

	// Segments
	authRouteGroup.POST("/:project_id/segments", mid.FeatureMiddleware([]string{M.FEATURE_SEGMENT}), CreateSegmentHandler)
	authRouteGroup.GET("/:project_id/segments", mid.FeatureMiddleware([]string{M.FEATURE_SEGMENT}), responseWrapper(GetSegmentsHandler))
	authRouteGroup.GET("/:project_id/segments/:id", mid.FeatureMiddleware([]string{M.FEATURE_SEGMENT}), responseWrapper(GetSegmentByIdHandler))
	authRouteGroup.PUT("/:project_id/segments/:id", mid.FeatureMiddleware([]string{M.FEATURE_SEGMENT}), UpdateSegmentHandler)
	authRouteGroup.DELETE("/:project_id/segments/:id", mid.FeatureMiddleware([]string{M.FEATURE_SEGMENT}), DeleteSegmentByIdHandler)

	// TODO Kark - v1 or not later.
	authRouteGroup.GET("/:project_id/segments/analytics/config", GetSegmentAnalyticsConfigHandler)
	authRouteGroup.POST("/:project_id/segments/analytics/widget_group/:widget_group_id/widgets", AddNewWidgetToWidgetGroupHandler)
	authRouteGroup.PATCH("/:project_id/segments/analytics/widget_group/:widget_group_id/widgets/:id", EditSegmentAnalyticsWidgetHandler)
	// authRouteGroup.DELETE("/:project_id/segments/analytics/widget_group/:widget_group_id/widgets/:id", DeleteSegmentAnalyticsWidgetHandler)
	authRouteGroup.POST("/:project_id/segments/:segment_id/analytics/widget_group/:id/query", ExecuteSegmentQueryHandler)

	// path analysis
	authRouteGroup.GET("/:project_id/v1/pathanalysis", mid.FeatureMiddleware([]string{M.FEATURE_PATH_ANALYSIS}), responseWrapper(V1.GetPathAnalysisEntityHandler))
	authRouteGroup.POST("/:project_id/v1/pathanalysis", mid.FeatureMiddleware([]string{M.FEATURE_PATH_ANALYSIS}), responseWrapper(V1.CreatePathAnalysisEntityHandler))
	authRouteGroup.DELETE("/:project_id/v1/pathanalysis/:id", mid.FeatureMiddleware([]string{M.FEATURE_PATH_ANALYSIS}), V1.DeleteSavedPathAnalysisEntityHandler)
	authRouteGroup.GET("/:project_id/v1/pathanalysis/:id", mid.FeatureMiddleware([]string{M.FEATURE_PATH_ANALYSIS}), responseWrapper(V1.GetPathAnalysisData))

	//explainV2
	authRouteGroup.GET("/:project_id/v1/explainV2", mid.FeatureMiddleware([]string{M.FEATURE_EXPLAIN}), V1.GetFactorsHandlerV2)
	authRouteGroup.GET("/:project_id/v1/explainV2/goals", mid.FeatureMiddleware([]string{M.FEATURE_EXPLAIN}), responseWrapper(V1.GetExplainV2EntityHandler))
	authRouteGroup.GET("/:project_id/v1/explainV3/goals", mid.FeatureMiddleware([]string{M.FEATURE_EXPLAIN}), responseWrapper(V1.GetExplainV3EntityHandler))
	authRouteGroup.POST("/:project_id/v1/explainV2", mid.FeatureMiddleware([]string{M.FEATURE_EXPLAIN}), V1.PostFactorsHandlerV2)
	authRouteGroup.POST("/:project_id/v1/explainV3", mid.FeatureMiddleware([]string{M.FEATURE_EXPLAIN}), V1.PostFactorsHandlerV3)
	authRouteGroup.POST("/:project_id/v1/explainV2/job", mid.FeatureMiddleware([]string{M.FEATURE_EXPLAIN}), responseWrapper(V1.CreateExplainV2EntityHandler))
	authRouteGroup.POST("/:project_id/v1/explainV3/job", mid.FeatureMiddleware([]string{M.FEATURE_EXPLAIN}), responseWrapper(V1.CreateExplainV3EntityHandler))
	authRouteGroup.DELETE("/:project_id/v1/explainV2/:id", mid.FeatureMiddleware([]string{M.FEATURE_EXPLAIN}), V1.DeleteSavedExplainV2EntityHandler)

	//acc scoring
	authRouteGroup.PUT("/:project_id/v1/accscore/weights", mid.FeatureMiddleware([]string{M.FEATURE_ACCOUNT_SCORING}), responseWrapper(V1.UpdateAccScoreWeights))
	authRouteGroup.PUT("/:project_id/v1/accscore/engagementbuckets", mid.FeatureMiddleware([]string{M.FEATURE_ACCOUNT_SCORING}), responseWrapper(V1.UpdateEngagementLevelWeights))
	authRouteGroup.GET("/:project_id/v1/accscore/engagementbuckets", mid.FeatureMiddleware([]string{M.FEATURE_ACCOUNT_SCORING}), responseWrapper(V1.GetEngagementLevelBucketConfig))
	authRouteGroup.GET("/:project_id/v1/accscore/score/user", mid.FeatureMiddleware([]string{M.FEATURE_ACCOUNT_SCORING}), responseWrapper(V1.GetUserScore))
	authRouteGroup.GET("/:project_id/v1/accscore/score/account", mid.FeatureMiddleware([]string{M.FEATURE_ACCOUNT_SCORING}), responseWrapper(V1.GetAccountScores))
	authRouteGroup.GET("/:project_id/v1/accscore/score/paccount/", mid.FeatureMiddleware([]string{M.FEATURE_ACCOUNT_SCORING}), responseWrapper(V1.GetPerAccountScore))

	// event trigger alert
	authRouteGroup.GET("/:project_id/v1/eventtriggeralert", mid.FeatureMiddleware([]string{M.FEATURE_EVENT_BASED_ALERTS}), responseWrapper(V1.GetEventTriggerAlertsByProjectHandler))
	authRouteGroup.POST("/:project_id/v1/eventtriggeralert", mid.FeatureMiddleware([]string{M.FEATURE_EVENT_BASED_ALERTS}), responseWrapper(V1.CreateEventTriggerAlertHandler))
	authRouteGroup.DELETE("/:project_id/v1/eventtriggeralert/:id", mid.FeatureMiddleware([]string{M.FEATURE_EVENT_BASED_ALERTS}), V1.DeleteEventTriggerAlertHandler)
	authRouteGroup.PUT("/:project_id/v1/eventtriggeralert/:id", mid.FeatureMiddleware([]string{M.FEATURE_EVENT_BASED_ALERTS}), responseWrapper(V1.EditEventTriggerAlertHandler))
	authRouteGroup.PUT("/:project_id/v1/eventtriggeralert/test_wh", mid.FeatureMiddleware([]string{M.FEATURE_EVENT_BASED_ALERTS}), responseWrapper(V1.TestWebhookforEventTriggerAlerts))
	authRouteGroup.GET("/:project_id/v1/eventtriggeralert/:id", mid.FeatureMiddleware([]string{M.FEATURE_EVENT_BASED_ALERTS}), responseWrapper(V1.GetInternalStatusForEventTriggerAlertHandler))
	authRouteGroup.PUT("/:project_id/v1/eventtriggeralert/:id/status", mid.FeatureMiddleware([]string{M.FEATURE_EVENT_BASED_ALERTS}), responseWrapper(V1.UpdateEventTriggerAlertInternalStatusHandler))
	authRouteGroup.POST("/:project_id/v1/eventtriggeralert/test_slack", mid.FeatureMiddleware([]string{M.FEATURE_EVENT_BASED_ALERTS}), responseWrapper(V1.SlackTestforEventTriggerAlerts))
	authRouteGroup.POST("/:project_id/v1/eventtriggeralert/test_teams", mid.FeatureMiddleware([]string{M.FEATURE_EVENT_BASED_ALERTS}), responseWrapper(V1.TeamsTestforEventTriggerAlerts))

	// teams
	authRouteGroup.POST("/:project_id/teams/auth", mid.FeatureMiddleware([]string{M.FEATURE_TEAMS}), V1.TeamsAuthRedirectHandler)
	authRouteGroup.GET("/:project_id/teams/get_teams", mid.FeatureMiddleware([]string{M.FEATURE_TEAMS}), V1.GetAllTeamsHandler)
	authRouteGroup.GET("/:project_id/teams/channels", mid.FeatureMiddleware([]string{M.FEATURE_TEAMS}), V1.GetTeamsChannelsHandler)
	authRouteGroup.DELETE("/:project_id/teams/delete", mid.FeatureMiddleware([]string{M.FEATURE_TEAMS}), V1.DeleteTeamsIntegrationHandler)
	// Upload
	authRouteGroup.POST("/:project_id/uploadlist", mid.FeatureMiddleware([]string{M.FEATURE_EVENT_BASED_ALERTS}), V1.UploadListForFilters)

	authRouteGroup.GET("/:project_id/agents", GetProjectAgentsHandler)
	authRouteGroup.POST("/:project_id/agents/invite", AgentInvite)
	authRouteGroup.POST("/:project_id/agents/batchinvite", AgentInviteBatch)
	authRouteGroup.PUT("/:project_id/agents/remove", RemoveProjectAgent)
	authRouteGroup.PUT("/:project_id/agents/update", AgentUpdate)
	authRouteGroup.PUT("/:project_id/checklist/update", UpdateCheckListStatus)
	authRouteGroup.GET("/:project_id/settings", GetProjectSettingHandler)
	authRouteGroup.GET("/:project_id/v1/settings", V1.GetProjectSettingHandler)
	authRouteGroup.PUT("/:project_id/settings", UpdateProjectSettingsHandler)
	authRouteGroup.GET("/:project_id/integrations_status", V1.IntegrationsStatusHandler)
	authRouteGroup.PUT("/:project_id", EditProjectHandler)
	authRouteGroup.GET("/:project_id", GetProjectHandler)
	authRouteGroup.GET("/:project_id/event_names", GetEventNamesHandler)
	authRouteGroup.GET("/:project_id/event_names/auto_tracked_domains", GetURLDomainsHandler)
	authRouteGroup.GET("/:project_id/user/event_names", GetEventNamesByUserHandler)
	authRouteGroup.GET(":project_id/groups/:group_name/event_names", GetEventNamesByGroupHandler)
	authRouteGroup.GET("/:project_id/event_names/:event_name/properties", GetEventPropertiesHandler)
	authRouteGroup.GET("/:project_id/event_name_category/category/properties", V1.GetPropertiesByEventCategoryType)
	authRouteGroup.GET("/:project_id/event_names/:event_name/properties/:property_name/values", GetEventPropertyValuesHandler)
	authRouteGroup.GET("/:project_id/groups", GetGroupsHandler)
	authRouteGroup.GET("/:project_id/groups/:group_name/properties", GetGroupPropertiesHandler)
	authRouteGroup.GET("/:project_id/groups/:group_name/properties/:property_name/values", GetGroupPropertyValuesHandler)
	authRouteGroup.GET("/:project_id/users", GetUsersHandler)
	authRouteGroup.GET("/:project_id/users/:user_id", GetUserHandler)
	authRouteGroup.GET("/:project_id/user_properties", GetUserPropertiesHandler)
	authRouteGroup.GET("/:project_id/user_properties/:property_name/values", GetUserPropertyValuesHandler)
	authRouteGroup.GET("/:project_id/channel_grouping_properties", GetChannelGroupingPropertiesHandler)
	authRouteGroup.GET("/:project_id"+ROUTE_VERSION_V1+"/crm/:crm_source/:object_type/properties", GetCRMObjectPropertiesHandler)
	authRouteGroup.GET("/:project_id"+ROUTE_VERSION_V1+"/crm/:crm_source/:object_type/properties/:property_name/values", GetCRMObjectValuesByPropertyNameHandler)
	// v1 KPI endpoints
	authRouteGroup.GET("/:project_id"+ROUTE_VERSION_V1+"/kpi/config", responseWrapper(V1.GetKPIConfigHandler))
	authRouteGroup.POST("/:project_id"+ROUTE_VERSION_V1+"/kpi/filter_values", responseWrapper(V1.GetKPIFilterValuesHandler))
	authRouteGroup.GET("/:project_id/v1/kpi/:custom_event_kpi/properties", V1.GetPropertiesForCustomKPIEventBased)
	// V1 Routes
	authRouteGroup.GET("/:project_id/v1/event_names", V1.GetEventNamesHandler)
	authRouteGroup.GET("/:project_id/v1/event_names/:type", V1.GetEventNamesByTypeHandler)
	authRouteGroup.GET("/:project_id/v1/agents", V1.GetProjectAgentsHandler)
	// project analytics
	authRouteGroup.GET("/:project_id/v1/dataobservability/metrics", mid.SetLoggedInAgentInternalOnly(), responseWrapper(V1.GetAnalyticsMetricsFromStorage))
	authRouteGroup.GET("/:project_id/v1/dataobservability/alerts", mid.SetLoggedInAgentInternalOnly(), responseWrapper(V1.GetAnalyticsAlertsFromStorage))
	authRouteGroup.GET("/:project_id/crm_status/:crm", mid.SetLoggedInAgentInternalOnly(), GetCRMStatusByProjectIdHandler)

	// weekly insights, explain
	authRouteGroup.PUT("/:project_id/v1/weeklyinsights", mid.SetLoggedInAgentInternalOnly(), UpdateWeeklyInsightsHandler)
	authRouteGroup.PUT("/:project_id/v1/explain", mid.SetLoggedInAgentInternalOnly(), UpdateExplainHandler)
	authRouteGroup.PUT("/:project_id/v1/pathanalysis", mid.SetLoggedInAgentInternalOnly(), UpdatePathAnalysisHandler)

	// feature gate
	authRouteGroup.POST("/:project_id/v1/feature_gates", mid.SetLoggedInAgentInternalOnly(), V1.UpdateFeatureStatusHandler)

	authCommonRouteGroup := r.Group(routePrefix + ROUTE_COMMON_ROOT)
	//The dashboard endpoints doesn't have project_id params, hence feature middleware is not added here.
	authCommonRouteGroup.GET("/dashboard_templates/:id/search", SearchTemplateHandler)
	authCommonRouteGroup.GET("/dashboard_templates", GetDashboardTemplatesHandler)
	authCommonRouteGroup.POST("/dashboard_template/create", CreateTemplateHandler)

	// feature gate v2
	authRouteGroup.GET("/:project_id/v1/features", responseWrapper(V1.GetPlanDetailsForProjectHandler))

	// plans and pricing
	authRouteGroup.POST("/:project_id"+ROUTE_VERSION_V1+"/plan", mid.SetLoggedInAgentInternalOnly(), responseWrapper(V1.UpdateProjectPlanMappingFieldHandler))
	authRouteGroup.POST("/:project_id"+ROUTE_VERSION_V1+"/features/update", mid.SetLoggedInAgentInternalOnly(), responseWrapper(V1.UpdateCustomPlanHandler))
	// property mapping
	authRouteGroup.POST("/:project_id"+ROUTE_VERSION_V1+"/kpi/property_mappings", responseWrapper(V1.CreatePropertyMapping))
	authRouteGroup.GET("/:project_id"+ROUTE_VERSION_V1+"/kpi/property_mappings", responseWrapper(V1.GetPropertyMappings))
	authRouteGroup.DELETE("/:project_id"+ROUTE_VERSION_V1+"/kpi/property_mappings/:id", responseWrapper(V1.DeletePropertyMapping))
	authRouteGroup.POST("/:project_id"+ROUTE_VERSION_V1+"/kpi/property_mappings/commom_properties", responseWrapper(V1.GetCommonPropertyMappings))

	//six signal
	authRouteGroup.POST("/:project_id/sixsignal/email", responseWrapper(SendSixSignalReportViaEmailHandler))

	// billing
	authRouteGroup.GET("/:project_id/billing/pricing", V1.GetPricingForPlansAndAddonsHandler)
	authRouteGroup.GET("/:project_id/billing/differentialpricing", V1.GetDifferentialPricingForAddOns)
	authRouteGroup.POST("/:project_id/billing/upgrade", V1.UpdateSubscriptionHandler)
	authRouteGroup.GET("/:project_id/billing/subscription", V1.GetSubscriptionDetailsHander)
	authRouteGroup.GET("/:project_id/billing/invoices", V1.ListAllInvoicesHandler)
	authRouteGroup.GET("/:project_id/billing/invoice/download", V1.DownloadInvoiceHandler)

	// paragon
	authRouteGroup.GET("/:project_id/paragon/auth", responseWrapper(V1.GetParagonAuthenticationTokenForProject))
	authRouteGroup.GET("/:project_id/paragon/user", V1.GetParagonUser)
	authRouteGroup.GET("/:project_id/paragon/integrations", V1.GetParagonProjectIntegrations)
	authRouteGroup.GET("/:project_id/paragon/metadata", V1.GetParagonIntegrationsMetadata)
	authRouteGroup.DELETE("/:project_id/paragon/integration", V1.DeleteParagonProjectIntegrations)
	authRouteGroup.POST("/:project_id/paragon/workflow", V1.TriggerParagonWorkflow)
	authRouteGroup.DELETE("/:project_id/paragon/workflow", V1.DisableParagonWorflowForUser)

	// factors_deanon
	authRouteGroup.POST("/:project_id/factors_deanon/provider/:name/enable", mid.FeatureMiddleware([]string{M.FEATURE_FACTORS_DEANONYMISATION}), UpdateFactorsDeanonProvider)

}

func InitSDKServiceRoutes(r *gin.Engine) {
	// Initialize swagger api docs only for development / staging.
	if C.GetConfig().Env != C.PRODUCTION {
		r.GET("/sdk/swagger/*any", ginSwagger.WrapHandler(swaggerFiles.Handler))
	}

	r.Use(mid.AddSecurityResponseHeadersToCustomDomain())

	r.GET("/", SDKStatusHandler) // Default handler for probes.
	r.GET(ROUTE_SDK_ROOT+"/service/status", SDKStatusHandler)

	// Robots.txt added to disallow crawling.
	r.GET("/robots.txt", func(c *gin.Context) {
		c.Data(http.StatusOK, "text/plain", []byte("User-agent: *\nDisallow: *"))
	})

	r.POST(ROUTE_SDK_ROOT+"/service/error",
		mid.DecodeSDKRequestBody(), SDKErrorHandler)

	sdkRouteGroup := r.Group(ROUTE_SDK_ROOT)
	sdkRouteGroup.Use(mid.SetScopeProjectToken())
	sdkRouteGroup.Use(mid.IsBlockedIPByProject())
	sdkRouteGroup.Use(mid.DecodeSDKRequestBody())

	// DEPRECATED: Kept for backward compatibility.
	// Used on only on old npm installations. JS_SDK uses /get_info.
	sdkRouteGroup.GET("/project/get_settings", SDKGetProjectSettingsHandler)

	sdkRouteGroup.POST("/get_info", SDKGetInfoHandler)
	sdkRouteGroup.POST("/event/track", SDKTrackHandler)
	sdkRouteGroup.POST("/event/track/bulk", SDKBulkEventHandler)
	sdkRouteGroup.POST("/event/update_properties", SDKUpdateEventPropertiesHandler)
	sdkRouteGroup.POST("/user/identify", SDKIdentifyHandler)
	sdkRouteGroup.POST("/user/add_properties", SDKAddUserPropertiesHandler)
	sdkRouteGroup.POST("/adwords/documents/add", IH.DataServiceAdwordsAddDocumentHandler)
	sdkRouteGroup.POST("/capture_click", SDKCaptureClickHandler)
	sdkRouteGroup.POST("/form_fill", SDKFormFillHandler)

	ampSdkRouteGroup := r.Group(ROUTE_SDK_AMP_ROOT)
	ampSdkRouteGroup.POST("/event/track", SDKAMPTrackHandler)
	ampSdkRouteGroup.POST("/event/update_properties", SDKAMPUpdateEventPropertiesHandler)
	ampSdkRouteGroup.POST("/user/identify", SDKAMPIdentifyHandler)

	intRouteGroup := r.Group(ROUTE_INTEGRATIONS_ROOT)
	intRouteGroup.POST("/segment_platform",
		mid.SetScopeProjectPrivateTokenUsingBasicAuth(), IntSegmentPlatformHandler)
	intRouteGroup.POST("/rudderstack_platform",
		mid.SetScopeProjectPrivateTokenUsingBasicAuth(), IntSegmentPlatformHandler)

	// Note: /segment is the old segment API Hook which was used directly.
	intRouteGroup.POST("/segment", mid.SetScopeProjectPrivateToken(), IntSegmentHandler)
}

func InitIntRoutes(r *gin.Engine) {
	intRouteGroup := r.Group(ROUTE_INTEGRATIONS_ROOT)

	// Deprecated: /shopify routes are deprecated.
	// blocked gracefully for existing projects.
	intRouteGroup.POST("/shopify",
		mid.BlockRequestGracefully(),
		mid.SetScopeProjectIdByStoreAndSecret(),
		IntShopifyHandler)
	intRouteGroup.POST("/shopify_sdk",
		mid.BlockRequestGracefully(),
		mid.SetScopeProjectIdByToken(),
		IntShopifySDKHandler)

	intRouteGroup.POST("/adwords/enable",
		mid.SetLoggedInAgent(),
		mid.SetAuthorizedProjectsByLoggedInAgent(), mid.FeatureMiddleware([]string{M.FEATURE_GOOGLE_ADS}),
		IntEnableAdwordsHandler)

	intRouteGroup.POST("/google_organic/enable",
		mid.SetLoggedInAgent(),
		mid.SetAuthorizedProjectsByLoggedInAgent(), mid.FeatureMiddleware([]string{M.FEATURE_GOOGLE_ORGANIC}),
		IntEnableGoogleOrganicHandler)

	intRouteGroup.POST("/facebook/add_access_token",
		mid.SetLoggedInAgent(),
		mid.SetAuthorizedProjectsByLoggedInAgent(), mid.FeatureMiddleware([]string{M.FEATURE_FACEBOOK}),
		IntFacebookAddAccessTokenHandler)

	intRouteGroup.POST("/linkedin/auth", mid.FeatureMiddleware([]string{M.FEATURE_LINKEDIN}), IntLinkedinAuthHandler)
	intRouteGroup.POST("/linkedin/ad_accounts", mid.FeatureMiddleware([]string{M.FEATURE_LINKEDIN}), IntLinkedinAccountHandler)

	intRouteGroup.POST("/linkedin/add_access_token",
		mid.SetLoggedInAgent(),
		mid.SetAuthorizedProjectsByLoggedInAgent(), mid.FeatureMiddleware([]string{M.FEATURE_LINKEDIN}),
		IntLinkedinAddAccessTokenHandler)

	intRouteGroup.POST("/salesforce/enable",
		mid.SetLoggedInAgent(),
		mid.SetAuthorizedProjectsByLoggedInAgent(), mid.FeatureMiddleware([]string{M.FEATURE_SALESFORCE}),
		IntEnableSalesforceHandler)

	intRouteGroup.POST("/salesforce/auth",
		mid.SetLoggedInAgent(),
		mid.SetAuthorizedProjectsByLoggedInAgent(), mid.FeatureMiddleware([]string{M.FEATURE_SALESFORCE}),
		SalesforceAuthRedirectHandler)
	// salesforce integration.
	intRouteGroup.GET(SalesforceCallbackRoute, mid.FeatureMiddleware([]string{M.FEATURE_SALESFORCE}),
		SalesforceCallbackHandler)

	intRouteGroup.POST("/hubspot/auth",
		mid.SetLoggedInAgent(),
		mid.SetAuthorizedProjectsByLoggedInAgent(), mid.FeatureMiddleware([]string{M.FEATURE_HUBSPOT}),
		HubspotAuthRedirectHandler)

	// hubspot integration.
	intRouteGroup.GET(HubspotCallbackRoute, mid.FeatureMiddleware([]string{M.FEATURE_HUBSPOT}),
		HubspotCallbackHandler)

	intRouteGroup.DELETE("/:project_id/:channel_name",
		mid.SetLoggedInAgent(),
		mid.SetAuthorizedProjectsByLoggedInAgent(),
		mid.FeatureMiddleware([]string{M.FEATURE_GOOGLE_ADS, M.FEATURE_FACEBOOK, M.FEATURE_LINKEDIN, M.FEATURE_GOOGLE_ORGANIC}),
		IntDeleteHandler)

	intRouteGroup.GET("/slack/callback", mid.FeatureMiddleware([]string{M.FEATURE_SLACK}), V1.SlackCallbackHandler)

	intRouteGroup.GET("/teams/callback", mid.FeatureMiddleware([]string{M.FEATURE_SLACK}), V1.TeamsCallbackHandler)

}

func InitDataServiceRoutes(r *gin.Engine) {
	dataServiceRouteGroup := r.Group(ROUTE_DATA_SERVICE_ROOT)

	//todo @ashhar: merge adwords and google_organic whereever possible
	dataServiceRouteGroup.POST("/adwords/documents/add", mid.FeatureMiddleware([]string{M.FEATURE_GOOGLE_ADS}),
		IH.DataServiceAdwordsAddDocumentHandler)
	dataServiceRouteGroup.POST("/adwords/documents/add_multiple", mid.FeatureMiddleware([]string{M.FEATURE_GOOGLE_ADS}),
		IH.DataServiceAdwordsAddMultipleDocumentsHandler)

	dataServiceRouteGroup.POST("/adwords/add_refresh_token", mid.FeatureMiddleware([]string{M.FEATURE_GOOGLE_ADS}),
		IntAdwordsAddRefreshTokenHandler)

	dataServiceRouteGroup.POST("/adwords/get_refresh_token", mid.FeatureMiddleware([]string{M.FEATURE_GOOGLE_ADS}),
		IntAdwordsGetRefreshTokenHandler)

	dataServiceRouteGroup.GET("/adwords/documents/project_last_sync_info", mid.FeatureMiddleware([]string{M.FEATURE_GOOGLE_ADS}),
		IH.DataServiceAdwordsGetLastSyncForProjectInfoHandler)

	dataServiceRouteGroup.GET("/adwords/documents/last_sync_info", mid.FeatureMiddleware([]string{M.FEATURE_GOOGLE_ADS}),
		IH.DataServiceAdwordsGetLastSyncInfoHandler)

	dataServiceRouteGroup.POST("/google_organic/documents/add", mid.FeatureMiddleware([]string{M.FEATURE_GOOGLE_ORGANIC}),
		IH.DataServiceGoogleOrganicAddDocumentHandler)

	dataServiceRouteGroup.POST("/google_organic/documents/add_multiple", mid.FeatureMiddleware([]string{M.FEATURE_GOOGLE_ORGANIC}),
		IH.DataServiceGoogleOrganicAddMultipleDocumentsHandler)

	dataServiceRouteGroup.POST("/google_organic/add_refresh_token", mid.FeatureMiddleware([]string{M.FEATURE_GOOGLE_ORGANIC}),
		IntGoogleOrganicAddRefreshTokenHandler)

	dataServiceRouteGroup.POST("/google_organic/get_refresh_token", mid.FeatureMiddleware([]string{M.FEATURE_GOOGLE_ADS}),
		IntGoogleOrganicGetRefreshTokenHandler)

	dataServiceRouteGroup.GET("/google_organic/documents/project_last_sync_info", mid.FeatureMiddleware([]string{M.FEATURE_GOOGLE_ORGANIC}),
		IH.DataServiceGoogleOrganicGetLastSyncForProjectInfoHandler)

	dataServiceRouteGroup.GET("/google_organic/documents/last_sync_info", mid.FeatureMiddleware([]string{M.FEATURE_GOOGLE_ORGANIC}),
		IH.DataServiceGoogleOrganicGetLastSyncInfoHandler)

	dataServiceRouteGroup.POST("/hubspot/documents/add", mid.FeatureMiddleware([]string{M.FEATURE_HUBSPOT}),
		IH.DataServiceHubspotAddDocumentHandler)

	dataServiceRouteGroup.POST("/hubspot/documents/add_batch", mid.FeatureMiddleware([]string{M.FEATURE_HUBSPOT}),
		IH.DataServiceHubspotAddBatchDocumentHandler)

	dataServiceRouteGroup.GET("/hubspot/documents/sync_info", mid.FeatureMiddleware([]string{M.FEATURE_HUBSPOT}),
		IH.DataServiceHubspotGetSyncInfoHandler)

	dataServiceRouteGroup.POST("/hubspot/documents/sync_info", mid.FeatureMiddleware([]string{M.FEATURE_HUBSPOT}),
		IH.DataServiceHubspotUpdateSyncInfo)

	dataServiceRouteGroup.GET("/hubspot/documents/types/form", mid.FeatureMiddleware([]string{M.FEATURE_HUBSPOT}),
		IH.DataServiceGetHubspotFormDocumentsHandler)

	dataServiceRouteGroup.GET("/facebook/project/settings", mid.FeatureMiddleware([]string{M.FEATURE_FACEBOOK}),
		IH.DataServiceFacebookGetProjectSettings)

	dataServiceRouteGroup.POST("/facebook/documents/add", mid.FeatureMiddleware([]string{M.FEATURE_FACEBOOK}),
		IH.DataServiceFacebookAddDocumentHandler)

	dataServiceRouteGroup.GET("/facebook/documents/last_sync_info", mid.FeatureMiddleware([]string{M.FEATURE_FACEBOOK}),
		IH.DataServiceFacebookGetLastSyncInfoHandler)

	dataServiceRouteGroup.GET("linkedin/documents/last_sync_info", mid.FeatureMiddleware([]string{M.FEATURE_LINKEDIN}),
		IH.DataServiceLinkedinGetLastSyncInfoHandler)

	dataServiceRouteGroup.GET("linkedin/documents/ads/last_sync_info/V1", mid.FeatureMiddleware([]string{M.FEATURE_LINKEDIN}),
		IH.DataServiceLinkedinAdsGetLastSyncInfoV1Handler)

	dataServiceRouteGroup.GET("linkedin/documents/company/last_sync_info/V1", mid.FeatureMiddleware([]string{M.FEATURE_LINKEDIN}),
		IH.DataServiceLinkedinCompanyGetLastSyncInfoV1Handler)

	dataServiceRouteGroup.POST("/linkedin/documents/add", mid.FeatureMiddleware([]string{M.FEATURE_LINKEDIN}),
		IH.DataServiceLinkedinAddDocumentHandler)

	dataServiceRouteGroup.POST("/linkedin/documents/add_multiple", mid.FeatureMiddleware([]string{M.FEATURE_LINKEDIN}),
		IH.DataServiceLinkedinAddMultipleDocumentsHandler)

	dataServiceRouteGroup.GET("/linkedin/documents/campaign_group_info", mid.FeatureMiddleware([]string{M.FEATURE_LINKEDIN}),
		IH.DataServiceLinkedinGetCampaignGroupInfoHandler)

	dataServiceRouteGroup.GET("/linkedin/documents/validation", mid.FeatureMiddleware([]string{M.FEATURE_LINKEDIN}),
		IH.DataServiceLinkedinValidationHandler)

	dataServiceRouteGroup.DELETE("/linkedin/documents",
		mid.FeatureMiddleware([]string{M.FEATURE_LINKEDIN}), IH.DataServiceLinkedinDeleteDocumentsHandler)

	dataServiceRouteGroup.PUT("/linkedin/access_token", mid.FeatureMiddleware([]string{}),
		mid.FeatureMiddleware([]string{M.FEATURE_LINKEDIN}), IH.DataServiceLinkedinUpdateAccessToken)

	dataServiceRouteGroup.POST("/metrics", mid.FeatureMiddleware([]string{}),
		mid.FeatureMiddleware([]string{M.FEATURE_LINKEDIN}), IH.DataServiceRecordMetricHandler)

	dataServiceRouteGroup.GET("/linkedin/project/settings", mid.FeatureMiddleware([]string{}),
		mid.FeatureMiddleware([]string{M.FEATURE_LINKEDIN}), IH.DataServiceLinkedinGetProjectSettings)

	dataServiceRouteGroup.GET("/linkedin/project/settings/projects", mid.FeatureMiddleware([]string{}),
		mid.FeatureMiddleware([]string{M.FEATURE_LINKEDIN}), IH.DataServiceLinkedinGetProjectSettingsForProjects)

	dataServiceRouteGroup.GET("/task/details", responseWrapper(V1.GetTaskDetailsByNameHandler))
	dataServiceRouteGroup.GET("/task/deltas", responseWrapper(V1.GetAllToBeExecutedDeltasHandler))
	dataServiceRouteGroup.GET("/task/delta_timestamp", responseWrapper(V1.GetTaskDeltaAsTimeHandler))
	dataServiceRouteGroup.GET("/task/delta_end_timestamp", responseWrapper(V1.GetTaskEndTimeHandler))
	dataServiceRouteGroup.POST("/task/begin", responseWrapper(V1.InsertTaskBeginRecordHandler))
	dataServiceRouteGroup.POST("/task/end", responseWrapper(V1.InsertTaskEndRecordHandler))
	dataServiceRouteGroup.DELETE("/task/end", responseWrapper(V1.DeleteTaskEndRecordHandler))
	dataServiceRouteGroup.GET("/task/dependent_task_done", responseWrapper(V1.IsDependentTaskDoneHandler))

}

type Error struct {
	Code           string `json:"code"`
	DisplayMessage string `json:"display_message"`
	Details        string `json:"details"`
	TrackingId     string `json:"tracking_id"`
}

func responseWrapper(f func(c *gin.Context) (interface{}, int, string, string, bool)) gin.HandlerFunc {

	return func(c *gin.Context) {
		data, statusCode, errorCode, errMsg, isErr := f(c)
		if isErr {
			err := Error{
				Code:           errorCode,
				DisplayMessage: V1.ErrorMessages[errorCode],
				Details:        "",
				TrackingId:     U.GetScopeByKeyAsString(c, mid.SCOPE_REQ_ID),
			}
			if statusCode == http.StatusPartialContent {
				c.JSON(statusCode, gin.H{"data": data, "error": errMsg, "err": err})
				return
			}
			c.JSON(statusCode, gin.H{"error": errMsg, "err": err})
			return
		}
		c.JSON(statusCode, data)
	}
}

func stringifyWrapper(f func(c *gin.Context) (interface{}, int, string, bool)) gin.HandlerFunc {

	return func(c *gin.Context) {
		data, statusCode, errMsg, isErr := f(c)
		if isErr {
			c.AbortWithStatusJSON(statusCode, gin.H{"error": errMsg})
			return
		}
		responseType := reflect.TypeOf(data).Kind()
		if responseType == reflect.Slice {
			switch data.(type) {
			case []M.Queries:
				queriesResp := make([]M.QueriesString, 0)
				responseObj := data.([]M.Queries)
				for _, query := range responseObj {
					queriesResp = append(queriesResp, ConvertQuery(query))
				}
				c.JSON(statusCode, queriesResp)
				return
			case []*M.Queries:
				queriesResp := make([]M.QueriesString, 0)
				responseObj := data.([]*M.Queries)
				for _, query := range responseObj {
					queriesResp = append(queriesResp, ConvertQuery(*query))
				}
				c.JSON(statusCode, queriesResp)
				return
			case []M.DashboardUnit:
				unitResp := make([]M.DashboardUnitString, 0)
				responseObj := data.([]M.DashboardUnit)
				for _, du := range responseObj {
					unitResp = append(unitResp, ConvertDashboardUnit(du))
				}
				c.JSON(statusCode, unitResp)
				return
			case []*M.DashboardUnit:
				unitResp := make([]M.DashboardUnitString, 0)
				responseObj := data.([]*M.DashboardUnit)
				for _, du := range responseObj {
					unitResp = append(unitResp, ConvertDashboardUnit(*du))
				}
				c.JSON(statusCode, unitResp)
				return
			case []M.Dashboard:
				dashboardResp := make([]M.DashboardString, 0)
				responseObj := data.([]M.Dashboard)
				for _, da := range responseObj {
					dashboardResp = append(dashboardResp, ConvertDashboard(da))
				}
				c.JSON(statusCode, dashboardResp)
				return
			case []*M.Dashboard:
				dashboardResp := make([]M.DashboardString, 0)
				responseObj := data.([]*M.Dashboard)
				for _, da := range responseObj {
					dashboardResp = append(dashboardResp, ConvertDashboard(*da))
				}
				c.JSON(statusCode, dashboardResp)
				return
			default:
				c.JSON(statusCode, data)
				return
			}
		} else {
			switch data.(type) {
			case M.Queries:
				responseObj := data.(M.Queries)
				c.JSON(statusCode, ConvertQuery(responseObj))
				return
			case *M.Queries:
				responseObj := data.(*M.Queries)
				c.JSON(statusCode, ConvertQuery(*responseObj))
				return
			case M.DashboardUnit:
				responseObj := data.(M.DashboardUnit)
				c.JSON(statusCode, ConvertDashboardUnit(responseObj))
				return
			case *M.DashboardUnit:
				responseObj := data.(*M.DashboardUnit)
				c.JSON(statusCode, ConvertDashboardUnit(*responseObj))
				return
			case M.Dashboard:
				responseObj := data.(M.Dashboard)
				c.JSON(statusCode, ConvertDashboard(responseObj))
				return
			case *M.Dashboard:
				responseObj := data.(*M.Dashboard)
				c.JSON(statusCode, ConvertDashboard(*responseObj))
				return
			default:
				c.JSON(statusCode, data)
				return
			}
		}
	}
}

func ConvertQuery(data M.Queries) M.QueriesString {
	return M.QueriesString{
		ID: fmt.Sprintf("%d", data.ID),
		// Foreign key queries(project_id) ref projects(id).
		ProjectID:        data.ProjectID,
		Title:            data.Title,
		Query:            data.Query,
		Type:             data.Type,
		IsDeleted:        data.IsDeleted,
		CreatedBy:        data.CreatedBy,
		CreatedByName:    data.CreatedByName,
		CreatedByEmail:   data.CreatedByEmail,
		CreatedAt:        data.CreatedAt,
		UpdatedAt:        data.UpdatedAt,
		Settings:         data.Settings,
		IdText:           data.IdText,
		Converted:        data.Converted,
		IsDashboardQuery: data.IsDashboardQuery,
	}
}

func ConvertDashboardUnit(data M.DashboardUnit) M.DashboardUnitString {
	return M.DashboardUnitString{
		ID: fmt.Sprintf("%d", data.ID),
		// Foreign key dashboard_units(project_id) ref projects(id).
		ProjectID:    data.ProjectID,
		DashboardId:  fmt.Sprintf("%d", data.DashboardId),
		Description:  data.Description,
		Presentation: data.Presentation,
		IsDeleted:    data.IsDeleted,
		CreatedAt:    data.CreatedAt,
		UpdatedAt:    data.UpdatedAt,
		QueryId:      fmt.Sprintf("%d", data.QueryId),
	}
}

func ConvertDashboard(data M.Dashboard) M.DashboardString {
	return M.DashboardString{
		ID: fmt.Sprintf("%d", data.ID),
		// Foreign key dashboards(project_id) ref projects(id).
		ProjectId:     data.ProjectId,
		AgentUUID:     data.AgentUUID,
		Name:          data.Name,
		Description:   data.Description,
		Type:          data.Type,
		Settings:      data.Settings,
		Class:         data.Class,
		UnitsPosition: data.UnitsPosition,
		InternalID:    data.InternalID,
		TemplateType:  data.TemplateType,
		FolderID:      data.FolderID,
		IsDeleted:     data.IsDeleted,
		CreatedAt:     data.CreatedAt,
		UpdatedAt:     data.UpdatedAt,
	}
}<|MERGE_RESOLUTION|>--- conflicted
+++ resolved
@@ -99,16 +99,10 @@
 
 	r.GET(routePrefix+"/"+ROUTE_PROJECTS_ROOT_V1+"/custom_projects", mid.SetLoggedInAgentInternalOnly(), V1.GetCustomPlanProjectsHandler)
 
-<<<<<<< HEAD
-	r.POST("/billing/hooks/subscription/hbeqjomjhxjvx2z", V1.BillingSubscriptionChangedWebhookListner)     // random string as a part of security measure
-	r.POST("/billing/hooks/invoice/ksh4jcjw245", V1.BillingInvoiceGeneratedWebhookListner)                 // random string as a part of security measure
-	r.POST("/billing/hooks/subscription/jfdksr32wr3ekfjsd", V1.BillingSubscriptionCancelledWebhookListner) // random string as a part of security measure
-	r.GET("/billing/upgrade/callback", V1.BillingUpgradeCallbackHandler)
-=======
-	r.POST("/billing/hooks/subscription/hbeqjomjhxjvx2z", mid.LogAuditMid(), V1.BillingSubscriptionChangedWebhookListner) // random string as a part of security measure
-	r.POST("/billing/hooks/invoice/ksh4jcjw245", mid.LogAuditMid(), V1.BillingInvoiceGeneratedWebhookListner)             // random string as a part of security measure
+	r.POST("/billing/hooks/subscription/hbeqjomjhxjvx2z", mid.LogAuditMid(), V1.BillingSubscriptionChangedWebhookListner)     // random string as a part of security measure
+	r.POST("/billing/hooks/invoice/ksh4jcjw245", mid.LogAuditMid(), V1.BillingInvoiceGeneratedWebhookListner)                 // random string as a part of security measure
+	r.POST("/billing/hooks/subscription/jfdksr32wr3ekfjsd", mid.LogAuditMid(), V1.BillingSubscriptionCancelledWebhookListner) // random string as a part of security measure
 	r.GET("/billing/upgrade/callback", mid.LogAuditMid(), V1.BillingUpgradeCallbackHandler)
->>>>>>> f4902cda
 	// Feature Gates Auth Group
 	// authRouteGroup := r.Group(routePrefix + ROUTE_PROJECTS_ROOT)
 	// authRouteGroup.Use(mid.SetLoggedInAgent())
