--- conflicted
+++ resolved
@@ -194,8 +194,6 @@
 		return
 	}
 
-<<<<<<< HEAD
-=======
 	addPropsUser := M.User{}
 	if err := json.NewDecoder(r.Body).Decode(&addPropsUser); err != nil {
 		log.WithFields(log.Fields{"error": err}).Error("Add user properties failed. JSON Decoding failed.")
@@ -208,7 +206,6 @@
 		return
 	}
 
->>>>>>> a336f945
 	// Get ProjecId scope for the request.
 	scopeProjectIdIntf := U.GetScopeByKey(c, "projectId")
 	if scopeProjectIdIntf == nil {
@@ -217,24 +214,10 @@
 	}
 	scopeProjectId := scopeProjectIdIntf.(uint64)
 
-<<<<<<< HEAD
-	addPropsUser := M.User{}
-	if err := json.NewDecoder(r.Body).Decode(&addPropsUser); err != nil {
-		log.WithFields(log.Fields{"error": err}).Error("Add user properties failed. JSON Decoding failed.")
-		c.AbortWithStatusJSON(http.StatusBadRequest, gin.H{"error": "Add user properties failed. Invalid payload."})
-		return
-	}
-
-	// Precondition: user_id not given.
-	if addPropsUser.ID == "" {
-		// Create user with properties and respond user_id.
-		newUser, errCode := M.CreateUser(&addPropsUser)
-=======
 	// Precondition: user_id not given.
 	if addPropsUser.ID == "" {
 		// Create user with properties and respond user_id. Only properties allowed on create.
 		newUser, errCode := M.CreateUser(&M.User{Properties: addPropsUser.Properties})
->>>>>>> a336f945
 		if errCode != M.DB_SUCCESS {
 			c.AbortWithStatusJSON(errCode, gin.H{"error": "Add user properties failed. User create failed"})
 			return
