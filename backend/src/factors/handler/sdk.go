package handler

import (
	"encoding/json"
	"errors"
	C "factors/config"
	mid "factors/middleware"
	M "factors/model"
	U "factors/util"
	"net/http"
	"strings"
	"time"

	"github.com/gin-gonic/gin"
	"github.com/jinzhu/gorm/dialects/postgres"
	log "github.com/sirupsen/logrus"
)

type SDKTrackPayload struct {
	Name            string          `json:"event_name"`
	CustomerEventId *string         `json:"c_event_id"`
	EventProperties U.PropertiesMap `json:"event_properties"`
	UserProperties  U.PropertiesMap `json:"user_properties"`
	ProjectId       uint64          `json:"project_id"`
	UserId          string          `json:"user_id"`
	IsNewUser       bool            `json:"-"` // Not part of request json payload.
	Auto            bool            `json:"auto"`
	Timestamp       int64           `json:"timestamp`
}

type SDKTrackResponse struct {
	EventId         string  `json:"event_id,omitempty"`
	Type            string  `json:"type,omitempty"`
	CustomerEventId *string `json:"c_event_id,omitempty"`
	UserId          string  `json:"user_id,omitempty"`
	Message         string  `json:"message,omitempty"`
	Error           string  `json:"error,omitempty"`
}

type SDKIdentifyPayload struct {
	UserId         string `json:"user_id"`
	CustomerUserId string `json:"c_uid"`
	JoinTimestamp  int64  `json:"join_timestamp"`
}

type sdkAddUserPropertiesPayload struct {
	UserId     string          `json:"user_id"`
	Properties U.PropertiesMap `json:"properties"`
}

type sdkUpdateEventPropertiesPayload struct {
	EventId    string          `json:"event_id"`
	Properties U.PropertiesMap `json:"properties"`
}

func enrichAfterTrack(projectId uint64, event *M.Event, userProperties *map[string]interface{}) int {
	if projectId == 0 || event == nil || userProperties == nil {
		return http.StatusBadRequest
	}

	if isAllPropertiesMissing := (*userProperties)[U.UP_HOUR_OF_FIRST_EVENT] == nil &&
		(*userProperties)[U.UP_DAY_OF_FIRST_EVENT] == nil; !isAllPropertiesMissing {
		return http.StatusOK
	}

	err := U.FillFirstEventUserProperties(userProperties, event.Timestamp)
	if err != nil {
		log.WithField("user_id", event.UserId).WithError(err).Error(
			"Failed to fill day of first event and hour of first event user properties on enrich after track.")
		return http.StatusInternalServerError
	}
	userPropsJSON, err := json.Marshal(userProperties)
	if err != nil {
		log.WithField("user_id", event.UserId).Error(
			"Failed to marshal existing user properties on enrich after track.")
		return http.StatusInternalServerError
	}

	_, errCode := M.UpdateUserProperties(projectId, event.UserId, &postgres.Jsonb{userPropsJSON})
	if errCode != http.StatusAccepted && errCode != http.StatusNotModified {
		log.WithFields(log.Fields{"userProperties": userProperties,
			log.ErrorKey: errCode}).Error("Update user properties failed on enrich after track.")
		return http.StatusInternalServerError
	}

	return http.StatusOK
}

func SDKTrack(projectId uint64, request *SDKTrackPayload, clientIP,
	userAgent string, skipSession bool) (int, *SDKTrackResponse) {

	if projectId == 0 || request == nil {
		log.WithFields(log.Fields{"project_id": projectId,
			"request_payload": request}).Error("Invalid track request.")
		return http.StatusBadRequest, &SDKTrackResponse{}
	}

	if request.Timestamp == 0 {
		request.Timestamp = time.Now().Unix()
	}

	// Skipping track for configured projects.
	for _, skipProjectId := range C.GetSkipTrackProjectIds() {
		if skipProjectId == projectId {
			// Todo: Change status to StatusBadRequest, using StatusOk to avoid retries.
			return http.StatusOK, &SDKTrackResponse{Error: "Tracking skipped."}
		}
	}

	// Precondition: Fails if event_name not provided.
	request.Name = strings.TrimSpace(request.Name) // Discourage whitespace on the end.
	if request.Name == "" {
		return http.StatusBadRequest, &SDKTrackResponse{Error: "Tracking failed. Event name cannot be omitted or left empty."}
	}

	projectSettings, errCode := M.GetProjectSetting(projectId)
	if errCode != http.StatusFound {
		return http.StatusInternalServerError, &SDKTrackResponse{Error: "Tracking failed. Invalid project."}
	}

	// Terminate track calls from bot user_agent.
	if *projectSettings.ExcludeBot && U.IsBotUserAgent(userAgent) {
		return http.StatusNotModified, &SDKTrackResponse{}
	}

	var eventName *M.EventName
	var eventNameErrCode int

	// if auto_track enabled, auto_name = event_name else auto_name = "UCEN".
	// On 'auto' true event_name is the eventURL(e.g: factors.ai/u1/u2/u3) for JS_SDK.
	if request.Auto {
		// Pass eventURL through filter and get corresponding event_name mapped by user.
		eventName, eventNameErrCode = M.FilterEventNameByEventURL(projectId, request.Name)
		if eventName != nil && eventNameErrCode == http.StatusFound {
			err := M.FillEventPropertiesByFilterExpr(&request.EventProperties, eventName.FilterExpr, request.Name)
			if err != nil {
				log.WithFields(log.Fields{"project_id": projectId, "filter_expr": eventName.FilterExpr,
					"event_url": request.Name, log.ErrorKey: err}).Error(
					"Failed to fill event url properties for auto tracked event.")
			}
		} else {
			// create a auto tracked event name, if no filter_expr match.
			eventName, eventNameErrCode = M.CreateOrGetAutoTrackedEventName(
				&M.EventName{Name: request.Name, ProjectId: projectId})
		}
	} else {
		eventName, eventNameErrCode = M.CreateOrGetUserCreatedEventName(
			&M.EventName{Name: request.Name, ProjectId: projectId})
	}

	if eventNameErrCode != http.StatusCreated && eventNameErrCode != http.StatusConflict &&
		eventNameErrCode != http.StatusFound {
		return eventNameErrCode, &SDKTrackResponse{Error: "Tracking failed. Creating event_name failed."}
	}

	// Event Properties
	U.UnEscapeQueryParamProperties(&request.EventProperties)
	definedEventProperties, hasDefinedMarketingProperty := U.MapEventPropertiesToDefinedProperties(&request.EventProperties)
	eventProperties := U.GetValidatedEventProperties(definedEventProperties)
	if ip, ok := (*eventProperties)[U.EP_INTERNAL_IP]; ok && ip != "" {
		clientIP = ip.(string)
	}
	// Added IP to event properties for internal usage.
	(*eventProperties)[U.EP_INTERNAL_IP] = clientIP

	var userProperties *U.PropertiesMap

	response := &SDKTrackResponse{}
	initialUserProperties := U.GetInitialUserProperties(eventProperties)
	isUserFirstSession := request.IsNewUser

	if request.UserId == "" {
		// Precondition: if user_id not given, create new user and respond.

		newUser, errCode := M.CreateUser(&M.User{ProjectId: projectId})
		if errCode != http.StatusCreated {
			return errCode, &SDKTrackResponse{Error: "Tracking failed. User creation failed."}
		}

		request.UserId = newUser.ID
		response.UserId = newUser.ID
		isUserFirstSession = true

		// Initialize with initial user properties.
		userProperties = initialUserProperties
	} else {
		// Adding initial user properties if user_id exists,
		// but initial properties are not. i.e user created on identify.
		existingUserProperties, errCode := M.GetUserPropertiesAsMap(projectId, request.UserId)
		if errCode != http.StatusFound {
			return errCode, &SDKTrackResponse{Error: "Tracking failed while getting user."}
		}

		// Is any initial user properties exists already.
		initialUserPropertyExists := false
		for k := range *initialUserProperties {
			if _, exists := (*existingUserProperties)[k]; exists {
				initialUserPropertyExists = true
				break
			}
		}

		if !initialUserPropertyExists {
			userProperties = initialUserProperties
		}
	}

	requestUserProperties := U.GetValidatedUserProperties(&request.UserProperties)
	if userProperties != nil {
		for k, v := range *requestUserProperties {
			if _, exists := (*userProperties)[k]; !exists {
				(*userProperties)[k] = v
			}
		}
	} else {
		userProperties = requestUserProperties
	}

	_ = M.FillLocationUserProperties(userProperties, clientIP)
	U.FillUserAgentUserProperties(userProperties, userAgent)
	// Add user properties from form submit event properties.
	if request.Name == U.EVENT_NAME_FORM_SUBMITTED {
		customerUserId, errCode := M.FillUserPropertiesAndGetCustomerUserIdFromFormSubmit(
			projectId, request.UserId, userProperties, eventProperties)
		if errCode == http.StatusInternalServerError {
			log.WithFields(log.Fields{"userProperties": userProperties,
				"eventProperties": eventProperties}).Error(
				"Failed adding user properties from form submitted event.")
			response.Error = "Failed adding user properties."
		}

		if customerUserId != "" {
			errCode, _ := SDKIdentify(projectId, &SDKIdentifyPayload{
				UserId: request.UserId, CustomerUserId: customerUserId})
			if errCode != http.StatusOK {
				log.WithFields(log.Fields{"projectId": projectId, "userId": request.UserId,
					"customerUserId": customerUserId}).Error("Failed to identify user on form submit event.")
			}
		}
	}

	userPropsJSON, err := json.Marshal(userProperties)
	if err != nil {
		log.WithFields(log.Fields{"userProperties": userProperties,
			log.ErrorKey: err}).Error("Update user properites on track failed. JSON marshal failed.")
		response.Error = "Failed updating user properties."
	}

	userPropertiesId, errCode := M.UpdateUserProperties(projectId, request.UserId, &postgres.Jsonb{userPropsJSON})
	if errCode != http.StatusAccepted && errCode != http.StatusNotModified {
		log.WithFields(log.Fields{"userProperties": userProperties,
			log.ErrorKey: errCode}).Error("Update user properties on track failed. DB update failed.")
		response.Error = "Failed updating user properties."
	}

	event := &M.Event{
		EventNameId:      eventName.ID,
		CustomerEventId:  request.CustomerEventId,
		Timestamp:        request.Timestamp,
		ProjectId:        projectId,
		UserId:           request.UserId,
		UserPropertiesId: userPropertiesId,
	}

	if !skipSession {
		session, errCode := M.CreateOrGetSessionEvent(projectId, request.UserId, isUserFirstSession, hasDefinedMarketingProperty,
			request.Timestamp, eventProperties, userProperties, userPropertiesId)
		if errCode != http.StatusCreated && errCode != http.StatusFound && errCode != http.StatusAccepted {
			response.Error = "Failed to associate with a session."
		}

		if session == nil || errCode == http.StatusNotFound || errCode == http.StatusInternalServerError {
			log.Error("Session is nil even after CreateOrGetSessionEvent.")
			return errCode, &SDKTrackResponse{Error: "Tracking failed. Unable to associate with a session."}
		}

		(*eventProperties)[U.EP_SESSION] = session.Count
		event.SessionId = &session.ID
	}
	eventPropsJSON, err := json.Marshal(eventProperties)
	if err != nil {
		return http.StatusBadRequest, &SDKTrackResponse{Error: "Tracking failed. Invalid properties."}
	}
	event.Properties = postgres.Jsonb{eventPropsJSON}

	createdEvent, errCode := M.CreateEvent(event)
	if errCode == http.StatusFound {
		return errCode, &SDKTrackResponse{Error: "Tracking failed. Event creation failed. Duplicate CustomerEventID",
			CustomerEventId: request.CustomerEventId}
	} else if errCode != http.StatusCreated {
		return errCode, &SDKTrackResponse{Error: "Tracking failed. Event creation failed."}
	}
	existingUserProperties, errCode := M.GetUserPropertiesAsMap(projectId, event.UserId)
<<<<<<< HEAD
	if errCode != http.StatusAccepted {
		log.WithField("err_code", errCode).Error("Failed to get user properties for adding first event properties on track")
=======
	if errCode != http.StatusFound {
		log.WithField("err_code", errCode).Error(
			"Failed to get user properties for adding first event properties on track.")
>>>>>>> 8b0d28a6
	}

	// Todo: Try to use latest user properties, if available already.
	errCode = enrichAfterTrack(projectId, createdEvent, existingUserProperties)
	if errCode != http.StatusOK {
		// Logged and skipping failure response on after track enrichement failure.
		log.WithField("err_code", errCode).Error("Failed to enrich after track.")
	}

	// Success response.
	response.EventId = createdEvent.ID
	response.Message = "User event tracked successfully."
	response.CustomerEventId = request.CustomerEventId
	return http.StatusOK, response
}

func getIdentifiedUserPropertiesAsJsonb(customerUserId string) (*postgres.Jsonb, error) {
	if customerUserId == "" {
		return nil, errors.New("invalid customer user id")
	}

	properties := map[string]interface{}{
		U.UP_USER_ID: customerUserId,
	}

	if U.IsEmail(customerUserId) {
		properties[U.UP_EMAIL] = customerUserId
	}

	return U.EncodeToPostgresJsonb(&properties)
}

func SDKIdentify(projectId uint64, request *SDKIdentifyPayload) (int, gin.H) {
	// Todo(Dinesh): Add a mandatory field validator and move this.
	// Precondition: Fails to identify if customer_user_id not present.
	if request.CustomerUserId == "" {
		log.Error("Identification failed. Missing user_id or c_uid.")
		return http.StatusBadRequest, gin.H{"error": "Identification failed. Missing mandatory keys c_uid."}
	}

	logCtx := log.WithFields(log.Fields{"project_id": projectId,
		"user_id": request.UserId, "customer_user_id": request.CustomerUserId})

	userProperties, err := getIdentifiedUserPropertiesAsJsonb(request.CustomerUserId)
	if err != nil || userProperties == nil {
		logCtx.WithError(err).Error("Failed to get and add identified user properties on identify.")
	}

	// Precondition: customer_user_id present, user_id not.
	// if customer_user has user already : respond with same user.
	// else : creating a new_user with the given customer_user_id and respond with new_user_id.
	if request.UserId == "" {
		response := gin.H{}

		userLatest, errCode := M.GetUserLatestByCustomerUserId(projectId, request.CustomerUserId)
		switch errCode {
		case http.StatusInternalServerError:
			return errCode, gin.H{"error": "Identification failed. Processing without user_id failed."}

		case http.StatusNotFound:
			newUser := M.User{ProjectId: projectId,
				CustomerUserId: request.CustomerUserId,
				JoinTimestamp:  request.JoinTimestamp,
			}
			if userProperties != nil {
				newUser.Properties = *userProperties
			}

			_, errCode := M.CreateUser(&newUser)
			if errCode != http.StatusCreated {
				return errCode, gin.H{"error": "Identification failed. User creation failed."}
			}
			response["user_id"] = newUser.ID

		case http.StatusFound:
			response["user_id"] = userLatest.ID
		}

		response["message"] = "User has been identified successfully."
		return http.StatusOK, response
	}

	scopeUser, errCode := M.GetUser(projectId, request.UserId)
	if errCode != http.StatusFound {
		return errCode, gin.H{"error": "Identification failed. Invalid user_id."}
	}

	// Precondition: Given user already identified as given customer_user.
	if scopeUser.CustomerUserId == request.CustomerUserId {
		return http.StatusOK, gin.H{"message": "Identified already."}
	}

	// Precondition: user is already identified with different customer_user.
	// Creating a new user with the given customer_user_id and respond with new_user_id.
	if scopeUser.CustomerUserId != "" {
		newUser := M.User{
			ProjectId:      projectId,
			CustomerUserId: scopeUser.CustomerUserId,
			JoinTimestamp:  request.JoinTimestamp,
		}
		if userProperties != nil {
			newUser.Properties = *userProperties
		}

		_, errCode := M.CreateUser(&newUser)
		if errCode != http.StatusCreated {
			return errCode, gin.H{"error": "Identification failed. User creation failed."}
		}

		return http.StatusOK, gin.H{"user_id": newUser.ID, "message": "User has been identified successfully"}
	}

	// Happy path. Maps customer_user to an user.
	updateUser := &M.User{CustomerUserId: request.CustomerUserId,
		JoinTimestamp: request.JoinTimestamp}
	if userProperties != nil {
		updateUser.Properties = *userProperties
	}

	_, errCode = M.UpdateUser(projectId, request.UserId, updateUser)
	if errCode != http.StatusAccepted {
		return errCode, gin.H{"error": "Identification failed. Failed mapping customer_user to user"}
	}

	errCode = M.UpdateUserJoinTimePropertyForCustomerUser(projectId, request.CustomerUserId)
	if errCode == http.StatusInternalServerError || errCode == http.StatusBadRequest {
		return errCode, gin.H{"error": "Identification failed."}
	}

	return http.StatusOK, gin.H{"message": "User has been identified successfully."}
}

func sdkAddUserProperties(projectId uint64, request *sdkAddUserPropertiesPayload, clientIP string) (int, gin.H) {
	// Validate properties.
	validProperties := U.GetValidatedUserProperties(&request.Properties)
	_ = M.FillLocationUserProperties(validProperties, clientIP)
	propertiesJSON, err := json.Marshal(validProperties)
	if err != nil {
		return http.StatusBadRequest, gin.H{"error": "Add user properties failed. Invalid properties."}
	}

	// Precondition: user_id not given.
	if request.UserId == "" {
		// Create user with properties and respond user_id. Only properties allowed on create.
		newUser, errCode := M.CreateUser(&M.User{ProjectId: projectId,
			Properties: postgres.Jsonb{propertiesJSON}})
		if errCode != http.StatusCreated {
			return errCode, gin.H{"error": "Add user properties failed. User create failed"}
		}
		return http.StatusOK, gin.H{"user_id": newUser.ID, "message": "User properties added successfully."}
	}

	user, errCode := M.GetUser(projectId, request.UserId)
	if errCode == http.StatusNotFound {
		return http.StatusBadRequest, gin.H{"error": "Add user properties failed. Invalid user_id."}
	} else if errCode == http.StatusInternalServerError {
		return errCode, gin.H{"error": "Add user properties failed"}
	}

	_, errCode = M.UpdateUserPropertiesByCurrentProperties(projectId, user.ID,
		user.PropertiesId, &postgres.Jsonb{propertiesJSON})
	if errCode != http.StatusAccepted && errCode != http.StatusNotModified {
		return errCode, gin.H{"error": "Add user properties failed."}
	}

	return http.StatusOK, gin.H{"message": "Added user properties successfully."}
}

// Test command.
// curl -i -H "Content-Type: application/json" -H "Authorization: YOUR_TOKEN" -X POST http://localhost:8080/sdk/event/track -d '{"user_id": "YOUR_USER_ID", "event_name": "login", "auto": false, "event_properties": {"ip": "10.0.0.1", "mobile": true}, "user_properties": {"$os": "Mac OS"}}'
func SDKTrackHandler(c *gin.Context) {
	r := c.Request

	logCtx := log.WithFields(log.Fields{
		"reqId": U.GetScopeByKeyAsString(c, mid.SCOPE_REQ_ID),
	})

	if r.Body == nil {
		logCtx.Error("Invalid request. Request body unavailable.")
		c.AbortWithStatusJSON(http.StatusBadRequest, gin.H{"error": "Tracking failed. Missing request body."})
		return
	}

	var trackPayload SDKTrackPayload

	decoder := json.NewDecoder(r.Body)
	decoder.DisallowUnknownFields()
	if err := decoder.Decode(&trackPayload); err != nil {
		logCtx.WithError(err).Error("Tracking failed. Json Decoding failed.")
		c.AbortWithStatusJSON(http.StatusBadRequest, gin.H{"error": "Tracking failed. Invalid payload."})
		return
	}

	// Get ProjecId scope for the request.
	projectId := U.GetScopeByKeyAsUint64(c, mid.SCOPE_PROJECT_ID)
	if projectId == 0 {
		c.AbortWithStatusJSON(http.StatusUnauthorized, gin.H{"error": "Tracking failed. Invalid project."})
		return
	}

	c.JSON(SDKTrack(projectId, &trackPayload, c.ClientIP(), c.Request.UserAgent(), false))
}

// Test command.
// curl -i -H "Content-Type: application/json" -H "Authorization: PROJECT_TOKEN" -X POST http://localhost:8080/sdk/event/bulk -d '[{"user_id": "YOUR_USER_ID", "event_name": "login", "auto": false, "event_properties": {"ip": "10.0.0.1", "mobile": true}, "user_properties": {"$os": "Mac OS"}}]'
func SDKBulkEventHandler(c *gin.Context) {
	r := c.Request

	logCtx := log.WithFields(log.Fields{
		"reqId": U.GetScopeByKeyAsString(c, mid.SCOPE_REQ_ID),
	})

	if r.Body == nil {
		logCtx.Error("Invalid request. Request body unavailable.")
		c.AbortWithStatusJSON(http.StatusBadRequest, gin.H{"error": "Tracking failed. Missing request body."})
		return
	}

	var sdkTrackPayloads []SDKTrackPayload
	decoder := json.NewDecoder(r.Body)
	decoder.DisallowUnknownFields()
	if err := decoder.Decode(&sdkTrackPayloads); err != nil {
		logCtx.WithError(err).Error("Tracking failed. Json Decoding failed.")
		c.AbortWithStatusJSON(http.StatusBadRequest, gin.H{"error": "Tracking failed. Invalid payload."})
		return
	}

	if len(sdkTrackPayloads) > 50000 {
		c.AbortWithStatusJSON(http.StatusRequestEntityTooLarge, gin.H{"error": "Tracking failed. Invalid payload. Request Exceeds more than 1000 events."})
		return
	}

	// Get ProjecId scope for the request.
	projectId := U.GetScopeByKeyAsUint64(c, mid.SCOPE_PROJECT_ID)
	if projectId == 0 {
		c.AbortWithStatusJSON(http.StatusUnauthorized, gin.H{"error": "Tracking failed. Invalid project."})
		return
	}

	clientIP := c.ClientIP()
	userAgent := c.Request.UserAgent()

	response := make([]*SDKTrackResponse, len(sdkTrackPayloads), len(sdkTrackPayloads))
	hasError := false

	for i, sdkTrackPayload := range sdkTrackPayloads {
		errCode, resp := SDKTrack(projectId, &sdkTrackPayload, clientIP, userAgent, false)
		if errCode != http.StatusOK {
			hasError = true
		}
		response[i] = resp
	}

	respCode := http.StatusOK
	if hasError {
		respCode = http.StatusInternalServerError
	}

	c.JSON(respCode, response)
}

// Test command.
// curl -i -H "Content-Type: application/json" -H "Authorization: YOUR_TOKEN" -X POST http://localhost:8080/sdk/user/identify -d '{"user_id":"USER_ID", "c_uid": "CUSTOMER_USER_ID"}'
func SDKIdentifyHandler(c *gin.Context) {
	r := c.Request

	logCtx := log.WithFields(log.Fields{
		"reqId": U.GetScopeByKeyAsString(c, mid.SCOPE_REQ_ID),
	})

	if r.Body == nil {
		logCtx.Error("Invalid request. Request body unavailable.")
		c.AbortWithStatusJSON(http.StatusBadRequest, gin.H{"error": "Identification failed. Missing request body."})
		return
	}

	var request SDKIdentifyPayload

	decoder := json.NewDecoder(r.Body)
	decoder.DisallowUnknownFields()
	if err := decoder.Decode(&request); err != nil {
		logCtx.WithError(err).Error("Identification failed. JSON Decoding failed.")
		c.AbortWithStatusJSON(http.StatusBadRequest, gin.H{"error": "Identification failed. Invalid payload."})
		return
	}

	// Get ProjecId scope for the request.
	projectId := U.GetScopeByKeyAsUint64(c, mid.SCOPE_PROJECT_ID)
	if projectId == 0 {
		c.AbortWithStatusJSON(http.StatusUnauthorized, gin.H{"error": "Identification failed. Invalid project."})
		return
	}

	c.JSON(SDKIdentify(projectId, &request))
}

// Test command.
// curl -i -H "Content-Type: application/json" -H "Authorization: YOUR_TOKEN" -X POST http://localhost:8080/sdk/user/add_properties -d '{"id": "USER_ID", "properties": {"name": "USER_NAME"}}'
func SDKAddUserPropertiesHandler(c *gin.Context) {
	r := c.Request

	logCtx := log.WithFields(log.Fields{
		"reqId": U.GetScopeByKeyAsString(c, mid.SCOPE_REQ_ID),
	})

	if r.Body == nil {
		logCtx.Error("Invalid request. Request body unavailable.")
		c.AbortWithStatusJSON(http.StatusBadRequest, gin.H{"error": "Adding user properities failed. Missing request body."})
		return
	}

	var request sdkAddUserPropertiesPayload

	decoder := json.NewDecoder(r.Body)
	decoder.DisallowUnknownFields()
	if err := decoder.Decode(&request); err != nil {
		logCtx.WithError(err).Error("Add user properties failed. JSON Decoding failed.")
		c.AbortWithStatusJSON(http.StatusBadRequest, gin.H{"error": "Add user properties failed. Invalid payload."})
		return
	}

	// Get ProjecId scope for the request.
	projectId := U.GetScopeByKeyAsUint64(c, mid.SCOPE_PROJECT_ID)
	if projectId == 0 {
		c.AbortWithStatusJSON(http.StatusUnauthorized, gin.H{"error": "Add user properties failed. Invalid project."})
		return
	}

	c.JSON(sdkAddUserProperties(projectId, &request, c.ClientIP()))
}

type sdkSettingsResponse struct {
	AutoTrack       *bool `json:"auto_track"`
	AutoFormCapture *bool `json:"auto_form_capture"`
	IntSegment      *bool `json:"int_segment"`
	ExcludeBot      *bool `json:"exclude_bot"`
}

// Test command.
// curl -i -H "Content-Type: application/json" -H "Authorization: YOUR_TOKEN" -X GET http://localhost:8080/sdk/project/get_settings
func SDKGetProjectSettingsHandler(c *gin.Context) {
	// Get ProjecId scope for the request.
	projectId := U.GetScopeByKeyAsUint64(c, mid.SCOPE_PROJECT_ID)
	if projectId == 0 {
		c.AbortWithStatusJSON(http.StatusUnauthorized, gin.H{"error": "Get project settings failed. Invalid project."})
		return
	}

	projectSetting, errCode := M.GetProjectSetting(projectId)
	if errCode != http.StatusFound {
		c.AbortWithStatusJSON(errCode, gin.H{"error": "Get project settings failed."})
		return
	}

	response := sdkSettingsResponse{
		AutoTrack:       projectSetting.AutoTrack,
		AutoFormCapture: projectSetting.AutoFormCapture,
		IntSegment:      projectSetting.IntSegment,
		ExcludeBot:      projectSetting.ExcludeBot,
	}

	c.JSON(http.StatusOK, response)
}

func SDKUpdateEventProperties(c *gin.Context) {
	r := c.Request

	logCtx := log.WithFields(log.Fields{
		"reqId": U.GetScopeByKeyAsString(c, mid.SCOPE_REQ_ID),
	})

	if r.Body == nil {
		logCtx.Error("Invalid request. Request body unavailable.")
		c.AbortWithStatusJSON(http.StatusBadRequest, gin.H{
			"error": "Updating event properities failed. Missing request body."})
		return
	}

	projectId := U.GetScopeByKeyAsUint64(c, mid.SCOPE_PROJECT_ID)
	if projectId == 0 {
		c.AbortWithStatusJSON(http.StatusUnauthorized, gin.H{
			"error": "Update event properties failed. Invalid project."})
		return
	}

	logCtx = logCtx.WithField("project_id", projectId)

	var request sdkUpdateEventPropertiesPayload
	decoder := json.NewDecoder(r.Body)
	decoder.DisallowUnknownFields()
	if err := decoder.Decode(&request); err != nil {
		logCtx.WithError(err).Error("Update event properties failed. JSON Decoding failed.")
		c.AbortWithStatusJSON(http.StatusBadRequest, gin.H{
			"error": "Update event properties failed. Invalid payload."})
		return
	}

	updateAllowedProperties := U.GetUpdateAllowedEventProperties(&request.Properties)
	validatedProperties := U.GetValidatedEventProperties(updateAllowedProperties)
	if len(*validatedProperties) == 0 {
		c.AbortWithStatusJSON(http.StatusBadRequest, gin.H{"error": "No valid properties given to update."})
	}

	errCode := M.UpdateEventProperties(projectId, request.EventId, validatedProperties)
	if errCode != http.StatusAccepted {
		c.AbortWithStatusJSON(errCode, gin.H{"error": "Update event properties failed."})
		return
	}

	updatedEvent, errCode := M.GetEventById(projectId, request.EventId)
	if errCode != http.StatusFound {
		c.AbortWithStatusJSON(errCode, gin.H{"error": "Update event properties failed."})
		return
	}

	logCtx = logCtx.WithField("event_id", request.EventId)

	if updatedEvent.SessionId == nil || *updatedEvent.SessionId == "" {
		logCtx.Error("Session id does not exist to update session properties on update event properties.")
		c.AbortWithStatusJSON(http.StatusInternalServerError,
			gin.H{"error": "Update event properties failed. No session associated."})
		return
	}

	newSessionProperties := U.GetSessionProperties(false, validatedProperties, &U.PropertiesMap{})
	sessionEvent, errCode := M.GetEventById(projectId, *updatedEvent.SessionId)
	if errCode != http.StatusFound {
		c.AbortWithStatusJSON(errCode, gin.H{"error": "Update event properties failed."})
		return
	}

	updatedEventPropertiesMap, err := U.DecodePostgresJsonb(&updatedEvent.Properties)
	if err != nil {
		logCtx.Error("Failed to unmarshal updated event properties on update event properties.")
		c.AbortWithStatusJSON(http.StatusInternalServerError, gin.H{"error": "Update event properties failed."})
		return
	}

	sessionPropertiesMap, err := U.DecodePostgresJsonb(&sessionEvent.Properties)
	if err != nil {
		logCtx.Error("Failed to unmarshal existing session properties on update event properties.")
		c.AbortWithStatusJSON(http.StatusInternalServerError, gin.H{"error": "Update event properties failed."})
		return
	}

	eventPageURL, eventPageURLExists := (*updatedEventPropertiesMap)[U.EP_PAGE_RAW_URL]

	sessionInitialPageURL, sessionInitialPageURLExists := (*sessionPropertiesMap)[U.UP_INITIAL_PAGE_RAW_URL]
	if !eventPageURLExists || !sessionInitialPageURLExists {
		logCtx.Error("No page URL property to compare for session properties update.")
		c.AbortWithStatusJSON(http.StatusInternalServerError, gin.H{"error": "Update event properties failed."})
		return
	}

	// session properties updated only if page raw url and initial
	// page raw url matches.
	if eventPageURL != sessionInitialPageURL {
		c.JSON(http.StatusAccepted, gin.H{"message": "Updated event properties successfully."})
		return
	}

	isSessionPropertiesUpdateRequired := false
	for property, value := range *newSessionProperties {
		if _, exists := (*sessionPropertiesMap)[property]; !exists {
			(*sessionPropertiesMap)[property] = value
			isSessionPropertiesUpdateRequired = true
		}
	}

	// updates only when new properties added.
	if isSessionPropertiesUpdateRequired {
		updateSesssionProperties := U.PropertiesMap(*sessionPropertiesMap)
		errCode := M.UpdateEventProperties(projectId, sessionEvent.ID, &updateSesssionProperties)
		if errCode != http.StatusAccepted {
			c.AbortWithStatusJSON(errCode, gin.H{"error": "Update event properties failed."})
			return
		}
	}

	newUserProperties := U.GetInitialUserProperties(validatedProperties)
	user, errCode := M.GetUser(projectId, updatedEvent.UserId)
	if errCode != http.StatusFound {
		logCtx.Error("Failed to get user properties of user on update event properties.")
		c.AbortWithStatusJSON(errCode, gin.H{"error": "Update event properties failed."})
		return
	}

	userPropertiesMap, err := U.DecodePostgresJsonb(&user.Properties)
	if err != nil {
		logCtx.Error("Failed to unmarshal existing user properties on update event properties.")
		c.AbortWithStatusJSON(errCode, gin.H{"error": "Update event properties failed."})
		return
	}

	userInitialPageURL, userInitialPageURLExists := (*userPropertiesMap)[U.UP_INITIAL_PAGE_RAW_URL]
	if !userInitialPageURLExists {
		// skip error for old users.
		initialPageRawUrlAvailabilityTimestamp := 1569369600
		if user.JoinTimestamp < int64(initialPageRawUrlAvailabilityTimestamp) {
			c.JSON(http.StatusAccepted, gin.H{"message": "Updated event properties successfully."})
			return
		}

		logCtx.Error("No initial page raw url on user properties to compare on update event properties.")
		c.AbortWithStatusJSON(errCode, gin.H{"error": "Update event properties failed."})
		return
	}

	// user properties updated only if initial_raw_page url of user_properties
	// and raw_page_url of event properties matches.
	if userInitialPageURL != eventPageURL {
		c.JSON(http.StatusAccepted, gin.H{"message": "Updated event properties successfully."})
		return
	}

	isUserPropertiesUpdateRequired := false
	for property, value := range *newUserProperties {
		if _, exists := (*userPropertiesMap)[property]; !exists {
			(*userPropertiesMap)[property] = value
			isUserPropertiesUpdateRequired = true
		}
	}

	if isUserPropertiesUpdateRequired {
		userPropertiesJsonb, err := U.EncodeToPostgresJsonb(userPropertiesMap)
		if err != nil {
			logCtx.Error("Failed to marshal user properties with initial user properties on updated event properties.")
			c.AbortWithStatusJSON(errCode, gin.H{"error": "Update event properties failed."})
			return
		}

		_, errCode := M.UpdateUserProperties(projectId, updatedEvent.UserId, userPropertiesJsonb)
		if errCode != http.StatusAccepted {
			c.AbortWithStatusJSON(errCode, gin.H{"error": "Update event properties failed."})
			return
		}
	}

	c.JSON(http.StatusAccepted, gin.H{"message": "Updated event properties successfully."})
}<|MERGE_RESOLUTION|>--- conflicted
+++ resolved
@@ -290,15 +290,11 @@
 	} else if errCode != http.StatusCreated {
 		return errCode, &SDKTrackResponse{Error: "Tracking failed. Event creation failed."}
 	}
+
 	existingUserProperties, errCode := M.GetUserPropertiesAsMap(projectId, event.UserId)
-<<<<<<< HEAD
-	if errCode != http.StatusAccepted {
-		log.WithField("err_code", errCode).Error("Failed to get user properties for adding first event properties on track")
-=======
 	if errCode != http.StatusFound {
 		log.WithField("err_code", errCode).Error(
 			"Failed to get user properties for adding first event properties on track.")
->>>>>>> 8b0d28a6
 	}
 
 	// Todo: Try to use latest user properties, if available already.
