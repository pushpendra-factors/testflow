package v1

import (
	"encoding/json"
	C "factors/config"
	mid "factors/middleware"
	"factors/model/model"
	"factors/model/store"
	P "factors/pattern"
	T "factors/task"

	PW "factors/pattern_service_wrapper"
	U "factors/util"
	"fmt"
	"net/http"

	"github.com/gin-gonic/gin"
	log "github.com/sirupsen/logrus"
)

type ExplainV2QueryReq struct {
	Title          string                `json:"name"`
	Query          CreateGoalInputParams `json:"rule"`
	StartTimestamp int64                 `json:"sts"`
	EndTimestamp   int64                 `json:"ets"`
}

type ExplainV3QueryReq struct {
	Title          string                  `json:"name"`
	Query          CreateGoalInputParamsV2 `json:"rule"`
	StartTimestamp int64                   `json:"sts"`
	EndTimestamp   int64                   `json:"ets"`
}

func GetExplainV2EntityHandler(c *gin.Context) (interface{}, int, string, string, bool) {
	projectID := U.GetScopeByKeyAsInt64(c, mid.SCOPE_PROJECT_ID)
	if projectID == 0 {
		return nil, http.StatusForbidden, "", "Get Explain V2 enitity failed. Invalid project.", true
	}
	goals, errCode := store.GetStore().GetAllExplainV2EntityByProject(projectID)
	if errCode != http.StatusFound {
		return nil, errCode, "", "Get Saved Queries failed.", true
	}

	return goals, http.StatusOK, "", "", false
}

func GetExplainV3EntityHandler(c *gin.Context) (interface{}, int, string, string, bool) {

	if !C.GetConfig().ExplainV3QueryBuilder {
		return GetExplainV2EntityHandler(c)
	}
	projectID := U.GetScopeByKeyAsInt64(c, mid.SCOPE_PROJECT_ID)
	if projectID == 0 {
		return nil, http.StatusForbidden, "", "Get Explain V2 enitity failed. Invalid project.", true
	}
	goals, errCode := store.GetStore().GetAllExplainV3EntityByProject(projectID)
	if errCode != http.StatusFound {
		return nil, errCode, "", "Get Saved Queries failed.", true
	}

	return goals, http.StatusOK, "", "", false
}

func GetEntityforJob(projectId int64, job_id string) (model.ExplainV2, int) {

	entity, errCode := store.GetStore().GetExplainV2Entity(projectId, job_id)
	if errCode != http.StatusFound {
		return model.ExplainV2{}, errCode
	}
	log.Info("Got job id :%s, model_id: %d, entity:%v :%d", job_id, entity.ModelID, entity, errCode)
	return entity, errCode

}

func GetFactorsHandlerV2(c *gin.Context) {
	log.Infof("Inside get factors handler")
	reqID, _ := getReqIDAndProjectID(c)
	var err error

	projectId := U.GetScopeByKeyAsInt64(c, mid.SCOPE_PROJECT_ID)
	if projectId == 0 {
		c.AbortWithStatus(http.StatusBadRequest)
		return
	}

	// projectId := U.GetScopeBxyKeyAsInt64(c, mid.SCOPE_PROJECT_ID)

	logCtx := log.WithFields(log.Fields{
		"projectId":  projectId,
		"request id": reqID,
	})

	jobId := c.Query("job_id")

	entity, errInt := GetEntityforJob(projectId, jobId)
	if errInt != http.StatusFound {

		c.AbortWithStatus(http.StatusBadRequest)
		return
	}

	model_id := entity.ModelID
	log.Infof("inside get factors handler project id :%d : model_id:%d", projectId, model_id)

	patternMode := c.Query("pattern_mode")
	if model_id == 0 {
		if err != nil {
			c.AbortWithStatus(http.StatusBadRequest)
			return
		}
	}
	modelId := model_id
	ipParams, err := GetUserDistributionParams(c)
	if err != nil {
		c.AbortWithStatus(http.StatusBadRequest)
		return
	}

	ps, err := PW.NewPatternServiceWrapperV2("", projectId, modelId)
	if err != nil {
		logCtx.WithError(err).Error("Pattern Service initialization failed.")
		c.JSON(http.StatusBadRequest, gin.H{
			"error":  err.Error(),
			"status": http.StatusBadRequest,
		})
		return
	}
	params1, _, _, _ := MapRule(ipParams[0].Rule)
	startConstraints1, endConstraints1 := parseConstraints(params1.Rule)
	params2, _, _, _ := MapRule(ipParams[1].Rule)
	startConstraints2, endConstraints2 := parseConstraints(params2.Rule)
	type EventComparison struct {
		First  uint `json:"first"`
		Second uint `json:"second"`
	}
	type EventDistribution struct {
		Base   EventComparison            `json:"base"`
		After  map[string]EventComparison `json:"after"`
		Before map[string]EventComparison `json:"before"`
	}
	type PropDistribution struct {
		Base EventComparison            `json:"base"`
		Prop map[string]EventComparison `json:"prop"`
	}
	if patternMode == "EventDistribution" {
		base1, before1, after1, _ := PW.BuildUserDistribution("", params1.EndEvent, endConstraints1, ps)
		base2, before2, after2 := uint(0), make(map[string]uint), make(map[string]uint)
		if params2.EndEvent != "" {
			base2, before2, after2, _ = PW.BuildUserDistribution("", params2.EndEvent, endConstraints2, ps)
		}
		finalResult := EventDistribution{
			Base: EventComparison{
				First:  base1,
				Second: base2,
			},
			After:  make(map[string]EventComparison),
			Before: make(map[string]EventComparison),
		}
		for key, value := range before1 {
			data, exists := finalResult.Before[key]
			if !exists {
				finalResult.Before[key] = EventComparison{}
			}
			data.First = value
			finalResult.Before[key] = data
		}
		if params2.EndEvent != "" {
			for key, value := range before2 {
				data, exists := finalResult.Before[key]
				if !exists {
					finalResult.Before[key] = EventComparison{}
				}
				data.Second = value
				finalResult.Before[key] = data
			}
		}
		for key, value := range after1 {
			data, exists := finalResult.After[key]
			if !exists {
				finalResult.After[key] = EventComparison{}
			}
			data.First = value
			finalResult.After[key] = data
		}
		if params2.EndEvent != "" {
			for key, value := range after2 {
				data, exists := finalResult.After[key]
				if !exists {
					finalResult.After[key] = EventComparison{}
				}
				data.Second = value
				finalResult.After[key] = data
			}
		}
		c.JSON(http.StatusOK, finalResult)
		return
	}
	if patternMode == "UserDistribution" {
		events1 := make([]string, 0)
		if params1.StartEvent != "" {
			events1 = append(events1, params1.StartEvent)
		}
		if params1.EndEvent != "" {
			events1 = append(events1, params1.EndEvent)
		}
		overall1, propDist1, _ := PW.BuildUserDistributionWithProperties("", events1, startConstraints1, endConstraints1, ps)
		overall2, propDist2 := uint(0), make(map[string]uint)
		events2 := make([]string, 0)
		if params2.StartEvent != "" {
			events2 = append(events2, params2.StartEvent)
		}
		if params2.EndEvent != "" {
			events2 = append(events2, params2.EndEvent)
		}
		if params2.EndEvent != "" {
			overall2, propDist2, _ = PW.BuildUserDistributionWithProperties("", events2, startConstraints2, endConstraints2, ps)
		}
		finalResult := PropDistribution{
			Base: EventComparison{
				First:  overall1,
				Second: overall2,
			},
			Prop: make(map[string]EventComparison),
		}
		for key, value := range propDist1 {
			data, exists := finalResult.Prop[key]
			if !exists {
				finalResult.Prop[key] = EventComparison{}
			}
			data.First = value
			finalResult.Prop[key] = data
		}
		if params2.EndEvent != "" {
			for key, value := range propDist2 {
				data, exists := finalResult.Prop[key]
				if !exists {
					finalResult.Prop[key] = EventComparison{}
				}
				data.Second = value
				finalResult.Prop[key] = data
			}
		}
		c.JSON(http.StatusOK, finalResult)
		return
	}
}

func PostFactorsHandlerV2(c *gin.Context) {
	log.Infof("Inside post factors handler")
	projectId := U.GetScopeByKeyAsInt64(c, mid.SCOPE_PROJECT_ID)
	if projectId == 0 {
		c.AbortWithStatus(http.StatusBadRequest)
		return
	}
	reqID, _ := getReqIDAndProjectID(c)

	if projectId == 611 {
		fac := PW.Factors{}
		if err := json.Unmarshal([]byte(returnConstantData()), &fac); err != nil {
			return
		}
		c.JSON(http.StatusOK, fac)
		return
	}
	logCtx := log.WithFields(log.Fields{
		"projectId": projectId,
		"RequestId": reqID,
	})

	modelId := uint64(0)
	jobId := c.Query("job_id")
	var err error

	entity, errInt := GetEntityforJob(projectId, jobId)
	if errInt != http.StatusFound {
		log.Errorf(" err integer :%d", errInt)
		c.AbortWithStatus(http.StatusBadRequest)
		return
	}
	modelId = entity.ModelID

	var entityv2 model.ExplainV2Query
	var params model.FactorsGoalRule
	in_en := make(map[string]bool)
	in_epr := make(map[string]bool)
	in_upr := make(map[string]bool)

	inputType := c.Query("type")
	patternMode := ""
	err = U.DecodePostgresJsonbToStructType(entity.ExplainV2Query, &entityv2)
	if err != nil {
		log.Errorf("Unable to create goal params")
		c.AbortWithStatus(http.StatusBadRequest)
		return
	}
	params.StartEvent = entityv2.Query.StartEvent
	params.EndEvent = entityv2.Query.EndEvent

	result, err := T.GetResultCache(projectId, modelId)
	if err != nil {
		log.Errorf("unable to get result from cache :%d,%d", projectId, modelId)
	}
	if result != "" {
		var ex PW.ExplainV2Goals
		var results PW.Factors
		err := json.Unmarshal([]byte(result), &results)
		if err != nil {
			log.Errorf("Unable to unmarshall result string")
		}

		results.Type = inputType
		results.GoalRule = params
		ex.GoalRule = results.GoalRule
		ex.Insights = results.Insights
		ex.GoalUserCount = results.GoalUserCount
		ex.TotalUsersCount = results.TotalUsersCount
		ex.OverallPercentage = results.OverallPercentage
		ex.OverallMultiplier = results.OverallMultiplier
		ex.Type = results.Type
		ex.StartTimestamp = entityv2.StartTimestamp
		ex.EndTimestamp = entityv2.EndTimestamp

		c.JSON(http.StatusOK, ex)
		return
	}

	ps, err := PW.NewPatternServiceWrapperV2(reqID, projectId, modelId)
	if err != nil {
		logCtx.WithError(err).Error("Pattern Service initialization failed.")
		c.JSON(http.StatusBadRequest, gin.H{
			"error":  err.Error(),
			"status": http.StatusBadRequest,
		})
		return
	}
	startConstraints, endConstraints := parseConstraints(params.Rule)
	if patternMode == "AllPatterns" {
		allEventPatterns := make([]string, 0)
		allPatterns, _ := ps.GetAllPatterns(reqID, params.StartEvent, params.EndEvent)
		for _, eventPattern := range allPatterns {
			pattern := fmt.Sprintf("%v", eventPattern.PerUserCount)
			for _, eventName := range eventPattern.EventNames {
				pattern = pattern + "," + eventName
			}
			allEventPatterns = append(allEventPatterns, pattern)
		}
		c.JSON(http.StatusOK, allEventPatterns)
		return
	}
	if patternMode == "GetCount" {
		var count uint
		if params.StartEvent == "" {
			count, _ = ps.GetPerUserCount("", []string{params.EndEvent}, []P.EventConstraints{*endConstraints})
		} else {
			count, _ = ps.GetPerUserCount("", []string{params.StartEvent, params.EndEvent}, []P.EventConstraints{*startConstraints, *endConstraints})
		}
		c.JSON(http.StatusOK, count)
		return
	}
	if patternMode == "AllProperties" {
		userInfo := ps.GetUserAndEventsInfo()
		c.JSON(http.StatusOK, userInfo)
		return
	}
	if patternMode == "AllHistogram" {
		var patternHistogram *P.Pattern
		if params.StartEvent == "" {
			patternHistogram = ps.GetPattern("", []string{params.EndEvent})
		} else {
			patternHistogram = ps.GetPattern("", []string{params.StartEvent, params.EndEvent})
		}
		c.JSON(http.StatusOK, patternHistogram)
		return
	}
	debugParams := make(map[string]string)

	if results, err, debugData := PW.FactorV1(reqID,
		projectId, params.StartEvent, startConstraints,
		params.EndEvent, endConstraints, P.COUNT_TYPE_PER_USER, ps, patternMode, debugParams, in_en, in_epr, in_upr); err != nil {
		logCtx.WithError(err).Error("Factors failed.")
		if err.Error() == "root node not found or frequency 0" {
			c.AbortWithStatusJSON(http.StatusBadRequest, gin.H{"error": "No Insights Found"})
		}
		c.AbortWithStatus(http.StatusBadRequest)
		return
	} else {
		var ex PW.ExplainV2Goals
		expiry := model.QueryCacheMutableResultMonth

		if patternMode != "" {
			c.JSON(http.StatusOK, debugData)
		}
		results.Type = inputType
		results.GoalRule = params
		ex.GoalRule = results.GoalRule
		ex.Insights = results.Insights
		ex.GoalUserCount = results.GoalUserCount
		ex.TotalUsersCount = results.TotalUsersCount
		ex.OverallPercentage = results.OverallPercentage
		ex.OverallMultiplier = results.OverallMultiplier
		ex.Type = results.Type
		ex.StartTimestamp = entityv2.StartTimestamp
		ex.EndTimestamp = entityv2.EndTimestamp

		result_byte, err := json.Marshal(results)
		if err != nil {
			log.Errorf("Unable to marshal results string:%v", err)
		}
		result_string := string(result_byte)
		err = T.SetResultCache(projectId, modelId, expiry, result_string)
		if err != nil {
			log.Errorf("Unable to cache expv2 results:%d,%d", projectId, modelId)
		}

		c.JSON(http.StatusOK, ex)
		return

	}
}

func PostFactorsHandlerV3(c *gin.Context) {
	log.Infof("Inside post factors handler")
	projectId := U.GetScopeByKeyAsInt64(c, mid.SCOPE_PROJECT_ID)
	if projectId == 0 {
		c.AbortWithStatus(http.StatusBadRequest)
		return
	}
	reqID, _ := getReqIDAndProjectID(c)

	if projectId == 611 {
		fac := PW.Factors{}
		if err := json.Unmarshal([]byte(returnConstantData()), &fac); err != nil {
			return
		}
		c.JSON(http.StatusOK, fac)
		return
	}
	logCtx := log.WithFields(log.Fields{
		"projectId": projectId,
		"RequestId": reqID,
	})

	modelId := uint64(0)
	jobId := c.Query("job_id")
	var err error

	entity, errInt := GetEntityforJob(projectId, jobId)
	if errInt != http.StatusFound {
		log.Errorf(" err integer :%d", errInt)
		c.AbortWithStatus(http.StatusBadRequest)
		return
	}
	modelId = entity.ModelID
	in_en := make(map[string]bool)
	in_epr := make(map[string]bool)
	in_upr := make(map[string]bool)

	inputType := c.Query("type")
	patternMode := ""
	var entityv2 model.ExplainV2Query
	err = U.DecodePostgresJsonbToStructType(entity.ExplainV2Query, &entityv2)
	if err != nil {
		log.Errorf("Unable to create goal params")
		c.AbortWithStatus(http.StatusBadRequest)
		return
	}
	var params model.ExplainV3GoalRule
	if entityv2.IsV3 {
		params = entityv2.QueryV3
	} else {
		params = model.ConvertFactorsGoalRuleToExplainV3GoalRule(entityv2.Query)
	}

	result, err := T.GetResultCache(projectId, modelId)
	if err != nil {
		log.Errorf("unable to get result from cache :%d,%d", projectId, modelId)
	}
	if result != "" {
		var ex PW.ExplainV3Goals
		var results PW.Factors
		err := json.Unmarshal([]byte(result), &results)
		if err != nil {
			log.Errorf("Unable to unmarshall result string")
		}

		results.Type = inputType
		ex.GoalRule = params
		ex.Insights = results.Insights
		ex.GoalUserCount = results.GoalUserCount
		ex.TotalUsersCount = results.TotalUsersCount
		ex.OverallPercentage = results.OverallPercentage
		ex.OverallMultiplier = results.OverallMultiplier
		ex.Type = results.Type
		ex.StartTimestamp = entityv2.StartTimestamp
		ex.EndTimestamp = entityv2.EndTimestamp

		c.JSON(http.StatusOK, ex)
		return
	}

<<<<<<< HEAD
=======
	if entity.Status != "active" {
		var ex PW.ExplainV3Goals
		ex.GoalRule = params
		ex.Type = inputType
		ex.StartTimestamp = entityv2.StartTimestamp
		ex.EndTimestamp = entityv2.EndTimestamp

		c.JSON(http.StatusOK, ex)
		return
	}

>>>>>>> 02c0d479
	ps, err := PW.NewPatternServiceWrapperV2(reqID, projectId, modelId)
	if err != nil {
		logCtx.WithError(err).Error("Pattern Service initialization failed.")
		c.JSON(http.StatusBadRequest, gin.H{
			"error":  err.Error(),
			"status": http.StatusBadRequest,
		})
		return
	}
	startConstraints, endConstraints := parseConstraints(entityv2.Query.Rule)
	if patternMode == "AllPatterns" {
		allEventPatterns := make([]string, 0)
		allPatterns, _ := ps.GetAllPatterns(reqID, params.StartEvent.Label, params.EndEvent.Label)
		for _, eventPattern := range allPatterns {
			pattern := fmt.Sprintf("%v", eventPattern.PerUserCount)
			for _, eventName := range eventPattern.EventNames {
				pattern = pattern + "," + eventName
			}
			allEventPatterns = append(allEventPatterns, pattern)
		}
		c.JSON(http.StatusOK, allEventPatterns)
		return
	}
	if patternMode == "GetCount" {
		var count uint
		if params.StartEvent.Label == "" {
			count, _ = ps.GetPerUserCount("", []string{params.EndEvent.Label}, []P.EventConstraints{*endConstraints})
		} else {
			count, _ = ps.GetPerUserCount("", []string{params.StartEvent.Label, params.EndEvent.Label}, []P.EventConstraints{*startConstraints, *endConstraints})
		}
		c.JSON(http.StatusOK, count)
		return
	}
	if patternMode == "AllProperties" {
		userInfo := ps.GetUserAndEventsInfo()
		c.JSON(http.StatusOK, userInfo)
		return
	}
	if patternMode == "AllHistogram" {
		var patternHistogram *P.Pattern
		if params.StartEvent.Label == "" {
			patternHistogram = ps.GetPattern("", []string{params.EndEvent.Label})
		} else {
			patternHistogram = ps.GetPattern("", []string{params.StartEvent.Label, params.EndEvent.Label})
		}
		c.JSON(http.StatusOK, patternHistogram)
		return
	}
	debugParams := make(map[string]string)

	if results, err, debugData := PW.FactorV1(reqID,
		projectId, params.StartEvent.Label, startConstraints,
		params.EndEvent.Label, endConstraints, P.COUNT_TYPE_PER_USER, ps, patternMode, debugParams, in_en, in_epr, in_upr); err != nil {
		logCtx.WithError(err).Error("Factors failed.")
		if err.Error() == "root node not found or frequency 0" {
			c.AbortWithStatusJSON(http.StatusBadRequest, gin.H{"error": "No Insights Found"})
		}
		c.AbortWithStatus(http.StatusBadRequest)
		return
	} else {
		var ex PW.ExplainV3Goals
		expiry := model.QueryCacheMutableResultMonth

		if patternMode != "" {
			c.JSON(http.StatusOK, debugData)
		}
		results.Type = inputType
		ex.GoalRule = params
		ex.Insights = results.Insights
		ex.GoalUserCount = results.GoalUserCount
		ex.TotalUsersCount = results.TotalUsersCount
		ex.OverallPercentage = results.OverallPercentage
		ex.OverallMultiplier = results.OverallMultiplier
		ex.Type = results.Type
		ex.StartTimestamp = entityv2.StartTimestamp
		ex.EndTimestamp = entityv2.EndTimestamp

		result_byte, err := json.Marshal(results)
		if err != nil {
			log.Errorf("Unable to marshal results string:%v", err)
		}
		result_string := string(result_byte)
		err = T.SetResultCache(projectId, modelId, expiry, result_string)
		if err != nil {
			log.Errorf("Unable to cache expv2 results:%d,%d", projectId, modelId)
		}

		c.JSON(http.StatusOK, ex)
		return

	}
}

func convertCreateGoalInputParamsV2ToExplainV3GoalRule(ip CreateGoalInputParamsV2) model.ExplainV3GoalRule {
	var rule model.ExplainV3GoalRule
<<<<<<< HEAD
	if rule.StartEvent.Label != "" {
		rule.StartEvent = ip.StartEvent
	}
	if rule.EndEvent.Label != "" {
=======
	if ip.StartEvent.Label != "" {
		rule.StartEvent = ip.StartEvent
	}
	if ip.EndEvent.Label != "" {
>>>>>>> 02c0d479
		rule.EndEvent = ip.EndEvent
	}
	rule.IncludedEvents = ip.IncludedEvents
	return rule
}

func CreateExplainV3EntityHandler(c *gin.Context) (interface{}, int, string, string, bool) {

	if !C.GetConfig().ExplainV3QueryBuilder {
		return CreateExplainV2EntityHandler(c)
	}

	projectID := U.GetScopeByKeyAsInt64(c, mid.SCOPE_PROJECT_ID)
	userID := U.GetScopeByKeyAsString(c, mid.SCOPE_LOGGEDIN_AGENT_UUID)

	if projectID == 0 {
		return nil, http.StatusUnauthorized, INVALID_PROJECT, ErrorMessages[INVALID_PROJECT], true
	}
	log.Info("Create function handler triggered.")

	var entity ExplainV3QueryReq
	r := c.Request
	decoder := json.NewDecoder(r.Body)
	if err := decoder.Decode(&entity); err != nil {
		errMsg := "Get Explain v2 failed. Invalid JSON."
		log.WithFields(log.Fields{"project_id": projectID}).WithError(err).Error(errMsg)
		return nil, http.StatusBadRequest, errMsg, "", true
	}

	rule := MapRuleV2(entity.Query)
	v3Query := convertCreateGoalInputParamsV2ToExplainV3GoalRule(entity.Query)

	query_json, err := json.Marshal(entity.Query)
	if err != nil {
		return nil, http.StatusBadRequest, "Unable to create json", "", true
	}

	var explainV2Entity model.ExplainV2Query
	explainV2Entity.Title = entity.Title
	explainV2Entity.Query = rule
	explainV2Entity.QueryV3 = v3Query
	explainV2Entity.IsV3 = true
	explainV2Entity.StartTimestamp = entity.StartTimestamp
	explainV2Entity.EndTimestamp = entity.EndTimestamp
	explainV2Entity.Raw_query = string(query_json)

	_, errCode, errMsg := store.GetStore().CreateExplainV2Entity(userID, projectID, &explainV2Entity)
	if errCode != http.StatusCreated {
		log.WithFields(log.Fields{"document": entity, "err-message": errMsg}).Error("Failed to Explain v2 query in handler.")
		return nil, errCode, PROCESSING_FAILED, errMsg, true
	}

	return entity, http.StatusCreated, "", "", false
}

func CreateExplainV2EntityHandler(c *gin.Context) (interface{}, int, string, string, bool) {

	projectID := U.GetScopeByKeyAsInt64(c, mid.SCOPE_PROJECT_ID)
	userID := U.GetScopeByKeyAsString(c, mid.SCOPE_LOGGEDIN_AGENT_UUID)

	if projectID == 0 {
		return nil, http.StatusUnauthorized, INVALID_PROJECT, ErrorMessages[INVALID_PROJECT], true
	}
	log.Info("Create function handler triggered.")

	var entity ExplainV2QueryReq
	r := c.Request
	decoder := json.NewDecoder(r.Body)
	if err := decoder.Decode(&entity); err != nil {
		errMsg := "Get Explain v2 failed. Invalid JSON."
		log.WithFields(log.Fields{"project_id": projectID}).WithError(err).Error(errMsg)
		return nil, http.StatusBadRequest, errMsg, "", true
	}

	rule, _, _, _ := MapRule(entity.Query)

	query_json, err := json.Marshal(entity.Query)
	if err != nil {
		return nil, http.StatusBadRequest, "Unable to create json", "", true
	}

	var explainV2Entity model.ExplainV2Query
	explainV2Entity.Title = entity.Title
	explainV2Entity.Query = rule
	explainV2Entity.StartTimestamp = entity.StartTimestamp
	explainV2Entity.EndTimestamp = entity.EndTimestamp
	explainV2Entity.Raw_query = string(query_json)

	_, errCode, errMsg := store.GetStore().CreateExplainV2Entity(userID, projectID, &explainV2Entity)
	if errCode != http.StatusCreated {
		log.WithFields(log.Fields{"document": entity, "err-message": errMsg}).Error("Failed to Explain v2 query in handler.")
		return nil, errCode, PROCESSING_FAILED, errMsg, true
	}

	return entity, http.StatusCreated, "", "", false
}

func DeleteSavedExplainV2EntityHandler(c *gin.Context) {
	projectID := U.GetScopeByKeyAsInt64(c, mid.SCOPE_PROJECT_ID)
	if projectID == 0 {
		c.AbortWithStatusJSON(http.StatusForbidden, gin.H{"error": "Delete explain v2 failed. Invalid project."})
		return
	}

	id := c.Param("id")
	if id == "" {
		c.AbortWithStatusJSON(http.StatusBadRequest, gin.H{"error": "Delete failed. Invalid id provided."})
		return
	}

	m, errCode := GetEntityforJob(projectID, id)
	if errCode != http.StatusFound {
		log.Errorf("Unable to get entity to remove from cache :%d,%s", projectID, id)
	}
	res, err := T.GetResultCache(projectID, m.ModelID)
	if err != nil {
		log.Errorf("Unable to get result to remove from cache :%d,%s", projectID, id)

	}
	if res != "" {
		val, err := T.RemoveCachedKey(projectID, m.ModelID)
		if !val || err != nil {
			log.Errorf("Unable to delete model from cache:%d,%d", projectID, m.ModelID)
		}
	}

	errCode, errMsg := store.GetStore().DeleteExplainV2Entity(projectID, id)
	if errCode != http.StatusAccepted {
		c.AbortWithStatusJSON(errCode, errMsg)
		return
	}

	c.JSON(errCode, gin.H{"Status": "OK"})
}<|MERGE_RESOLUTION|>--- conflicted
+++ resolved
@@ -499,8 +499,6 @@
 		return
 	}
 
-<<<<<<< HEAD
-=======
 	if entity.Status != "active" {
 		var ex PW.ExplainV3Goals
 		ex.GoalRule = params
@@ -512,7 +510,6 @@
 		return
 	}
 
->>>>>>> 02c0d479
 	ps, err := PW.NewPatternServiceWrapperV2(reqID, projectId, modelId)
 	if err != nil {
 		logCtx.WithError(err).Error("Pattern Service initialization failed.")
@@ -608,17 +605,10 @@
 
 func convertCreateGoalInputParamsV2ToExplainV3GoalRule(ip CreateGoalInputParamsV2) model.ExplainV3GoalRule {
 	var rule model.ExplainV3GoalRule
-<<<<<<< HEAD
-	if rule.StartEvent.Label != "" {
-		rule.StartEvent = ip.StartEvent
-	}
-	if rule.EndEvent.Label != "" {
-=======
 	if ip.StartEvent.Label != "" {
 		rule.StartEvent = ip.StartEvent
 	}
 	if ip.EndEvent.Label != "" {
->>>>>>> 02c0d479
 		rule.EndEvent = ip.EndEvent
 	}
 	rule.IncludedEvents = ip.IncludedEvents
