--- conflicted
+++ resolved
@@ -20,24 +20,6 @@
 	if projectId == 0 {
 		c.AbortWithError(http.StatusBadRequest, errors.New("INVALID PROJECT ID"))
 	}
-<<<<<<< HEAD
-	itemPrices, err := billing.ListPlansAndAddOnsPricesFromChargebee()
-	if err != nil {
-		c.JSON(http.StatusInternalServerError, model.PlansAndAddOnsPrices{})
-	}
-	var res model.PlansAndAddOnsPrices
-	for _, itemPrice := range itemPrices {
-		res = append(res, model.SubscriptionProductPrice{
-			Type:         string(itemPrice.ItemType),
-			Name:         itemPrice.Name,
-			ExternalName: itemPrice.ExternalName,
-			ID:           itemPrice.Id,
-			Price:        itemPrice.Price,
-			Period:       int(itemPrice.Period),
-		})
-	}
-	c.JSON(http.StatusOK, res)
-=======
 	var defaultReponse model.PlansAndAddOnsPrices
 	defaultReponse = append(defaultReponse, model.SubscriptionProductPrice{
 		Name:         "Basic Monthly USD",
@@ -73,7 +55,6 @@
 	})
 
 	c.JSON(http.StatusOK, defaultReponse)
->>>>>>> 40e82810
 }
 
 func UpdateSubscriptionHandler(c *gin.Context) {
@@ -110,7 +91,6 @@
 	}
 	var subscription model.Subscription
 	var subscriptionDetails []model.SubscriptionDetail
-<<<<<<< HEAD
 
 	project, errCode := store.GetStore().GetProject(projectId)
 	if errCode != http.StatusFound {
@@ -150,7 +130,6 @@
 	if err != nil {
 		c.Redirect(http.StatusPermanentRedirect, C.GetProtocol()+C.GetAPPDomain()+"/pricing?error=SERVER_ERROR")
 		return
-=======
 	subscriptionDetails = append(subscriptionDetails, model.SubscriptionDetail{
 		Type:         "Plan",
 		ID:           "Basic-USD-monthly",
@@ -164,7 +143,6 @@
 		BillingPeriod:       1,
 		BillingPeriodUnit:   "month",
 		SubscriptionDetails: subscriptionDetails,
->>>>>>> 40e82810
 	}
 	c.Redirect(http.StatusPermanentRedirect, C.GetProtocol()+C.GetAPPDomain()+"/pricing")
 }