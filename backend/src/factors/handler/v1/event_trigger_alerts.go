package v1

import (
	"encoding/json"
	mid "factors/middleware"
	"factors/model/model"
	"factors/model/store"
	U "factors/util"
	webhooks "factors/webhooks"
	"fmt"
	"net/http"

	"github.com/gin-gonic/gin"
	log "github.com/sirupsen/logrus"
)

func GetEventTriggerAlertsByProjectHandler(c *gin.Context) (interface{}, int, string, string, bool) {
	projectID := U.GetScopeByKeyAsInt64(c, mid.SCOPE_PROJECT_ID)

	if projectID == 0 {
		return nil, http.StatusForbidden, "", "Get request failed. Invalid project ID.", true
	}
	trigger, errCode := store.GetStore().GetAllEventTriggerAlertsByProject(projectID)
	if errCode != http.StatusFound {
		return nil, errCode, "", "Get Saved Queries failed.", true
	}

	return trigger, http.StatusOK, "", "", false

}

func CreateEventTriggerAlertHandler(c *gin.Context) (interface{}, int, string, string, bool) {

	projectID := U.GetScopeByKeyAsInt64(c, mid.SCOPE_PROJECT_ID)
	userID := U.GetScopeByKeyAsString(c, mid.SCOPE_LOGGEDIN_AGENT_UUID)

	if projectID == 0 {
		c.AbortWithStatusJSON(http.StatusForbidden, gin.H{"error": "Create failed. Invalid project id."})
		return nil, http.StatusUnauthorized, INVALID_PROJECT, ErrorMessages[INVALID_PROJECT], true
	}

	var alert model.EventTriggerAlertConfig
	r := c.Request
	decoder := json.NewDecoder(r.Body)
	if err := decoder.Decode(&alert); err != nil {
		errMsg := "Create TriggerAlert failed. Invalid JSON."
		log.WithFields(log.Fields{"project_id": projectID}).WithError(err).Error(errMsg)
		return nil, http.StatusBadRequest, errMsg, "", true
	}
	oldID := ""
	obj, errCode, errMsg := store.GetStore().CreateEventTriggerAlert(userID, oldID, projectID, &alert, userID)
	if errCode != http.StatusCreated {
		log.WithFields(log.Fields{"document": alert, "err-message": errMsg}).Error("Failed to create alert in handler.")
		return nil, errCode, PROCESSING_FAILED, errMsg, true
	}

	return obj.EventTriggerAlert, http.StatusCreated, "", "", false
}

func DeleteEventTriggerAlertHandler(c *gin.Context) {
	projectID := U.GetScopeByKeyAsInt64(c, mid.SCOPE_PROJECT_ID)
	if projectID == 0 {
		c.AbortWithStatusJSON(http.StatusForbidden, gin.H{"error": "Delete TriggerAlert failed. Invalid project."})
		return
	}

	id := c.Param("id")
	if id == "" {
		c.AbortWithStatusJSON(http.StatusBadRequest, gin.H{"error": "Delete failed. Invalid id provided."})
		return
	}

	errCode, errMsg := store.GetStore().DeleteEventTriggerAlert(projectID, id)
	if errCode != http.StatusAccepted {
		c.AbortWithStatusJSON(errCode, errMsg)
		return
	}

	c.JSON(errCode, gin.H{"Status": "OK"})
}

func EditEventTriggerAlertHandler(c *gin.Context) (interface{}, int, string, string, bool) {
	projectID := U.GetScopeByKeyAsInt64(c, mid.SCOPE_PROJECT_ID)
	if projectID == 0 {
		c.AbortWithStatusJSON(http.StatusBadRequest, gin.H{"error": "Edit TriggerAlert failed. Invalid project."})
		return nil, http.StatusBadRequest, INVALID_PROJECT, ErrorMessages[INVALID_PROJECT], true
	}

	id := c.Param("id")
	if id == "" {
		c.AbortWithStatusJSON(http.StatusBadRequest, gin.H{"error": "Edit failed. Invalid id provided."})
		return nil, http.StatusBadRequest, PROCESSING_FAILED, ErrorMessages[PROCESSING_FAILED], true
	}
	userID := U.GetScopeByKeyAsString(c, mid.SCOPE_LOGGEDIN_AGENT_UUID)

	var alert model.EventTriggerAlertConfig

	r := c.Request
	decoder := json.NewDecoder(r.Body)
	decoder.DisallowUnknownFields()
	if err := decoder.Decode(&alert); err != nil {
		errMsg := "Edit TriggerAlert failed. Invalid JSON."
		log.WithFields(log.Fields{"project_id": projectID}).WithError(err).Error(errMsg)
		return nil, http.StatusBadRequest, errMsg, "", true
	}

	existingAlert, err := store.GetStore().GetEventTriggerAlertByID(id)
	if err != http.StatusFound {
		return nil, http.StatusBadRequest, "Invalid ID - Alert not found", "", true
	}
	var existingAlertPayload model.EventTriggerAlertConfig
	errObj := U.DecodePostgresJsonbToStructType(existingAlert.EventTriggerAlert, &existingAlertPayload)
	if errObj != nil {
		log.WithError(errObj).Error("Problem deserializing event_trigger_alerts query.")
		return nil, http.StatusBadRequest, "Problem deserializing event_trigger_alerts query.", "", true
	}

	var existingSlackChannels []model.SlackChannel
	if existingAlertPayload.Slack == true {
		errObj = U.DecodePostgresJsonbToStructType(existingAlertPayload.SlackChannels, &existingSlackChannels)
		if errObj != nil {
			log.WithError(errObj).Error("failed to decode slack channels")
			return nil, http.StatusBadRequest, "failed to decode slack channels", "", true
		}
	}
	var newSlackChannels []model.SlackChannel
	if alert.Slack == true {
		errObj = U.DecodePostgresJsonbToStructType(alert.SlackChannels, &newSlackChannels)
		if errObj != nil {
			log.WithError(errObj).Error("failed to decode slack channels")
			return nil, http.StatusBadRequest, "failed to decode slack channels", "", true
		}
	}

<<<<<<< HEAD
	slackAssociatedUserId := existingAlert.CreatedBy
	if len(existingSlackChannels) == len(newSlackChannels) {
=======
	slackAssociatedUserId := existingAlert.SlackChannelAssociatedBy
	if(len(existingSlackChannels) == len(newSlackChannels)){
>>>>>>> 78faad8c
		existingChannelNameMap := make(map[string]bool)
		existingChannelIDMap := make(map[string]bool)
		for _, channel := range existingSlackChannels {
			existingChannelNameMap[channel.Name] = true
			existingChannelIDMap[channel.Id] = true
		}
		for _, channel := range newSlackChannels {
			if existingChannelNameMap[channel.Name] == false {
				slackAssociatedUserId = userID
				break
			}
			if existingChannelIDMap[channel.Id] == false {
				slackAssociatedUserId = userID
				break
			}
		}

	} else {
		slackAssociatedUserId = userID
	}

	eta, errCode, errMsg := store.GetStore().CreateEventTriggerAlert(userID, id, projectID, &alert, slackAssociatedUserId)
	if errMsg != "" || errCode != http.StatusCreated || eta == nil {
		c.AbortWithStatusJSON(http.StatusInternalServerError, gin.H{"error": "Edit TriggerAlert failed while updating db"})
		return nil, http.StatusInternalServerError, PROCESSING_FAILED, ErrorMessages[PROCESSING_FAILED], true
	}

	errCode, errMsg = store.GetStore().DeleteEventTriggerAlert(projectID, id)
	if errCode != http.StatusAccepted || errMsg != "" {
		log.WithFields(log.Fields{"project_id": projectID}).Error("Cannot find any alert to update")
		return nil, http.StatusBadRequest, "Cannot find any alert to update", "", true
	}

	return alert, http.StatusAccepted, "", "", false
}

func TestWebhookforEventTriggerAlerts(c *gin.Context) (interface{}, int, string, string, bool) {
	projectID := U.GetScopeByKeyAsInt64(c, mid.SCOPE_PROJECT_ID)
	userID := U.GetScopeByKeyAsString(c, mid.SCOPE_LOGGEDIN_AGENT_UUID)

	if projectID == 0 {
		c.AbortWithStatusJSON(http.StatusForbidden, gin.H{"error": "Create failed. Invalid project id."})
		return nil, http.StatusUnauthorized, INVALID_PROJECT, ErrorMessages[INVALID_PROJECT], true
	}

	if userID == "" {
		c.AbortWithStatusJSON(http.StatusForbidden, gin.H{"error": "Create failed. Invalid user id."})
		return nil, http.StatusUnauthorized, "INVALID_USER", ErrorMessages["INVALID_USER"], true
	}

	var webhook model.EventTriggerWebhook
	r := c.Request
	decoder := json.NewDecoder(r.Body)
	decoder.DisallowUnknownFields()
	if err := decoder.Decode(&webhook); err != nil {
		errMsg := "Test TriggerAlert failed. Invalid JSON."
		log.WithFields(log.Fields{"project_id": projectID}).WithError(err).Error(errMsg)
		return nil, http.StatusBadRequest, errMsg, "", true
	}

	messageProperties := make([]model.QueryGroupByProperty, 0)
	if webhook.MessageProperty != nil {
		err := U.DecodePostgresJsonbToStructType(webhook.MessageProperty, &messageProperties)
		if err != nil {
			errMsg := "Jsonb decoding to struct failure"
			log.WithError(err).Error(errMsg)
			return nil, http.StatusBadRequest, errMsg, "", true
		}
	}
	msgPropMap := make(U.PropertiesMap, 0)
	for i, mp := range messageProperties {
		var val interface{}
		if mp.Type == "datetime" {
			val = "01-01-1970"
		} else if mp.Type == "numerical" {
			val = 1234
		} else {
			val = "test"
		}
		msgPropMap[fmt.Sprintf("%d", i)] = model.MessagePropMapStruct{
			DisplayName: U.CreateVirtualDisplayName(mp.Property),
			PropValue:   val,
		}
	}
	payload := model.EventTriggerAlertMessage{
		Title:           webhook.Title,
		Event:           webhook.Event,
		Message:         webhook.Message,
		MessageProperty: msgPropMap,
	}

	response, err := webhooks.DropWebhook(webhook.Url, webhook.Secret, payload)
	if err != nil {
		errMsg := "Failed to send test webhook"
		log.WithFields(log.Fields{"project_id": projectID, "response": response}).WithError(err).Error(errMsg)
		return nil, http.StatusBadRequest, errMsg, "", true
	}

	return response, http.StatusAccepted, "", "", false
}<|MERGE_RESOLUTION|>--- conflicted
+++ resolved
@@ -132,13 +132,8 @@
 		}
 	}
 
-<<<<<<< HEAD
-	slackAssociatedUserId := existingAlert.CreatedBy
-	if len(existingSlackChannels) == len(newSlackChannels) {
-=======
 	slackAssociatedUserId := existingAlert.SlackChannelAssociatedBy
 	if(len(existingSlackChannels) == len(newSlackChannels)){
->>>>>>> 78faad8c
 		existingChannelNameMap := make(map[string]bool)
 		existingChannelIDMap := make(map[string]bool)
 		for _, channel := range existingSlackChannels {
