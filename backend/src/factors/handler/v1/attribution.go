package v1

import (
	"bytes"
	"encoding/json"
	"errors"
	C "factors/config"
	H "factors/handler/helpers"
	mid "factors/middleware"
	"factors/model/model"
	"factors/model/store"
	U "factors/util"
	"fmt"
	"io/ioutil"
	"net/http"
	"strconv"
	"time"

	"github.com/gin-gonic/gin"
	log "github.com/sirupsen/logrus"
)

type AttributionRequestPayloadV1 struct {
	Query *model.AttributionQueryV1 `json:"query"`
}

// AttributionHandlerV1 godoc
// @Summary To run attribution query.
// @Tags CoreQuery
// @Accept  json
// @Produce json
// @Param project_id path integer true "Project ID"
// @Param dashboard_id query integer false "Dashboard ID"
// @Param dashboard_unit_id query integer false "Dashboard Unit ID"
// @Param query body handler.AttributionRequestPayloadV1 true "Query payload"
// @Success 200 {string} json "{"result": model.QueryResult, "cache": false, "refreshed_at": timestamp}"
// @Router /{project_id}/attribution/query [post]
func AttributionHandlerV1(c *gin.Context) (interface{}, int, string, string, bool) {

	r := c.Request
	reqId := U.GetScopeByKeyAsString(c, mid.SCOPE_REQ_ID)
	projectId := U.GetScopeByKeyAsInt64(c, mid.SCOPE_PROJECT_ID)
	logCtx := log.WithFields(log.Fields{
		"reqId": reqId, "project_id": projectId,
	})
	if projectId == 0 {
		logCtx.Error("Query failed. Invalid project.")
		return nil, http.StatusUnauthorized, INVALID_PROJECT, "Query failed. Invalid project.", true
	}

	var err error
	var requestPayload AttributionRequestPayloadV1
	var dashboardId int64
	var unitId int64
	var timezoneString U.TimeZoneString
	preset := ""
	hardRefresh := false
	dashboardIdParam := c.Query("dashboard_id")
	unitIdParam := c.Query("dashboard_unit_id")
	refreshParam := c.Query("refresh")
	presetParam := c.Query("preset") // check preset

	if U.PresetLookup[presetParam] != "" && C.IsLastComputedWhitelisted(projectId) {
		preset = presetParam
	}
	if refreshParam != "" {
		hardRefresh, _ = strconv.ParseBool(refreshParam)
	}

	isDashboardQueryRequest := dashboardIdParam != "" && unitIdParam != ""
	if isDashboardQueryRequest {
		dashboardId, err = strconv.ParseInt(dashboardIdParam, 10, 64)
		if err != nil || dashboardId == 0 {
			logCtx.WithError(err).Error("Query failed. Invalid DashboardID.")
			return nil, http.StatusBadRequest, INVALID_INPUT, "Query failed. Invalid DashboardID.", true
		}
		unitId, err = strconv.ParseInt(unitIdParam, 10, 64)
		if err != nil || unitId == 0 {
			logCtx.WithError(err).Error("Query failed. Invalid DashboardUnitID.")
			return nil, http.StatusBadRequest, INVALID_INPUT, "Query failed. Invalid DashboardUnitID.", true
		}
	}

	queryIdString := c.Query("query_id")
	if queryIdString == "" {
		var hasFailed bool
		var errMsg string
		hasFailed, errMsg, requestPayload = decodeAttributionPayload(r, logCtx)
		if hasFailed {
			logCtx.Error("Query failed. Json decode failed." + errMsg)
			return nil, http.StatusBadRequest, INVALID_INPUT, "Query failed. Json decode failed." + errMsg, true
		}
	} else {
		_, query, err := store.GetStore().GetQueryAndClassFromQueryIdString(queryIdString, projectId)
		if err != "" {
			logCtx.Error(fmt.Sprintf("Query from queryIdString failed - %v", err))
			return nil, http.StatusBadRequest, INVALID_INPUT, "Query failed. Json decode failed.", true
		}
		var requestPayloadUnit model.AttributionQueryUnitV1
		U.DecodePostgresJsonbToStructType(&query.Query, &requestPayloadUnit)
		requestPayload.Query = requestPayloadUnit.Query
	}

	if requestPayload.Query == nil || requestPayload.Query.KPIQueries == nil || len(requestPayload.Query.KPIQueries) == 0 ||
		requestPayload.Query.KPIQueries[0].KPI.Queries == nil || len(requestPayload.Query.KPIQueries[0].KPI.Queries) == 0 {
		return nil, http.StatusBadRequest, INVALID_INPUT, "invalid query. empty query.", true
	}

	timezoneString, err = SetTimezoneForAttributionQueryV1(&requestPayload, projectId)

	if err != nil {
		return nil, http.StatusBadRequest, INVALID_INPUT, "query failed. Failed to get Timezone", true
	}

	queryRange := float64(requestPayload.Query.To-requestPayload.Query.From) / float64(model.SecsInADay)
	if queryRange > model.QueryRangeLimit {
		logCtx.Error("Query failed. Query range is out of limit.")
		return nil, http.StatusBadRequest, INVALID_INPUT, "Query failed. Query range is out of limit.", true
	}

	if requestPayload.Query.LookbackDays > model.LookBackWindowLimit {
		logCtx.Error("Query failed. LookbackDays exceeded the limit.")
		return nil, http.StatusBadRequest, INVALID_INPUT, "Query failed. LookbackDays exceeded the limit.", true
	}

	// Tracking dashboard query request.
	if isDashboardQueryRequest {
		model.SetDashboardCacheAnalytics(projectId, dashboardId, unitId, requestPayload.Query.From, requestPayload.Query.To, timezoneString)
		if preset == "" && C.IsLastComputedWhitelisted(projectId) {
			preset = U.GetPresetNameByFromAndTo(requestPayload.Query.From, requestPayload.Query.To, timezoneString)
		}
	}

	// If refresh is passed, refresh only is Query.From is of today's beginning.
	if !hardRefresh && isDashboardQueryRequest && !H.ShouldAllowHardRefresh(requestPayload.Query.From, requestPayload.Query.To, timezoneString, hardRefresh) {

		effectiveFrom, effectiveTo := model.GetEffectiveTimeRangeForDashboardUnitAttributionQuery(requestPayload.Query.From, requestPayload.Query.To)
		if effectiveFrom == 0 || effectiveTo == 0 {
			return nil, http.StatusBadRequest, INVALID_INPUT, "Query time range is not valid for attribution.", true
		}
		var shouldReturn bool
		var resCode int
		var resMsg interface{}

		if C.IsLastComputedWhitelisted(projectId) {

			shouldReturn, resCode, resMsg = H.GetResponseIfCachedDashboardQueryWithPreset(reqId, projectId, dashboardId, unitId, preset, effectiveFrom, effectiveTo, timezoneString)

		} else {

			shouldReturn, resCode, resMsg = H.GetResponseIfCachedDashboardQuery(reqId, projectId, dashboardId, unitId, effectiveFrom, effectiveTo, timezoneString)

		}
		if shouldReturn {
			if resCode == http.StatusOK {
				return resMsg, resCode, "", "", false
			}
		}
	}

	var cacheResult model.QueryResult
	attributionQueryUnitPayload := model.AttributionQueryUnitV1{
		Class: model.QueryClassAttribution,
		Query: requestPayload.Query,
	}
	attributionQueryUnitPayload.SetTimeZone(timezoneString)
	err = attributionQueryUnitPayload.TransformDateTypeFilters()
	if err != nil {
		return nil, http.StatusBadRequest, INVALID_INPUT, err.Error(), true
	}
	if !hardRefresh {
		shouldReturn, resCode, resMsg := H.GetResponseIfCachedQuery(c, projectId, &attributionQueryUnitPayload, cacheResult, isDashboardQueryRequest, reqId, false)
		if shouldReturn {
			if resCode == http.StatusOK {
				return resMsg, resCode, "", "", false
			}
			logCtx.WithError(err).Error("Query failed. Error Processing/Fetching data from Query cache")
			return nil, resCode, PROCESSING_FAILED, "Error Processing/Fetching data from Query cache", true
		}
	}

	// If not found, set a placeholder for the query hash key that it has been running to avoid running again.
	model.SetQueryCachePlaceholder(projectId, &attributionQueryUnitPayload)

	enableOptimisedFilterOnProfileQuery := c.Request.Header.Get(H.HeaderUserFilterOptForProfiles) == "true" ||
		C.EnableOptimisedFilterOnProfileQuery()

	enableOptimisedFilterOnEventUserQuery := c.Request.Header.Get(H.HeaderUserFilterOptForEventsAndUsers) == "true" ||
		C.EnableOptimisedFilterOnEventUserQuery()

	H.SleepIfHeaderSet(c)
	QueryKey, _ := attributionQueryUnitPayload.GetQueryCacheRedisKey(projectId)
	debugQueryKey := model.GetStringKeyFromCacheRedisKey(QueryKey)
	var result *model.QueryResult

	result, err = store.GetStore().ExecuteAttributionQueryV1(projectId, requestPayload.Query, debugQueryKey,
		enableOptimisedFilterOnProfileQuery, enableOptimisedFilterOnEventUserQuery)

	if err != nil {
		model.DeleteQueryCacheKey(projectId, &attributionQueryUnitPayload)
		logCtx.WithError(err).Error("Failed to process query from DB")
		return nil, http.StatusInternalServerError, PROCESSING_FAILED, err.Error(), true
	}
	if result == nil {
		model.DeleteQueryCacheKey(projectId, &attributionQueryUnitPayload)
		logCtx.WithError(err).Error(" Result is nil")
		return nil, http.StatusInternalServerError, PROCESSING_FAILED, "Result is nil " + err.Error(), true
	}
	meta := model.CacheMeta{
		Timezone:       string(timezoneString),
		From:           requestPayload.Query.From,
		To:             requestPayload.Query.To,
		RefreshedAt:    U.TimeNowIn(U.TimeZoneStringIST).Unix(),
		LastComputedAt: U.TimeNowIn(U.TimeZoneStringIST).Unix(),
		Preset:         preset,
	}
	result.CacheMeta = meta
	model.SetQueryCacheResult(projectId, &attributionQueryUnitPayload, result)
	if isDashboardQueryRequest {
		if C.IsLastComputedWhitelisted(projectId) {
			model.SetCacheResultByDashboardIdAndUnitIdWithPreset(result, projectId, dashboardId, unitId, preset,
				requestPayload.Query.From, requestPayload.Query.To, timezoneString, meta)
		} else {
			model.SetCacheResultByDashboardIdAndUnitId(result, projectId, dashboardId, unitId,
				requestPayload.Query.From, requestPayload.Query.To, timezoneString, meta)
		}

		return H.DashboardQueryResponsePayload{Result: result, Cache: false, RefreshedAt: U.TimeNowIn(U.TimeZoneStringIST).Unix(), CacheMeta: meta}, http.StatusOK, "", "", false
	}
	result.Query = requestPayload.Query
	return result, http.StatusOK, "", "", false
}

<<<<<<< HEAD
=======
func enrichRequestUsingAttributionConfig(c *gin.Context, projectID int64, requestPayload *AttributionRequestPayloadV1, logCtx *log.Entry) {

	// pulling project setting to build attribution query
	settings, errCode := store.GetStore().GetProjectSetting(projectID)
	if errCode != http.StatusFound {
		c.AbortWithStatusJSON(errCode, gin.H{"error": "Failed to get project settings during attribution call."})
	}

	attributionConfig, err1 := decodeAttributionConfig(settings.AttributionConfig)
	if err1 != nil {
		c.AbortWithStatusJSON(errCode, gin.H{"error": "Failed to decode attribution config from project settings."})
	}

	//Todo (Anil) Add enrichment of attribution Window, handle case of 'Entire User Journey'
	for groupQueryIndex := range requestPayload.Query.KPIQueries {
		switch requestPayload.Query.KPIQueries[groupQueryIndex].AnalyzeType {

		case model.AnalyzeTypeUsers:
			requestPayload.Query.KPIQueries[groupQueryIndex].RunType = model.RunTypeUser
		case model.AnalyzeTypeUserKPI:
			requestPayload.Query.KPIQueries[groupQueryIndex].RunType = model.RunTypeUserKPI
		case model.AnalyzeTypeHSDeals:
			if &attributionConfig != nil && attributionConfig.AnalyzeTypeHSCompaniesEnabled == true {
				requestPayload.Query.KPIQueries[groupQueryIndex].RunType = model.RunTypeHSCompanies
			} else if &attributionConfig != nil && attributionConfig.AnalyzeTypeHSDealsEnabled == true {
				requestPayload.Query.KPIQueries[groupQueryIndex].RunType = model.RunTypeHSDeals
			} else {
				logCtx.WithFields(log.Fields{"Query": requestPayload.Query, "AttributionConfig": attributionConfig}).Error("Failed to set analyze type")
				c.AbortWithStatusJSON(errCode, gin.H{"error": "Invalid config/query. Failed to set analyze type from attribution config & project settings."})
			}
		case model.AnalyzeTypeSFOpportunities:
			if &attributionConfig != nil && attributionConfig.AnalyzeTypeSFAccountsEnabled == true {
				requestPayload.Query.KPIQueries[groupQueryIndex].RunType = model.RunTypeSFAccounts
			} else if &attributionConfig != nil && attributionConfig.AnalyzeTypeSFOpportunitiesEnabled == true {
				requestPayload.Query.KPIQueries[groupQueryIndex].RunType = model.RunTypeSFOpportunities
			} else {
				logCtx.WithFields(log.Fields{"Query": requestPayload.Query, "AttributionConfig": attributionConfig}).Error("Failed to set analyze type")
				c.AbortWithStatusJSON(errCode, gin.H{"error": "Invalid config/query. Failed to set analyze type from attribution config & project settings."})
			}
		default:
			logCtx.WithFields(log.Fields{"Query": requestPayload.Query, "AttributionConfig": attributionConfig}).Error("Failed to set analyze type")
			c.AbortWithStatusJSON(errCode, gin.H{"error": "Invalid config/query. Failed to set analyze type from attribution config & project settings."})
		}
	}
}

// decodeAttributionConfig decode attribution config from project settings to map
func decodeAttributionConfig(config *postgres.Jsonb) (model.AttributionConfig, error) {
	attributionConfig := model.AttributionConfig{}
	if config == nil {
		return attributionConfig, nil
	}

	err := json.Unmarshal(config.RawMessage, &attributionConfig)
	if err != nil {
		return attributionConfig, err
	}

	return attributionConfig, nil
}

>>>>>>> 2e4d4dc6
// decodeAttributionPayload decodes attribution requestPayload for 2 json formats to support old and new
// request formats
func decodeAttributionPayload(r *http.Request, logCtx *log.Entry) (bool, string, AttributionRequestPayloadV1) {

	var err error
	var requestPayload AttributionRequestPayloadV1
	data, err := ioutil.ReadAll(r.Body)
	if err != nil {
		logCtx.WithError(err).Error("query failed due to Error while reading r.Body")
		return true, "Error while reading r.Body", requestPayload
	}
	decoder1 := json.NewDecoder(bytes.NewReader(data))
	decoder1.DisallowUnknownFields()
	if err = decoder1.Decode(&requestPayload); err == nil {
		return false, "", requestPayload
	}

	decoder2 := json.NewDecoder(bytes.NewReader(data))
	// commenting out this for KPI queries for attribution
	// decoder2.DisallowUnknownFields()
	var requestPayloadUnit model.AttributionQueryUnitV1
	if err = decoder2.Decode(&requestPayloadUnit); err == nil {
		requestPayload.Query = requestPayloadUnit.Query
		return false, "", requestPayload
	}
	logCtx.WithError(err).Error("query failed as JSON decode failed")
	return true, "Query failed. Json decode failed", requestPayload
}

// SetTimezoneForAttributionQueryV1 sets timezone for the attribution query
func SetTimezoneForAttributionQueryV1(requestPayload *AttributionRequestPayloadV1, projectId int64) (U.TimeZoneString, error) {
	var timezoneString U.TimeZoneString
	logCtx := log.WithField("project_id", projectId)
	if requestPayload.Query.Timezone != "" {
		_, err := time.LoadLocation(requestPayload.Query.Timezone)
		if err != nil {
			logCtx.WithError(err).Error("Query failed. Invalid Timezone")
			return "", err
		}
		timezoneString = U.TimeZoneString(requestPayload.Query.Timezone)

	} else {
		var statusCode int
		timezoneString, statusCode = store.GetStore().GetTimezoneForProject(projectId)
		if statusCode != http.StatusFound {
			logCtx.Error("query failed. Failed to get Timezone from project")
			return "", errors.New("query failed. Failed to get Timezone from project")
		}

		// For a KPI query, set the timezone internally for correct execution
		if requestPayload.Query.KPIQueries[0].KPI.Queries[0].Timezone != "" {
			_, err := time.LoadLocation(string(requestPayload.Query.KPIQueries[0].KPI.Queries[0].Timezone))
			if err != nil {
				logCtx.WithError(err).Error("Query failed. Invalid Timezone")
				return "", err
			}

			timezoneString = U.TimeZoneString(requestPayload.Query.KPIQueries[0].KPI.Queries[0].Timezone)
		} else {
			timezoneString, statusCode = store.GetStore().GetTimezoneForProject(projectId)
			if statusCode != http.StatusFound {
				logCtx.Error("query failed. Failed to get Timezone")
				return "", errors.New("query failed. Failed to get Timezone")
			}
		}
		for index := range requestPayload.Query.KPIQueries {
			requestPayload.Query.KPIQueries[index].KPI.SetTimeZone(timezoneString)
			err := requestPayload.Query.KPIQueries[index].KPI.TransformDateTypeFilters()
			if err != nil {
				return "", err
			}
		}
	}
	return timezoneString, nil
}<|MERGE_RESOLUTION|>--- conflicted
+++ resolved
@@ -231,8 +231,6 @@
 	return result, http.StatusOK, "", "", false
 }
 
-<<<<<<< HEAD
-=======
 func enrichRequestUsingAttributionConfig(c *gin.Context, projectID int64, requestPayload *AttributionRequestPayloadV1, logCtx *log.Entry) {
 
 	// pulling project setting to build attribution query
@@ -294,7 +292,6 @@
 	return attributionConfig, nil
 }
 
->>>>>>> 2e4d4dc6
 // decodeAttributionPayload decodes attribution requestPayload for 2 json formats to support old and new
 // request formats
 func decodeAttributionPayload(r *http.Request, logCtx *log.Entry) (bool, string, AttributionRequestPayloadV1) {
