package handler

import (
	"bytes"
	"encoding/json"
	"errors"
	C "factors/config"
	H "factors/handler/helpers"
	V1 "factors/handler/v1"
	mid "factors/middleware"
	"factors/model/model"
	"factors/model/store"
	U "factors/util"
	"fmt"
	"github.com/gin-gonic/gin"
<<<<<<< HEAD
=======
	"github.com/jinzhu/gorm/dialects/postgres"
>>>>>>> 2e4d4dc6
	log "github.com/sirupsen/logrus"
	"io/ioutil"
	"net/http"
	"strconv"
	"time"
)

type AttributionRequestPayload struct {
	Query *model.AttributionQuery `json:"query"`
}

// AttributionHandler godoc
// @Summary To run attribution query.
// @Tags CoreQuery
// @Accept  json
// @Produce json
// @Param project_id path integer true "Project ID"
// @Param dashboard_id query integer false "Dashboard ID"
// @Param dashboard_unit_id query integer false "Dashboard Unit ID"
// @Param query body handler.AttributionRequestPayload true "Query payload"
// @Success 200 {string} json "{"result": model.QueryResult, "cache": false, "refreshed_at": timestamp}"
// @Router /{project_id}/attribution/query [post]
func AttributionHandler(c *gin.Context) (interface{}, int, string, string, bool) {

	r := c.Request
	reqId := U.GetScopeByKeyAsString(c, mid.SCOPE_REQ_ID)
	projectId := U.GetScopeByKeyAsInt64(c, mid.SCOPE_PROJECT_ID)
	logCtx := log.WithFields(log.Fields{
		"reqId": reqId, "project_id": projectId,
	})
	if projectId == 0 {
		logCtx.Error("Query failed. Invalid project.")
		return nil, http.StatusUnauthorized, V1.INVALID_PROJECT, "Query failed. Invalid project.", true
	}

	var err error
	var requestPayload AttributionRequestPayload
	var dashboardId int64
	var unitId int64
	var timezoneString U.TimeZoneString
	preset := ""
	hardRefresh := false
	dashboardIdParam := c.Query("dashboard_id")
	unitIdParam := c.Query("dashboard_unit_id")
	refreshParam := c.Query("refresh")
	presetParam := c.Query("preset") // check preset

	if U.PresetLookup[presetParam] != "" && C.IsLastComputedWhitelisted(projectId) {
		preset = presetParam
	}
	if refreshParam != "" {
		hardRefresh, _ = strconv.ParseBool(refreshParam)
	}

	isDashboardQueryRequest := dashboardIdParam != "" && unitIdParam != ""
	if isDashboardQueryRequest {
		dashboardId, err = strconv.ParseInt(dashboardIdParam, 10, 64)
		if err != nil || dashboardId == 0 {
			logCtx.WithError(err).Error("Query failed. Invalid DashboardID.")
			return nil, http.StatusBadRequest, V1.INVALID_INPUT, "Query failed. Invalid DashboardID.", true
		}
		unitId, err = strconv.ParseInt(unitIdParam, 10, 64)
		if err != nil || unitId == 0 {
			logCtx.WithError(err).Error("Query failed. Invalid DashboardUnitID.")
			return nil, http.StatusBadRequest, V1.INVALID_INPUT, "Query failed. Invalid DashboardUnitID.", true
		}
	}

	queryIdString := c.Query("query_id")
	if queryIdString == "" {
		var hasFailed bool
		var errMsg string
		hasFailed, errMsg, requestPayload = decodeAttributionPayload(r, logCtx)
		if hasFailed {
			logCtx.Error("Query failed. Json decode failed." + errMsg)
			return nil, http.StatusBadRequest, V1.INVALID_INPUT, "Query failed. Json decode failed." + errMsg, true
		}
	} else {
		_, query, err := store.GetStore().GetQueryAndClassFromQueryIdString(queryIdString, projectId)
		if err != "" {
			logCtx.Error(fmt.Sprintf("Query from queryIdString failed - %v", err))
			return nil, http.StatusBadRequest, V1.INVALID_INPUT, "Query failed. Json decode failed.", true
		}
		var requestPayloadUnit model.AttributionQueryUnit
		U.DecodePostgresJsonbToStructType(&query.Query, &requestPayloadUnit)
		requestPayload.Query = requestPayloadUnit.Query
	}

	if requestPayload.Query == nil {
		return nil, http.StatusBadRequest, V1.INVALID_INPUT, "invalid query. empty query.", true
	}
<<<<<<< HEAD

	timezoneString, err = SetTimezoneForAttributionQuery(&requestPayload, projectId)

=======

	timezoneString, err = SetTimezoneForAttributionQuery(&requestPayload, projectId)

>>>>>>> 2e4d4dc6
	if err != nil {
		return nil, http.StatusBadRequest, V1.INVALID_INPUT, "query failed. Failed to get Timezone", true
	}

	queryRange := float64(requestPayload.Query.To-requestPayload.Query.From) / float64(model.SecsInADay)
	if queryRange > model.QueryRangeLimit {
		logCtx.Error("Query failed. Query range is out of limit.")
		return nil, http.StatusBadRequest, V1.INVALID_INPUT, "Query failed. Query range is out of limit.", true
	}

	if requestPayload.Query.LookbackDays > model.LookBackWindowLimit {
		logCtx.Error("Query failed. LookbackDays exceeded the limit.")
		return nil, http.StatusBadRequest, V1.INVALID_INPUT, "Query failed. LookbackDays exceeded the limit.", true
	}

	// Tracking dashboard query request.
	if isDashboardQueryRequest {
		model.SetDashboardCacheAnalytics(projectId, dashboardId, unitId, requestPayload.Query.From, requestPayload.Query.To, timezoneString)
		if preset == "" && C.IsLastComputedWhitelisted(projectId) {
			preset = U.GetPresetNameByFromAndTo(requestPayload.Query.From, requestPayload.Query.To, timezoneString)
		}
	}

	// If refresh is passed, refresh only is Query.From is of today's beginning.
	if !hardRefresh && isDashboardQueryRequest && !H.ShouldAllowHardRefresh(requestPayload.Query.From, requestPayload.Query.To, timezoneString, hardRefresh) {

		effectiveFrom, effectiveTo := model.GetEffectiveTimeRangeForDashboardUnitAttributionQuery(requestPayload.Query.From, requestPayload.Query.To)
		if effectiveFrom == 0 || effectiveTo == 0 {
			return nil, http.StatusBadRequest, V1.INVALID_INPUT, "Query time range is not valid for attribution.", true
		}
		var shouldReturn bool
		var resCode int
		var resMsg interface{}

		if C.IsLastComputedWhitelisted(projectId) {

			shouldReturn, resCode, resMsg = H.GetResponseIfCachedDashboardQueryWithPreset(reqId, projectId, dashboardId, unitId, preset, effectiveFrom, effectiveTo, timezoneString)

		} else {

			shouldReturn, resCode, resMsg = H.GetResponseIfCachedDashboardQuery(reqId, projectId, dashboardId, unitId, effectiveFrom, effectiveTo, timezoneString)

		}
		if shouldReturn {
			if resCode == http.StatusOK {
				return resMsg, resCode, "", "", false
			}
		}
	}

	var cacheResult model.QueryResult
	attributionQueryUnitPayload := model.AttributionQueryUnit{
		Class: model.QueryClassAttribution,
		Query: requestPayload.Query,
	}
	attributionQueryUnitPayload.SetTimeZone(timezoneString)
	err = attributionQueryUnitPayload.TransformDateTypeFilters()
	if err != nil {
		return nil, http.StatusBadRequest, V1.INVALID_INPUT, err.Error(), true
	}
	if !hardRefresh {
		shouldReturn, resCode, resMsg := H.GetResponseIfCachedQuery(c, projectId, &attributionQueryUnitPayload, cacheResult, isDashboardQueryRequest, reqId, false)
		if shouldReturn {
			if resCode == http.StatusOK {
				return resMsg, resCode, "", "", false
			}
			logCtx.WithError(err).Error("Query failed. Error Processing/Fetching data from Query cache")
			return nil, resCode, V1.PROCESSING_FAILED, "Error Processing/Fetching data from Query cache", true
		}
	}

	// If not found, set a placeholder for the query hash key that it has been running to avoid running again.
	model.SetQueryCachePlaceholder(projectId, &attributionQueryUnitPayload)

	enableOptimisedFilterOnProfileQuery := c.Request.Header.Get(H.HeaderUserFilterOptForProfiles) == "true" ||
		C.EnableOptimisedFilterOnProfileQuery()

	enableOptimisedFilterOnEventUserQuery := c.Request.Header.Get(H.HeaderUserFilterOptForEventsAndUsers) == "true" ||
		C.EnableOptimisedFilterOnEventUserQuery()

	H.SleepIfHeaderSet(c)
	QueryKey, _ := attributionQueryUnitPayload.GetQueryCacheRedisKey(projectId)
	debugQueryKey := model.GetStringKeyFromCacheRedisKey(QueryKey)
	var result *model.QueryResult
	result, err = store.GetStore().ExecuteAttributionQueryV0(projectId, requestPayload.Query, debugQueryKey,
		enableOptimisedFilterOnProfileQuery, enableOptimisedFilterOnEventUserQuery)

	if err != nil {
		model.DeleteQueryCacheKey(projectId, &attributionQueryUnitPayload)
		logCtx.WithError(err).Error("Failed to process query from DB")
		return nil, http.StatusInternalServerError, V1.PROCESSING_FAILED, err.Error(), true
	}
	if result == nil {
		model.DeleteQueryCacheKey(projectId, &attributionQueryUnitPayload)
		logCtx.WithError(err).Error(" Result is nil")
		return nil, http.StatusInternalServerError, V1.PROCESSING_FAILED, "Result is nil " + err.Error(), true
	}
	meta := model.CacheMeta{
		Timezone:       string(timezoneString),
		From:           requestPayload.Query.From,
		To:             requestPayload.Query.To,
		RefreshedAt:    U.TimeNowIn(U.TimeZoneStringIST).Unix(),
		LastComputedAt: U.TimeNowIn(U.TimeZoneStringIST).Unix(),
		Preset:         preset,
	}
	result.CacheMeta = meta
	model.SetQueryCacheResult(projectId, &attributionQueryUnitPayload, result)
	if isDashboardQueryRequest {
		if C.IsLastComputedWhitelisted(projectId) {
			model.SetCacheResultByDashboardIdAndUnitIdWithPreset(result, projectId, dashboardId, unitId, preset,
				requestPayload.Query.From, requestPayload.Query.To, timezoneString, meta)
		} else {
			model.SetCacheResultByDashboardIdAndUnitId(result, projectId, dashboardId, unitId,
				requestPayload.Query.From, requestPayload.Query.To, timezoneString, meta)
		}

		return H.DashboardQueryResponsePayload{Result: result, Cache: false, RefreshedAt: U.TimeNowIn(U.TimeZoneStringIST).Unix(), CacheMeta: meta}, http.StatusOK, "", "", false
	}
	result.Query = requestPayload.Query
	return result, http.StatusOK, "", "", false
}

// decodeAttributionPayload decodes attribution requestPayload for 2 json formats to support old and new
// request formats
func decodeAttributionPayload(r *http.Request, logCtx *log.Entry) (bool, string, AttributionRequestPayload) {

	var err error
	var requestPayload AttributionRequestPayload
	data, err := ioutil.ReadAll(r.Body)
	if err != nil {
		logCtx.WithError(err).Error("query failed due to Error while reading r.Body")
		return true, "Error while reading r.Body", requestPayload
	}
	decoder1 := json.NewDecoder(bytes.NewReader(data))
	decoder1.DisallowUnknownFields()
	if err = decoder1.Decode(&requestPayload); err == nil {
		return false, "", requestPayload
	}

	decoder2 := json.NewDecoder(bytes.NewReader(data))
	// commenting out this for KPI queries for attribution
	// decoder2.DisallowUnknownFields()
	var requestPayloadUnit model.AttributionQueryUnit
	if err = decoder2.Decode(&requestPayloadUnit); err == nil {
		requestPayload.Query = requestPayloadUnit.Query
		return false, "", requestPayload
	}
	logCtx.WithError(err).Error("query failed as JSON decode failed")
	return true, "Query failed. Json decode failed", requestPayload
}

// SetTimezoneForAttributionQuery sets timezone for the attribution query
func SetTimezoneForAttributionQuery(requestPayload *AttributionRequestPayload, projectId int64) (U.TimeZoneString, error) {
	var timezoneString U.TimeZoneString
	logCtx := log.WithField("project_id", projectId)
	if requestPayload.Query.Timezone != "" {
		_, err := time.LoadLocation(requestPayload.Query.Timezone)
		if err != nil {
			logCtx.WithError(err).Error("Query failed. Invalid Timezone")
			return "", err
		}
		timezoneString = U.TimeZoneString(requestPayload.Query.Timezone)

	} else {
		var statusCode int
		timezoneString, statusCode = store.GetStore().GetTimezoneForProject(projectId)
		if statusCode != http.StatusFound {
			logCtx.Error("query failed. Failed to get Timezone from project")
			return "", errors.New("query failed. Failed to get Timezone from project")
		}

		// For a KPI query, set the timezone internally for correct execution
		if requestPayload.Query.AnalyzeType == model.AnalyzeTypeHSDeals || requestPayload.Query.AnalyzeType == model.AnalyzeTypeSFOpportunities {
			if requestPayload.Query.KPI.Queries[0].Timezone != "" {
				_, err := time.LoadLocation(string(requestPayload.Query.KPI.Queries[0].Timezone))
				if err != nil {
					logCtx.WithError(err).Error("Query failed. Invalid Timezone")
					return "", err
				}

				timezoneString = U.TimeZoneString(requestPayload.Query.KPI.Queries[0].Timezone)
			} else {
				timezoneString, statusCode = store.GetStore().GetTimezoneForProject(projectId)
				if statusCode != http.StatusFound {
					logCtx.Error("query failed. Failed to get Timezone")
					return "", errors.New("query failed. Failed to get Timezone")
				}
			}

			requestPayload.Query.KPI.SetTimeZone(timezoneString)
			err := requestPayload.Query.KPI.TransformDateTypeFilters()
			if err != nil {
				return "", err
			}
		}
	}
	return timezoneString, nil
}<|MERGE_RESOLUTION|>--- conflicted
+++ resolved
@@ -13,10 +13,7 @@
 	U "factors/util"
 	"fmt"
 	"github.com/gin-gonic/gin"
-<<<<<<< HEAD
-=======
 	"github.com/jinzhu/gorm/dialects/postgres"
->>>>>>> 2e4d4dc6
 	log "github.com/sirupsen/logrus"
 	"io/ioutil"
 	"net/http"
@@ -108,15 +105,8 @@
 	if requestPayload.Query == nil {
 		return nil, http.StatusBadRequest, V1.INVALID_INPUT, "invalid query. empty query.", true
 	}
-<<<<<<< HEAD
-
 	timezoneString, err = SetTimezoneForAttributionQuery(&requestPayload, projectId)
 
-=======
-
-	timezoneString, err = SetTimezoneForAttributionQuery(&requestPayload, projectId)
-
->>>>>>> 2e4d4dc6
 	if err != nil {
 		return nil, http.StatusBadRequest, V1.INVALID_INPUT, "query failed. Failed to get Timezone", true
 	}
