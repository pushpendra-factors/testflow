package handler

import (
	"encoding/json"
	mid "factors/middleware"
	"factors/model/model"
	"factors/model/store"
	PC "factors/pattern_client"
	U "factors/util"
	"net/http"

	C "factors/config"

	H "factors/handler/helpers"

	"github.com/gin-gonic/gin"
	"github.com/jinzhu/gorm/dialects/postgres"
	log "github.com/sirupsen/logrus"
)

// Test command.
// curl -H "Content-UnitType: application/json" -i -X POST http://localhost:8080/projects -d '{ "name": "project_name"}'
func CreateProjectHandler(c *gin.Context) {
	r := c.Request

	loggedInAgentUUID := U.GetScopeByKeyAsString(c, mid.SCOPE_LOGGEDIN_AGENT_UUID)
	logCtx := log.WithFields(log.Fields{
		"reqId":      U.GetScopeByKeyAsString(c, mid.SCOPE_REQ_ID),
		"agent_uuid": loggedInAgentUUID,
	})
	createDefaultDashBoard := c.Query("create_dashboard")
	var createDashboard bool = true // by default
	if createDefaultDashBoard == "false" {
		createDashboard = false
	}
	var project model.Project
	err := json.NewDecoder(r.Body).Decode(&project)
	if err != nil {
		logCtx.WithError(err).Error("CreateProject Failed. Json Decoding failed.")
		c.JSON(http.StatusBadRequest, gin.H{
			"error":  "json decoding : " + err.Error(),
			"status": http.StatusBadRequest,
		})
		return
	}

	if project.Name == "" {
		c.AbortWithStatus(http.StatusBadRequest)
		return
	}

	billingAcc, errCode := store.GetStore().GetBillingAccountByAgentUUID(loggedInAgentUUID)
	if errCode != http.StatusFound {
		logCtx.WithField("err_code", errCode).Error("CreateProject Failed, billing account error")
		c.AbortWithStatusJSON(errCode, gin.H{"error": "Creating project failed"})
		return
	}
	_, errCode = store.GetStore().CreateProjectWithDependencies(&project, loggedInAgentUUID, model.ADMIN, billingAcc.ID, createDashboard)

	if errCode != http.StatusCreated {
		c.AbortWithStatusJSON(errCode, gin.H{"error": "Creating project failed."})
		return
	}
	c.JSON(http.StatusCreated, project)
	return
}

// Test command.
// curl -H "Content-UnitType: application/json" -i -X PUT http://localhost:8080/projects/1 -d '{ "name": "project_name"}'
// EditProjectHandler godoc
// @Summary To edit the allowed fields of an existing project.
// @Tags Projects
// @Accept  json
// @Produce json
// @Param project_id path integer true "Project ID"
// @Param unit body model.Project true "Edit project"
// @Success 201 {object} model.Project
// @Router /{project_id} [put]
func EditProjectHandler(c *gin.Context) {
	r := c.Request

	loggedInAgentUUID := U.GetScopeByKeyAsString(c, mid.SCOPE_LOGGEDIN_AGENT_UUID)
	projectID := U.GetScopeByKeyAsUint64(c, mid.SCOPE_PROJECT_ID)

	logCtx := log.WithFields(log.Fields{
		"reqId":      U.GetScopeByKeyAsString(c, mid.SCOPE_REQ_ID),
		"agent_uuid": loggedInAgentUUID,
		"project_id": projectID,
	})

	if projectID == 0 {
		c.AbortWithStatus(http.StatusBadRequest)
		return
	}

	loggedInAgentPAM, errCode := store.GetStore().GetProjectAgentMapping(projectID, loggedInAgentUUID)
	if errCode != http.StatusFound {
		c.AbortWithStatus(http.StatusInternalServerError)
		logCtx.Errorln("Failed to fetch loggedInAgentPAM")
		return
	}

	if loggedInAgentPAM.Role != model.ADMIN {
		c.AbortWithStatusJSON(http.StatusForbidden, gin.H{"error": "operation denied for non-admins"})
		return
	}

	if errCode == http.StatusInternalServerError {
		c.AbortWithStatus(errCode)
		return
	}
	var projectEditDetails model.Project

	err := json.NewDecoder(r.Body).Decode(&projectEditDetails)
	if err != nil {
		logCtx.WithError(err).Error("EditProject Failed. Json Decoding failed.")
	}
	project, status := store.GetStore().GetProject(projectID)
	if status != http.StatusFound {
		c.AbortWithStatus(errCode)
		return
	}
<<<<<<< HEAD
	if project.TimeZone != "" && projectEditDetails.TimeZone != "" {
		c.AbortWithStatusJSON(http.StatusForbidden, gin.H{"error": "cannot edit existing timezone"})
=======
	if project.TimeZone != "Asia/Kolkata" && projectEditDetails.TimeZone != "" {
		c.AbortWithStatusJSON(http.StatusForbidden, gin.H{"error": "cannot edit existing timezone"})
		return
>>>>>>> 38ced6c8
	}
	errCode = store.GetStore().UpdateProject(projectID, &projectEditDetails)
	if errCode == http.StatusInternalServerError {
		c.AbortWithStatus(errCode)
		return
	}
	projectIdsToGet := []uint64{}
	projectIdsToGet = append(projectIdsToGet, projectID)
	projectDetailsAfterEdit, errCode := store.GetStore().GetProjectsByIDs(projectIdsToGet)
	c.JSON(http.StatusCreated, projectDetailsAfterEdit[0])
	return
}

// Test command.
// curl -i -X GET http://localhost:8080/projects
// GetProjectsHandler godoc
// @Summary To fetch the list of authorized projects for the user.
// @Tags Projects
// @Accept  json
// @Produce json
// @Success 200 {string} json "{"projects": []Project}"
// @Router / [get]
func GetProjectsHandler(c *gin.Context) {
	authorizedProjects := U.GetScopeByKey(c, mid.SCOPE_AUTHORIZED_PROJECTS)

	projects, errCode := store.GetStore().GetProjectsByIDs(authorizedProjects.([]uint64))
	if errCode == http.StatusInternalServerError {
		c.AbortWithStatus(errCode)
		return
	} else if errCode == http.StatusNoContent || errCode == http.StatusBadRequest {
		resp := make(map[string]interface{})
		resp["projects"] = []model.Project{}
		c.JSON(http.StatusNotFound, resp)
		return
	}

	resp := make(map[string]interface{})
	if C.EnableDemoReadAccess() {
		trimmedDemoProjects := make([]model.Project, 0)
		demoProjects, _ := store.GetStore().GetProjectsByIDs(C.GetConfig().DemoProjectIds)
		for _, project := range demoProjects {
			project.Token = ""
			project.PrivateToken = ""
			project.InteractionSettings = postgres.Jsonb{}
			project.SalesforceTouchPoints = postgres.Jsonb{}
			project.HubspotTouchPoints = postgres.Jsonb{}
			project.JobsMetadata = nil
			project.ChannelGroupRules = postgres.Jsonb{}
			trimmedDemoProjects = append(trimmedDemoProjects, project)
		}

		for _, project := range trimmedDemoProjects {
			if !H.IsDemoProjectInAuthorizedProjects(authorizedProjects.([]uint64), project.ID) {
				projects = append(projects, project)
			}
		}
	}
	resp["projects"] = projects
	c.JSON(http.StatusOK, resp)
	return
}

// curl -i -X GET http://localhost:8080/projects/1/models
// GetProjectModelsHandler godoc
// @Summary To get model infos for the given project id.
// @Tags Factors
// @Accept  json
// @Produce json
// @Param project_id path integer true "Project ID"
// @Success 200 {array} string "{"mid": uint64, "mt": string, "st": timestamp, "et": timestamp}"
// @Router /{project_id}/models [get]
func GetProjectModelsHandler(c *gin.Context) {
	reqId := U.GetScopeByKeyAsString(c, mid.SCOPE_REQ_ID)
	logCtx := log.WithFields(log.Fields{
		"reqId": reqId,
	})

	projectId := U.GetScopeByKeyAsUint64(c, mid.SCOPE_PROJECT_ID)
	if projectId == 0 {
		c.AbortWithStatus(http.StatusBadRequest)
		return
	}
	modelIntervals := make([]PC.ModelInfo, 0)
	modelMetadata, errCode, msg := store.GetStore().GetProjectModelMetadata(projectId)
	if errCode != http.StatusFound {
		logCtx.Error(msg)
		c.AbortWithStatus(http.StatusInternalServerError)
		return
	}
	for _, metadata := range modelMetadata {
		modelIntervals = append(modelIntervals, PC.ModelInfo{ModelId: metadata.ModelId,
			ModelType:      metadata.ModelType,
			StartTimestamp: metadata.StartTime,
			EndTimestamp:   metadata.EndTime})
	}
	c.JSON(http.StatusOK, modelIntervals)
}<|MERGE_RESOLUTION|>--- conflicted
+++ resolved
@@ -120,14 +120,9 @@
 		c.AbortWithStatus(errCode)
 		return
 	}
-<<<<<<< HEAD
-	if project.TimeZone != "" && projectEditDetails.TimeZone != "" {
-		c.AbortWithStatusJSON(http.StatusForbidden, gin.H{"error": "cannot edit existing timezone"})
-=======
 	if project.TimeZone != "Asia/Kolkata" && projectEditDetails.TimeZone != "" {
 		c.AbortWithStatusJSON(http.StatusForbidden, gin.H{"error": "cannot edit existing timezone"})
 		return
->>>>>>> 38ced6c8
 	}
 	errCode = store.GetStore().UpdateProject(projectID, &projectEditDetails)
 	if errCode == http.StatusInternalServerError {
