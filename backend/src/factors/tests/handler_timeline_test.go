package tests

import (
	"encoding/json"
	C "factors/config"
	H "factors/handler"
	"factors/handler/helpers"
	"factors/model/model"
	"factors/model/store"
	SDK "factors/sdk"
	U "factors/util"
	"fmt"
	"io/ioutil"
	"net/http"
	"net/http/httptest"
	"sort"
	"strconv"
	"testing"
	"time"

	"github.com/gin-gonic/gin"
	"github.com/jinzhu/gorm/dialects/postgres"
	log "github.com/sirupsen/logrus"
	"github.com/stretchr/testify/assert"
)

func TestAPIGetProfileUserHandler(t *testing.T) {
	r := gin.Default()
	H.InitAppRoutes(r)
	project, agent, err := SetupProjectWithAgentDAO()
	assert.Nil(t, err)

	timelinesConfig := &model.TimelinesConfig{
		UserConfig: model.UserConfig{
			TableProps: []string{"$country", "$page_count"},
		},
	}

	tlConfigEncoded, err := U.EncodeStructTypeToPostgresJsonb(timelinesConfig)
	assert.Nil(t, err)

	_, errCode := store.GetStore().UpdateProjectSettings(project.ID,
		&model.ProjectSetting{TimelinesConfig: tlConfigEncoded})
	assert.Equal(t, errCode, http.StatusAccepted)

	// Properties Map
	hbMeetingTime := time.Now().AddDate(0, 0, -10).Unix()
	hbMeetingTimeNow := time.Now().Unix()
	propsMap := []map[string]interface{}{
		{"$browser": "Chrome", "$city": "Delhi", "$country": "India", "$device_type": "desktop", "$page_count": 100, "$session_spent_time": 2000},
		{"$browser": "Brave", "$city": "Delhi", "$country": "India", "$device_type": "iPad", "$page_count": 110, "$session_spent_time": 2500},
		{"$browser": "Chrome", "$city": "New York", "$country": "US", "$device_type": "desktop", "$page_count": 100, "$session_spent_time": 2500},
		{"$browser": "Chrome", "$city": "London", "$country": "UK", "$device_type": "iPad", "$page_count": 105, "$session_spent_time": 3000},
		{"$browser": "Edge", "$city": "London", "$country": "UK", "$device_type": "desktop", "$page_count": 120, "$session_spent_time": 2000},
		{"$browser": "Brave", "$city": "Paris", "$country": "France", "$device_type": "iPad", "$page_count": 120, "$session_spent_time": 3000, "$hubspot_contact_rh_meeting_time": hbMeetingTimeNow},
		{"$browser": "Edge", "$city": "New York", "$country": "US", "$device_type": "desktop", "$page_count": 110, "$session_spent_time": 2500, "$hubspot_contact_rh_meeting_time": hbMeetingTimeNow},
		{"$browser": "Firefox", "$city": "London", "$country": "UK", "$device_type": "iPad", "$page_count": 100, "$session_spent_time": 3000, "$hubspot_contact_rh_meeting_time": hbMeetingTime},
		{"$browser": "Firefox", "$city": "Dubai", "$country": "UAE", "$device_type": "desktop", "$page_count": 150, "$session_spent_time": 2100, "$hubspot_contact_rh_meeting_time": hbMeetingTime},
		{"$browser": "Chrome", "$city": "Delhi", "$country": "India", "$device_type": "iPad", "$page_count": 150, "$session_spent_time": 2100, "$hubspot_contact_rh_meeting_time": hbMeetingTime},
	}

	// Create 5 Unidentified Users
	users := make([]model.User, 0)
	numUsers := 5
	for i := 0; i < numUsers; i++ {
		propertiesJSON, err := json.Marshal(propsMap[9-i])
		if err != nil {
			log.WithError(err).Fatal("Marshal error.")
		}
		properties := postgres.Jsonb{RawMessage: propertiesJSON}
		createdUserID, _ := store.GetStore().CreateUser(&model.User{
			ProjectId:  project.ID,
			Source:     model.GetRequestSourcePointer(model.UserSourceWeb),
			Properties: properties,
		})
		user, errCode := store.GetStore().GetUser(project.ID, createdUserID)
		assert.Equal(t, http.StatusFound, errCode)
		users = append(users, *user)
	}
	assert.Equal(t, len(users), 5)

	// Create 5 Identified Users from UserSourceWeb
	numUsers = 5
	for i := 0; i < numUsers; i++ {
		propertiesJSON, err := json.Marshal(propsMap[i])
		if err != nil {
			log.WithError(err).Fatal("Marshal error.")
		}
		properties := postgres.Jsonb{RawMessage: propertiesJSON}
		createdUserID, _ := store.GetStore().CreateUser(&model.User{
			ProjectId:      project.ID,
			Source:         model.GetRequestSourcePointer(model.UserSourceWeb),
			CustomerUserId: "user" + strconv.Itoa(i+1) + "@example.com",
			Properties:     properties,
		})
		user, errCode := store.GetStore().GetUser(project.ID, createdUserID)
		assert.Equal(t, http.StatusFound, errCode)
		users = append(users, *user)
	}
	assert.Equal(t, len(users), 10)

	// Create 2 Identified Users from UserSourceSalesforce
	numUsers = 2
	for i := 5; i < 5+numUsers; i++ {
		propertiesJSON, err := json.Marshal(propsMap[i])
		if err != nil {
			log.WithError(err).Fatal("Marshal error.")
		}
		properties := postgres.Jsonb{RawMessage: propertiesJSON}
		createdUserID, _ := store.GetStore().CreateUser(&model.User{
			ProjectId:      project.ID,
			Source:         model.GetRequestSourcePointer(model.UserSourceSalesforce),
			CustomerUserId: "user" + strconv.Itoa(i+1) + "@example.com",
			Properties:     properties,
		})
		user, errCode := store.GetStore().GetUser(project.ID, createdUserID)
		assert.Equal(t, http.StatusFound, errCode)
		users = append(users, *user)
	}
	assert.Equal(t, len(users), 12)

	// Create 3 Identified Users from UserSourceHubspot
	numUsers = 3
	for i := 7; i < 7+numUsers; i++ {
		propertiesJSON, err := json.Marshal(propsMap[i])
		if err != nil {
			log.WithError(err).Fatal("Marshal error.")
		}
		properties := postgres.Jsonb{RawMessage: propertiesJSON}
		createdUserID, _ := store.GetStore().CreateUser(&model.User{
			ProjectId:      project.ID,
			Source:         model.GetRequestSourcePointer(model.UserSourceHubspot),
			CustomerUserId: "user" + strconv.Itoa(i+1) + "@example.com",
			Properties:     properties,
		})
		user, errCode := store.GetStore().GetUser(project.ID, createdUserID)
		assert.Equal(t, http.StatusFound, errCode)
		users = append(users, *user)
	}
	assert.Equal(t, len(users), 15)

	var payload model.TimelinePayload

	// Test Cases :-
	// 1. Users from Different Sources (No filter, no segment applied)
	sourceToUserCountMap := map[string]int{"All": 15, model.UserSourceSalesforceString: 2, model.UserSourceHubspotString: 3}
	for source, count := range sourceToUserCountMap {
		payload.Query.Source = source
		w := sendGetProfileUserRequest(r, project.ID, agent, payload)
		assert.Equal(t, http.StatusOK, w.Code)
		jsonResponse, _ := ioutil.ReadAll(w.Body)
		resp := make([]model.Profile, 0)
		err = json.Unmarshal(jsonResponse, &resp)
		assert.Nil(t, err)
		assert.Equal(t, len(resp), count)
		for i, user := range resp {
			if source == "All" {
				if i < 10 {
					assert.Equal(t, user.IsAnonymous, false)
				} else {
					assert.Equal(t, user.IsAnonymous, true)
				}
			} else {
				assert.Equal(t, user.IsAnonymous, false)
			}
			for _, prop := range timelinesConfig.UserConfig.TableProps {
				assert.NotNil(t, user.TableProps[prop])
			}
			assert.NotNil(t, user.LastActivity)
			if i > 0 {
				assert.True(t, resp[i].LastActivity.Unix() <= resp[i-1].LastActivity.Unix())
			}
		}
	}

	// 2. UserSourceWeb (1 filter, no segment applied)
	payload = model.TimelinePayload{
		Query: model.Query{
			GlobalUserProperties: []model.QueryProperty{
				{
					Entity:    "user_g",
					Type:      "categorical",
					Property:  "$country",
					Operator:  "equals",
					Value:     "India",
					LogicalOp: "AND",
				},
			},
			Source: "web",
		},
	}
	w := sendGetProfileUserRequest(r, project.ID, agent, payload)
	assert.Equal(t, http.StatusOK, w.Code)
	jsonResponse, _ := ioutil.ReadAll(w.Body)
	resp := make([]model.Profile, 0)
	err = json.Unmarshal(jsonResponse, &resp)
	assert.Nil(t, err)
	assert.Equal(t, len(resp), 3)
	for i, user := range resp {
		for _, prop := range timelinesConfig.UserConfig.TableProps {
			assert.NotNil(t, user.TableProps[prop])
		}
		assert.NotNil(t, user.LastActivity)
		if i > 0 {
			assert.True(t, resp[i].LastActivity.Unix() <= resp[i-1].LastActivity.Unix())
		}
	}

	// 2. UserSourceWeb (1 search filter applied)
	payload = model.TimelinePayload{
		Query: model.Query{
			Source: "web",
		}, SearchFilter: []model.QueryProperty{
			{
				Entity:    "user_g",
				Type:      "categorical",
				Property:  "$user_id",
				Operator:  "contains",
				Value:     "user2",
				LogicalOp: "AND",
			},
		},
	}
	w = sendGetProfileUserRequest(r, project.ID, agent, payload)
	assert.Equal(t, http.StatusOK, w.Code)
	jsonResponse, _ = ioutil.ReadAll(w.Body)
	resp = make([]model.Profile, 0)
	err = json.Unmarshal(jsonResponse, &resp)
	assert.Nil(t, err)
	assert.Equal(t, len(resp), 1)
	assert.Equal(t, resp[0].Identity, "user2@example.com")
	for _, prop := range timelinesConfig.UserConfig.TableProps {
		assert.NotNil(t, resp[0].TableProps[prop])
	}
	assert.NotNil(t, resp[0].LastActivity)

	// // 3. UserSourceWeb (Query from Segment, no filters)
	payload = model.TimelinePayload{
		Query: model.Query{
			Type:                 "unique_users",
			EventsCondition:      "any_given_event",
			EventsWithProperties: []model.QueryEventWithProperties{},
			GlobalUserProperties: []model.QueryProperty{
				{
					Entity:    "user_g",
					Type:      "categorical",
					Property:  "$browser",
					Operator:  "equals",
					Value:     "Chrome",
					LogicalOp: "AND",
				},
				{
					Entity:    "user_g",
					Type:      "categorical",
					Property:  "$browser",
					Operator:  "equals",
					Value:     "Firefox",
					LogicalOp: "OR",
				},
				{
					Entity:    "user_g",
					Type:      "categorical",
					Property:  "$city",
					Operator:  "equals",
					Value:     "Delhi",
					LogicalOp: "AND",
				},
				{
					Entity:    "user_g",
					Type:      "categorical",
					Property:  "$device_type",
					Operator:  "equals",
					Value:     "iPad",
					LogicalOp: "OR",
				},
			},
			GroupAnalysis: "users",
			Source:        "web",
			TableProps:    []string{"$country", "$page_count"},
		},
	}

	w = sendGetProfileUserRequest(r, project.ID, agent, payload)
	assert.Equal(t, http.StatusOK, w.Code)
	jsonResponse, _ = ioutil.ReadAll(w.Body)
	resp = make([]model.Profile, 0)
	err = json.Unmarshal(jsonResponse, &resp)
	assert.Nil(t, err)
	assert.Equal(t, len(resp), 4)
	for i, user := range resp {
		if i < 2 {
			assert.Equal(t, user.IsAnonymous, false)
		} else {
			assert.Equal(t, user.IsAnonymous, true)
		}
		for _, prop := range timelinesConfig.UserConfig.TableProps {
			assert.NotNil(t, user.TableProps[prop])
		}
		assert.NotNil(t, user.LastActivity)
		if i > 0 {
			assert.True(t, resp[i].LastActivity.Unix() <= resp[i-1].LastActivity.Unix())
		}
	}

	year, month, day := time.Now().AddDate(0, 0, -1).Date()
	jointest := time.Date(year, month, day, 0, 0, 0, 0, time.Now().Location()).UnixMilli()
	// 6. (a) Test for dateTime type filters (since)
	payload = model.TimelinePayload{
		Query: model.Query{
			GlobalUserProperties: []model.QueryProperty{
				{
					Entity:    "user_g",
					Type:      "datetime",
					Property:  "$hubspot_contact_rh_meeting_time",
					Operator:  "since",
					Value:     fmt.Sprintf("{\"fr\":%d}", jointest),
					LogicalOp: "AND",
				},
			},
			Source: "web",
		},
	}

	w = sendGetProfileUserRequest(r, project.ID, agent, payload)
	assert.Equal(t, http.StatusOK, w.Code)
	jsonResponse, _ = ioutil.ReadAll(w.Body)
	resp = make([]model.Profile, 0)
	err = json.Unmarshal(jsonResponse, &resp)
	assert.Nil(t, err)
	assert.Equal(t, 2, len(resp))
	for i, user := range resp {
		assert.Equal(t, user.IsAnonymous, true)
		for _, prop := range timelinesConfig.UserConfig.TableProps {
			assert.NotNil(t, user.TableProps[prop])
		}
		assert.NotNil(t, user.LastActivity)
		if i > 0 {
			assert.True(t, resp[i].LastActivity.Unix() <= resp[i-1].LastActivity.Unix())
		}
	}

	// 6. (b) Test for dateTime type filters (before)
	payload = model.TimelinePayload{
		Query: model.Query{
			GlobalUserProperties: []model.QueryProperty{
				{
					Entity:    "user_g",
					Type:      "datetime",
					Property:  "$hubspot_contact_rh_meeting_time",
					Operator:  "before",
					Value:     fmt.Sprintf("{\"to\":%d}", jointest),
					LogicalOp: "AND",
				},
			},
			Source: "web",
		},
	}

	w = sendGetProfileUserRequest(r, project.ID, agent, payload)
	assert.Equal(t, http.StatusOK, w.Code)
	jsonResponse, _ = ioutil.ReadAll(w.Body)
	resp = make([]model.Profile, 0)
	err = json.Unmarshal(jsonResponse, &resp)
	assert.Nil(t, err)
	assert.Equal(t, 3, len(resp))
	for i, user := range resp {
		assert.Equal(t, user.IsAnonymous, true)
		for _, prop := range timelinesConfig.UserConfig.TableProps {
			assert.NotNil(t, user.TableProps[prop])
		}
		assert.NotNil(t, user.LastActivity)
		if i > 0 {
			assert.True(t, resp[i].LastActivity.Unix() <= resp[i-1].LastActivity.Unix())
		}
	}

	// 6. (c) Test for dateTime type filters (inCurrent)
	payload = model.TimelinePayload{
		Query: model.Query{
			GlobalUserProperties: []model.QueryProperty{
				{
					Entity:    "user_g",
					Type:      "datetime",
					Property:  "$hubspot_contact_rh_meeting_time",
					Operator:  "inCurrent",
					Value:     "{\"gran\":\"week\"}",
					LogicalOp: "AND",
				},
			},
			Source: "web",
		},
	}

	w = sendGetProfileUserRequest(r, project.ID, agent, payload)
	assert.Equal(t, http.StatusOK, w.Code)
	jsonResponse, _ = ioutil.ReadAll(w.Body)
	resp = make([]model.Profile, 0)
	err = json.Unmarshal(jsonResponse, &resp)
	assert.Nil(t, err)
	assert.Equal(t, 2, len(resp))
	for i, user := range resp {
		assert.Equal(t, user.IsAnonymous, true)
		for _, prop := range timelinesConfig.UserConfig.TableProps {
			assert.NotNil(t, user.TableProps[prop])
		}
		assert.NotNil(t, user.LastActivity)
		if i > 0 {
			assert.True(t, resp[i].LastActivity.Unix() <= resp[i-1].LastActivity.Unix())
		}
	}
}

func sendGetProfileUserRequest(r *gin.Engine, projectId int64, agent *model.Agent, payload model.TimelinePayload) *httptest.ResponseRecorder {

	cookieData, err := helpers.GetAuthData(agent.Email, agent.UUID, agent.Salt, 100*time.Second)
	if err != nil {
		log.WithError(err).Error("Error Creating cookieData")
	}
	rb := C.NewRequestBuilderWithPrefix(http.MethodPost, fmt.Sprintf("/projects/%d/v1/profiles/users?score=true&debug=true", projectId)).
		WithPostParams(payload).
		WithCookie(&http.Cookie{
			Name:   C.GetFactorsCookieName(),
			Value:  cookieData,
			MaxAge: 1000,
		})
	w := httptest.NewRecorder()
	req, err := rb.Build()
	if err != nil {
		log.WithError(err).Error("Error Creating getProjectSetting Req")
	}
	r.ServeHTTP(w, req)
	return w
}

func TestAPIGetProfileUserDetailsHandler(t *testing.T) {
	r := gin.Default()
	H.InitAppRoutes(r)
	project, agent, err := SetupProjectWithAgentDAO()
	assert.NotNil(t, agent)
	assert.Nil(t, err)

	var timelinesConfig model.TimelinesConfig

	timelinesConfig.UserConfig.LeftpaneProps = []string{"$email", "$page_count", "$user_id", "$name", "$session_spent_time"}
	timelinesConfig.UserConfig.Milestones = []string{"$milesone_1", "$milesone_2", "$milesone_3"}

	tlConfigEncoded, err := U.EncodeStructTypeToPostgresJsonb(timelinesConfig)
	assert.Nil(t, err)

	_, errCode := store.GetStore().UpdateProjectSettings(project.ID,
		&model.ProjectSetting{TimelinesConfig: tlConfigEncoded})
	assert.Equal(t, errCode, http.StatusAccepted)

	// Create Groups
	group1, status := store.GetStore().CreateGroup(project.ID, model.GROUP_NAME_HUBSPOT_COMPANY, model.AllowedGroupNames)
	assert.Equal(t, http.StatusCreated, status)
	assert.NotNil(t, group1)
	group2, status := store.GetStore().CreateGroup(project.ID, model.GROUP_NAME_SALESFORCE_ACCOUNT, model.AllowedGroupNames)
	assert.NotNil(t, group2)
	assert.Equal(t, http.StatusCreated, status)
	group3, status := store.GetStore().CreateGroup(project.ID, model.GROUP_NAME_SALESFORCE_OPPORTUNITY, model.AllowedGroupNames)
	assert.NotNil(t, group3)
	assert.Equal(t, http.StatusCreated, status)
	group4, status := store.GetStore().CreateGroup(project.ID, model.GROUP_NAME_HUBSPOT_DEAL, model.AllowedGroupNames)
	assert.NotNil(t, group4)
	assert.Equal(t, http.StatusCreated, status)
	group5, status := store.GetStore().CreateOrGetDomainsGroup(project.ID)
	assert.Equal(t, http.StatusCreated, status)
	assert.NotNil(t, group5)

	// Create Domain Group
	domProperties := postgres.Jsonb{RawMessage: json.RawMessage(`{}`)}
	source := model.GetRequestSourcePointer(model.UserSourceDomains)
	groupUser := true
	domID, _ := store.GetStore().CreateUser(&model.User{
		ProjectId:      project.ID,
		Source:         source,
		Group5ID:       "abc.xyz",
		CustomerUserId: "domainuser",
		Properties:     domProperties,
		IsGroupUser:    &groupUser,
	})
	_, errCode = store.GetStore().GetUser(project.ID, domID)
	assert.Equal(t, http.StatusFound, errCode)

	// Create Associated Account
	props := map[string]interface{}{
		"$hubspot_company_name": "Freshworks",
		"$country":              "Australia",
	}
	propertiesJSON, err := json.Marshal(props)
	if err != nil {
		log.WithError(err).Fatal("Marshal error.")
	}
	accProps := postgres.Jsonb{RawMessage: propertiesJSON}
	isGroupUser := true

	accountID, _ := store.GetStore().CreateUser(&model.User{
		ProjectId:   project.ID,
		Properties:  accProps,
		IsGroupUser: &isGroupUser,
		Group1ID:    "1",
		Group2ID:    "2",
		Source:      model.GetRequestSourcePointer(model.UserSourceHubspot),
	})

	props = map[string]interface{}{
		"$name":               "Cameron Williomson",
		"$company":            "Freshworks",
		"$country":            "Australia",
		"$session_count":      8,
		"$session_spent_time": 500,
		"$page_count":         10,
		"$milesone_1":         U.UnixTimeBeforeDuration(1 * time.Hour),
		"$milesone_2":         U.UnixTimeBeforeDuration(2 * time.Hour),
		"$milesone_3":         U.UnixTimeBeforeDuration(3 * time.Hour),
		"$milesone_4":         U.UnixTimeBeforeDuration(4 * time.Hour),
		"$milesone_5":         U.UnixTimeBeforeDuration(5 * time.Hour),
	}
	propertiesJSON, err = json.Marshal(props)
	if err != nil {
		log.WithError(err).Fatal("Marshal error.")
	}
	properties := postgres.Jsonb{RawMessage: propertiesJSON}
	isGroupUser = false
	customerEmail := "abc@example.com"

	createdUserID, _ := store.GetStore().CreateUser(&model.User{
		ProjectId:      project.ID,
		Source:         model.GetRequestSourcePointer(model.UserSourceWeb),
		Group1ID:       "1",
		Group2ID:       "2",
		Group1UserID:   accountID,
		Group5UserID:   domID,
		CustomerUserId: customerEmail,
		Properties:     properties,
		IsGroupUser:    &isGroupUser,
	})
	user, errCode := store.GetStore().GetUser(project.ID, createdUserID)
	assert.Equal(t, user.ID, createdUserID)
	assert.Equal(t, http.StatusFound, errCode)

	// event properties map
	eventProperties := map[string]interface{}{
		U.EP_PAGE_COUNT:                              5,
		U.EP_CHANNEL:                                 "ChannelName",
		U.EP_CAMPAIGN:                                "CampaignName",
		U.SP_SPENT_TIME:                              120,
		U.EP_REFERRER_URL:                            RandomURL(),
		U.EP_FORM_NAME:                               "Form Name",
		U.EP_PAGE_URL:                                RandomURL(),
		U.EP_SALESFORCE_CAMPAIGN_TYPE:                "Some Type",
		U.EP_SALESFORCE_CAMPAIGNMEMBER_STATUS:        "CurrentStatus",
		U.EP_HUBSPOT_ENGAGEMENT_SOURCE:               "Some Engagement Source",
		U.EP_HUBSPOT_ENGAGEMENT_FROM:                 "Somewhere",
		U.EP_HUBSPOT_ENGAGEMENT_TYPE:                 "Some Engagement Type",
		U.EP_HUBSPOT_ENGAGEMENT_MEETINGOUTCOME:       "Some Outcome",
		U.EP_HUBSPOT_ENGAGEMENT_STARTTIME:            "Start time",
		U.EP_HUBSPOT_ENGAGEMENT_DURATIONMILLISECONDS: 10000000000,
		U.EP_HUBSPOT_ENGAGEMENT_STATUS:               "Testing",
		U.EP_HUBSPOT_FORM_SUBMISSION_FORMTYPE:        "Some HS Form Submission Type",
		U.EP_HUBSPOT_FORM_SUBMISSION_PAGEURL:         RandomURL(),
		U.EP_HUBSPOT_ENGAGEMENT_ENDTIME:              "End Time",
		U.EP_SALESFORCE_CAMPAIGN_NAME:                "Some Salesforce Campaign Name",
		U.EP_HUBSPOT_FORM_SUBMISSION_TITLE:           "Some form submission title",
		U.EP_HUBSPOT_ENGAGEMENT_SUBJECT:              "Some Engagement Subject",
		U.EP_HUBSPOT_ENGAGEMENT_TITLE:                "Some Engagement Title",
		U.EP_SF_TASK_TYPE:                            "Some Task Type",
		U.EP_SF_TASK_SUBTYPE:                         "Some Task SubType",
		U.EP_SF_TASK_COMPLETED_DATETIME:              1660875887,
		U.EP_SF_EVENT_TYPE:                           "Some Event Type",
		U.EP_SF_EVENT_SUBTYPE:                        "Some Event Subtype",
		U.EP_SF_EVENT_COMPLETED_DATETIME:             1660875887,
		"$curr_prop_value":                           "Current Custom Value",
		"$prev_prop_value":                           "Previous Custom Value",
	}
	// Event 1 : Page View
	timestamp := U.UnixTimeBeforeDuration(1 * time.Hour)
	randomURL := RandomURL()
	trackPayload := SDK.TrackPayload{
		UserId:          createdUserID,
		CreateUser:      false,
		IsNewUser:       false,
		Name:            randomURL,
		EventProperties: map[string]interface{}{},
		UserProperties:  map[string]interface{}{},
		Timestamp:       timestamp,
		ProjectId:       project.ID,
		Auto:            true,
		RequestSource:   model.UserSourceWeb,
	}
	status, response := SDK.Track(project.ID, &trackPayload, false, SDK.SourceJSSDK, "")
	assert.NotEmpty(t, response)
	assert.Equal(t, http.StatusOK, status)

	// Event 2 : Web Session
	timestamp = timestamp - 10000
	trackPayload = SDK.TrackPayload{
		UserId:          user.ID,
		CreateUser:      false,
		IsNewUser:       false,
		Name:            U.EVENT_NAME_SESSION,
		EventProperties: eventProperties,
		UserProperties:  map[string]interface{}{},
		Timestamp:       timestamp,
		Auto:            false,
		RequestSource:   model.UserSourceWeb,
	}
	status, response = SDK.Track(project.ID, &trackPayload, false, SDK.SourceJSSDK, "")
	assert.NotNil(t, response.EventId)
	assert.Empty(t, response.UserId)
	assert.Equal(t, http.StatusOK, status)

	// Event 3 : Form Submit
	timestamp = timestamp - 10000
	trackPayload = SDK.TrackPayload{
		UserId:          user.ID,
		CreateUser:      false,
		IsNewUser:       false,
		Name:            U.EVENT_NAME_FORM_SUBMITTED,
		EventProperties: eventProperties,
		UserProperties:  map[string]interface{}{},
		Timestamp:       timestamp,
		Auto:            false,
		RequestSource:   model.UserSourceWeb,
	}
	status, response = SDK.Track(project.ID, &trackPayload, false, SDK.SourceJSSDK, "")
	assert.NotNil(t, response.EventId)
	assert.Empty(t, response.UserId)
	assert.Equal(t, http.StatusOK, status)

	// Event 4 : Offline Touchpoint
	timestamp = timestamp - 10000
	trackPayload = SDK.TrackPayload{
		UserId:          user.ID,
		CreateUser:      false,
		IsNewUser:       false,
		Name:            U.EVENT_NAME_OFFLINE_TOUCH_POINT,
		EventProperties: eventProperties,
		UserProperties:  map[string]interface{}{},
		Timestamp:       timestamp,
		Auto:            false,
		RequestSource:   model.UserSourceWeb,
	}
	status, response = SDK.Track(project.ID, &trackPayload, false, SDK.SourceJSSDK, "")
	assert.NotNil(t, response.EventId)
	assert.Empty(t, response.UserId)
	assert.Equal(t, http.StatusOK, status)

	// Event 5 : Campaign Member Created
	timestamp = timestamp - 10000
	trackPayload = SDK.TrackPayload{
		UserId:          user.ID,
		CreateUser:      false,
		IsNewUser:       false,
		Name:            U.EVENT_NAME_SALESFORCE_CAMPAIGNMEMBER_CREATED,
		EventProperties: eventProperties,
		UserProperties:  map[string]interface{}{},
		Timestamp:       timestamp,
		Auto:            false,
		RequestSource:   model.UserSourceSalesforce,
	}
	status, response = SDK.Track(project.ID, &trackPayload, false, SDK.SourceJSSDK, "")
	assert.NotNil(t, response.EventId)
	assert.Empty(t, response.UserId)
	assert.Equal(t, http.StatusOK, status)

	// Event 6 : Campaign Member Responded to Campaign
	timestamp = timestamp - 10000
	trackPayload = SDK.TrackPayload{
		UserId:          user.ID,
		CreateUser:      false,
		IsNewUser:       false,
		Name:            U.EVENT_NAME_SALESFORCE_CAMPAIGNMEMBER_RESPONDED_TO_CAMPAIGN,
		EventProperties: eventProperties,
		UserProperties:  map[string]interface{}{},
		Timestamp:       timestamp,
		Auto:            false,
		RequestSource:   model.UserSourceSalesforce,
	}
	status, response = SDK.Track(project.ID, &trackPayload, false, SDK.SourceJSSDK, "")
	assert.NotNil(t, response.EventId)
	assert.Empty(t, response.UserId)
	assert.Equal(t, http.StatusOK, status)

	// Event 7 : Hubspot Form Submission
	timestamp = timestamp - 10000
	trackPayload = SDK.TrackPayload{
		UserId:          user.ID,
		CreateUser:      false,
		IsNewUser:       false,
		Name:            U.EVENT_NAME_HUBSPOT_CONTACT_FORM_SUBMISSION,
		EventProperties: eventProperties,
		UserProperties:  map[string]interface{}{},
		Timestamp:       timestamp,
		Auto:            false,
		RequestSource:   model.UserSourceSalesforce,
	}
	status, response = SDK.Track(project.ID, &trackPayload, false, SDK.SourceJSSDK, "")
	assert.NotNil(t, response.EventId)
	assert.Empty(t, response.UserId)
	assert.Equal(t, http.StatusOK, status)

	// Event 8 : Engagement Email
	timestamp = timestamp - 10000
	trackPayload = SDK.TrackPayload{
		UserId:          user.ID,
		CreateUser:      false,
		IsNewUser:       false,
		Name:            U.EVENT_NAME_HUBSPOT_ENGAGEMENT_EMAIL,
		EventProperties: eventProperties,
		UserProperties:  map[string]interface{}{},
		Timestamp:       timestamp,
		Auto:            false,
		RequestSource:   model.UserSourceSalesforce,
	}
	status, response = SDK.Track(project.ID, &trackPayload, false, SDK.SourceJSSDK, "")
	assert.NotNil(t, response.EventId)
	assert.Empty(t, response.UserId)
	assert.Equal(t, http.StatusOK, status)

	// Event 9 : Engagement Meeting Created
	timestamp = timestamp - 10000
	trackPayload = SDK.TrackPayload{
		UserId:          user.ID,
		CreateUser:      false,
		IsNewUser:       false,
		Name:            U.EVENT_NAME_HUBSPOT_ENGAGEMENT_MEETING_CREATED,
		EventProperties: eventProperties,
		UserProperties:  map[string]interface{}{},
		Timestamp:       timestamp,
		Auto:            false,
		RequestSource:   model.UserSourceSalesforce,
	}
	status, response = SDK.Track(project.ID, &trackPayload, false, SDK.SourceJSSDK, "")
	assert.NotNil(t, response.EventId)
	assert.Empty(t, response.UserId)
	assert.Equal(t, http.StatusOK, status)

	// Event 10 : Engagement Call Created
	timestamp = timestamp - 10000
	trackPayload = SDK.TrackPayload{
		UserId:          user.ID,
		CreateUser:      false,
		IsNewUser:       false,
		Name:            U.EVENT_NAME_HUBSPOT_ENGAGEMENT_CALL_CREATED,
		EventProperties: eventProperties,
		UserProperties:  map[string]interface{}{},
		Timestamp:       timestamp,
		Auto:            false,
		RequestSource:   model.UserSourceHubspot,
	}
	status, response = SDK.Track(project.ID, &trackPayload, false, SDK.SourceJSSDK, "")
	assert.NotNil(t, response.EventId)
	assert.Empty(t, response.UserId)
	assert.Equal(t, http.StatusOK, status)

	// Event 11 : Salesforce Task Created
	timestamp = timestamp - 10000
	trackPayload = SDK.TrackPayload{
		UserId:          user.ID,
		CreateUser:      false,
		IsNewUser:       false,
		Name:            U.EVENT_NAME_SALESFORCE_TASK_CREATED,
		EventProperties: eventProperties,
		UserProperties:  map[string]interface{}{},
		Timestamp:       timestamp,
		Auto:            false,
		RequestSource:   model.UserSourceSalesforce,
	}
	status, response = SDK.Track(project.ID, &trackPayload, false, SDK.SourceJSSDK, "")
	assert.NotNil(t, response.EventId)
	assert.Empty(t, response.UserId)
	assert.Equal(t, http.StatusOK, status)

	// Event 11 : Salesforce Task Created
	timestamp = timestamp - 10000
	trackPayload = SDK.TrackPayload{
		UserId:          user.ID,
		CreateUser:      false,
		IsNewUser:       false,
		Name:            U.EVENT_NAME_SALESFORCE_EVENT_CREATED,
		EventProperties: eventProperties,
		UserProperties:  map[string]interface{}{},
		Timestamp:       timestamp,
		Auto:            false,
		RequestSource:   model.UserSourceSalesforce,
	}
	status, response = SDK.Track(project.ID, &trackPayload, false, SDK.SourceJSSDK, "")
	assert.NotNil(t, response.EventId)
	assert.Empty(t, response.UserId)
	assert.Equal(t, http.StatusOK, status)

	// Event 13 : Random Event
	timestamp = timestamp - 10000
	randomProperties := map[string]interface{}{}
	trackPayload = SDK.TrackPayload{
		UserId:          user.ID,
		CreateUser:      false,
		IsNewUser:       false,
		Name:            U.EVENT_NAME_HUBSPOT_CONTACT_CREATED,
		EventProperties: randomProperties,
		UserProperties:  map[string]interface{}{},
		Timestamp:       timestamp,
		Auto:            false,
		RequestSource:   model.UserSourceHubspot,
	}
	status, response = SDK.Track(project.ID, &trackPayload, false, SDK.SourceJSSDK, "")
	assert.NotNil(t, response.EventId)
	assert.Empty(t, response.UserId)
	assert.Equal(t, http.StatusOK, status)

	// Create Smart Events
	filter := &model.SmartCRMEventFilter{
		Source:               model.SmartCRMEventSourceSalesforce,
		ObjectType:           "contact",
		Description:          "salesforce contact",
		FilterEvaluationType: model.FilterEvaluationTypeAny,
		Filters: []model.PropertyFilter{
			{
				Name:  "page_spent_time",
				Rules: []model.CRMFilterRule{},
			},
		},
		LogicalOp:               model.LOGICAL_OP_AND,
		TimestampReferenceField: "time",
	}
	filter.Filters[0].Name = "Property 0"
	eventName, status := store.GetStore().CreateOrGetCRMSmartEventFilterEventName(project.ID,
		&model.EventName{ProjectId: project.ID, Name: fmt.Sprintf("Smart Event Name %d", 0)}, filter)
	assert.Equal(t, http.StatusCreated, status)
	// Event 14: Custom CRM Event
	timestamp = timestamp - 10000
	trackPayload = SDK.TrackPayload{
		UserId:          user.ID,
		CreateUser:      false,
		IsNewUser:       false,
		Name:            eventName.Name,
		EventProperties: eventProperties,
		UserProperties:  map[string]interface{}{},
		Timestamp:       timestamp,
		Auto:            false,
		SmartEventType:  eventName.Type,
		RequestSource:   model.UserSourceSalesforce,
	}
	status, response = SDK.Track(project.ID, &trackPayload, false, SDK.SourceJSSDK, "")
	assert.NotNil(t, response.EventId)
	assert.Empty(t, response.UserId)
	assert.Equal(t, http.StatusOK, status)

	isAnonymous := "true"
	if len(user.CustomerUserId) != 0 {
		isAnonymous = "false"
	}

	userId := user.CustomerUserId
	if isAnonymous == "true" {
		userId = user.ID
	}

	t.Run("Success", func(t *testing.T) {
		w := sendGetProfileUserDetailsRequest(r, project.ID, agent, userId, isAnonymous)
		assert.Equal(t, http.StatusOK, w.Code)
		jsonResponse, _ := ioutil.ReadAll(w.Body)
		resp := &model.ContactDetails{}
		err := json.Unmarshal(jsonResponse, &resp)
		assert.Nil(t, err)
		assert.Equal(t, resp.UserId, userId)
		assert.Contains(t, resp.Name, "Cameron")
		assert.Equal(t, resp.Company, "Freshworks")
		assert.NotNil(t, resp.LeftPaneProps)
		userProps := user.Properties
		userPropsDecoded, err := U.DecodePostgresJsonb(&userProps)
		assert.Nil(t, err)
		for i, property := range resp.LeftPaneProps {
			assert.Equal(t, (*userPropsDecoded)[i], property)
		}
		for i, property := range resp.Milestones {
			assert.Equal(t, (*userPropsDecoded)[i], property)
		}
		assert.Equal(t, resp.Account, "abc.xyz")
		assert.NotNil(t, resp.UserActivity)
		for _, activity := range resp.UserActivity {
			assert.NotNil(t, activity.EventName)
			assert.NotNil(t, activity.DisplayName)
			eventFromMap, eventExistsInMap := model.HOVER_EVENTS_NAME_PROPERTY_MAP[activity.EventName]
			if activity.EventName == randomURL {
				assert.Equal(t, activity.DisplayName, "Page View")
				assert.Equal(t, activity.AliasName, "")
			} else if eventExistsInMap {
				assert.Equal(t, activity.DisplayName, U.STANDARD_EVENTS_DISPLAY_NAMES[activity.EventName])
				if activity.EventName == U.EVENT_NAME_SALESFORCE_CAMPAIGNMEMBER_CREATED {
					assert.Equal(t, activity.AliasName, fmt.Sprintf("Added to %s", eventProperties[U.EP_SALESFORCE_CAMPAIGN_NAME]))
				} else if activity.EventName == U.EVENT_NAME_SALESFORCE_CAMPAIGNMEMBER_RESPONDED_TO_CAMPAIGN {
					assert.Equal(t, activity.AliasName, fmt.Sprintf("Responded to %s", eventProperties[U.EP_SALESFORCE_CAMPAIGN_NAME]))
				} else if activity.EventName == U.EVENT_NAME_HUBSPOT_CONTACT_FORM_SUBMISSION {
					assert.Equal(t, activity.AliasName, fmt.Sprintf("%s", eventProperties[U.EP_HUBSPOT_FORM_SUBMISSION_TITLE]))
				} else if activity.EventName == U.EVENT_NAME_HUBSPOT_ENGAGEMENT_EMAIL {
					assert.Equal(t, activity.AliasName, fmt.Sprintf("%s: %s", eventProperties[U.EP_HUBSPOT_ENGAGEMENT_TYPE], eventProperties[U.EP_HUBSPOT_ENGAGEMENT_SUBJECT]))
				} else if activity.EventName == U.EVENT_NAME_HUBSPOT_ENGAGEMENT_MEETING_CREATED ||
					activity.EventName == U.EVENT_NAME_HUBSPOT_ENGAGEMENT_CALL_CREATED {
					assert.Equal(t, activity.AliasName, fmt.Sprintf("%s", eventProperties[U.EP_HUBSPOT_ENGAGEMENT_TITLE]))
				} else if activity.EventName == U.EVENT_NAME_SALESFORCE_TASK_CREATED {
					assert.Equal(t, activity.AliasName, fmt.Sprintf("Created Task - %s", eventProperties[U.EP_SF_TASK_SUBJECT]))
				} else if activity.EventName == U.EVENT_NAME_SALESFORCE_EVENT_CREATED {
					assert.Equal(t, activity.AliasName, fmt.Sprintf("Created Event - %s", eventProperties[U.EP_SF_EVENT_SUBJECT]))
				} else if activity.EventName == U.EVENT_NAME_HUBSPOT_CONTACT_LIST {
					assert.Equal(t, activity.AliasName, fmt.Sprintf("Added to Hubspot List - %s", eventProperties[U.EP_HUBSPOT_CONTACT_LIST_LIST_NAME]))
				}
			} else if model.IsEventNameTypeSmartEvent(activity.EventType) {
				assert.Equal(t, activity.EventName, "Smart Event Name 0")
				assert.Equal(t, activity.DisplayName, "Smart Event Name 0")
				assert.NotNil(t, activity.Properties)
			}
			assert.NotNil(t, activity.Timestamp)
			assert.True(t, activity.Timestamp <= uint64(time.Now().UTC().Unix()))
			if activity.DisplayName == "Page View" || eventExistsInMap {
				var lookInProps []string
				if activity.DisplayName == "Page View" {
					lookInProps = model.PAGE_VIEW_HOVERPROPS_LIST
				} else if eventExistsInMap {
					lookInProps = eventFromMap
				}
				assert.NotNil(t, activity.Properties)
				properties, err := U.DecodePostgresJsonb(activity.Properties)
				assert.Nil(t, err)
				for key := range *properties {
					sort.Strings(lookInProps)
					i := sort.SearchStrings(lookInProps, key)
					assert.True(t, i < len(lookInProps))
				}
			}
		}
	})
}

func sendGetProfileUserDetailsRequest(r *gin.Engine, projectId int64, agent *model.Agent, userId string, isAnonymous string) *httptest.ResponseRecorder {
	cookieData, err := helpers.GetAuthData(agent.Email, agent.UUID, agent.Salt, 100*time.Second)
	if err != nil {
		log.WithError(err).Error("Error Creating cookieData")
	}
	rb := C.NewRequestBuilderWithPrefix(http.MethodGet, fmt.Sprintf("/projects/%d/v1/profiles/users/%s?is_anonymous=%s", projectId, userId, isAnonymous)).
		WithCookie(&http.Cookie{
			Name:   C.GetFactorsCookieName(),
			Value:  cookieData,
			MaxAge: 1000,
		})

	w := httptest.NewRecorder()
	req, err := rb.Build()
	if err != nil {
		log.WithError(err).Error("Error Creating getProjectSetting Req")
	}
	r.ServeHTTP(w, req)
	return w
}

func TestAPIGetProfileAccountHandler(t *testing.T) {
	r := gin.Default()
	H.InitAppRoutes(r)
	project, agent, err := SetupProjectWithAgentDAO()
	assert.Nil(t, err)

	timelinesConfig := &model.TimelinesConfig{
		AccountConfig: model.AccountConfig{
			TableProps: []string{"$salesforce_account_billingcountry", "$hubspot_company_country", U.SIX_SIGNAL_COUNTRY},
		},
	}

	tlConfigEncoded, err := U.EncodeStructTypeToPostgresJsonb(timelinesConfig)
	assert.Nil(t, err)

	_, errCode := store.GetStore().UpdateProjectSettings(project.ID,
		&model.ProjectSetting{TimelinesConfig: tlConfigEncoded})
	assert.Equal(t, errCode, http.StatusAccepted)

	// Properties Map
	propertiesMap := []map[string]interface{}{
		{"$salesforce_account_name": "AdPushup", "$salesforce_account_billingcountry": "India", "$salesforce_account_website": "adpushup.com", "$salesforce_account_sales_play": "Penetrate", "$salesforce_account_status": "Target", "$browser": "Chrome", "$device_type": "PC"},
		{"$salesforce_account_name": "Mad Street Den", "$salesforce_account_billingcountry": "US", "$salesforce_account_website": "madstreetden.com", "$salesforce_account_sales_play": "Shape", "$salesforce_account_status": "Unknown", "$browser": "Chrome", "$device_type": "PC"},
		{"$salesforce_account_name": "Heyflow", "$salesforce_account_billingcountry": "US", "$salesforce_account_website": "heyflow.app", "$salesforce_account_sales_play": "Penetrate", "$salesforce_account_status": "Unknown", "$browser": "Chrome", "$device_type": "PC"},
		{"$salesforce_account_name": "Clientjoy Ads", "$salesforce_account_billingcountry": "New Zealand", "$salesforce_account_website": "clientjoy.io", "$salesforce_account_sales_play": "Win", "$salesforce_account_status": "Vendor", "$browser": "Chrome", "$device_type": "PC", "$salesforce_city": "New Delhi"},
		{"$salesforce_account_name": "Adapt.IO", "$salesforce_account_billingcountry": "US", "$salesforce_account_website": "adapt.io", "$salesforce_account_sales_play": "Shape", "$salesforce_account_status": "Customer", "$browser": "Chrome", "$device_type": "PC"},
		{"$hubspot_company_name": "AdPushup", "$hubspot_company_country": "US", "$hubspot_company_domain": "adpushup.com", "$hubspot_company_num_associated_contacts": 50, "$hubspot_company_industry": "Technology, Information and Internet", "$browser": "Chrome", "$device_type": "PC"},
		{"$hubspot_company_name": "Mad Street Den", "$hubspot_company_country": "US", "$hubspot_company_domain": "madstreetden.com", "$hubspot_company_num_associated_contacts": 100, "$hubspot_company_industry": "Software Development", "$browser": "Chrome", "$device_type": "PC"},
		{"$hubspot_company_name": "Heyflow", "$hubspot_company_country": "Germany", "$hubspot_company_domain": "heyflow.app", "$hubspot_company_num_associated_contacts": 20, "$hubspot_company_industry": "Software Development", "$browser": "Chrome", "$device_type": "PC", "$hubspot_company_is_public": "true"},
		{"$hubspot_company_name": "Clientjoy Ads", "$hubspot_company_country": "India", "$hubspot_company_domain": "clientjoy.io", "$hubspot_company_num_associated_contacts": 20, "$hubspot_company_industry": "IT Services", "$browser": "Chrome", "$device_type": "PC"},
		{"$hubspot_company_name": "Adapt.IO", "$hubspot_company_country": "India", "$hubspot_company_domain": "adapt.io", "$hubspot_company_num_associated_contacts": 50, "$hubspot_company_industry": "IT Services", "$browser": "Chrome", "$device_type": "PC"},
		{U.SIX_SIGNAL_NAME: "AdPushup", U.SIX_SIGNAL_COUNTRY: "US", U.SIX_SIGNAL_DOMAIN: "adpushup.com", "$hubspot_company_num_associated_contacts": 50, "$hubspot_company_industry": "Technology, Information and Internet", "$browser": "Chrome"},
		{U.SIX_SIGNAL_NAME: "Mad Street Den", U.SIX_SIGNAL_COUNTRY: "US", U.SIX_SIGNAL_DOMAIN: "madstreetden.com", "$hubspot_company_num_associated_contacts": 100, "$hubspot_company_industry": "Software Development", "$browser": "Chrome"},
		{U.SIX_SIGNAL_NAME: "Heyflow", U.SIX_SIGNAL_COUNTRY: "Germany", U.SIX_SIGNAL_DOMAIN: "heyflow.app", "$hubspot_company_num_associated_contacts": 20, "$hubspot_company_industry": "Software Development", "$browser": "Chrome"},
		{U.SIX_SIGNAL_NAME: "Clientjoy Ads", U.SIX_SIGNAL_COUNTRY: "India", U.SIX_SIGNAL_DOMAIN: "clientjoy.io", "$hubspot_company_num_associated_contacts": 20, "$hubspot_company_industry": "IT Services", "$browser": "Chrome"},
		{U.SIX_SIGNAL_NAME: "Adapt.IO", U.SIX_SIGNAL_COUNTRY: "India", U.SIX_SIGNAL_DOMAIN: "adapt.io", "$hubspot_company_num_associated_contacts": 50, "$hubspot_company_industry": "IT Services", "$browser": "Chrome"},
	}

	userProps := []map[string]interface{}{
		{"$browser": "Chrome", "$city": "London", "$country": "UK", "$device_type": "desktop", "$page_count": 100, "$session_spent_time": 2000, U.UP_COMPANY: "XYZ Company"},
		{"$browser": "Chrome", "$city": "New York", "$country": "US", "$device_type": "desktop", "$page_count": 100, "$session_spent_time": 2500},
		{"$browser": "Chrome", "$city": "Delhi", "$country": "India", "$device_type": "iPad", "$page_count": 105, "$session_spent_time": 3000},
		{"$browser": "Edge", "$city": "London", "$country": "UK", "$device_type": "desktop", "$page_count": 120, "$session_spent_time": 2000},
		{"$browser": "Brave", "$city": "London", "$country": "UK", "$device_type": "iPad", "$page_count": 110, "$session_spent_time": 2500},
	}
	// Creating domain Account and Group
	domProperties := postgres.Jsonb{RawMessage: json.RawMessage(`{}`)}
	source := model.GetRequestSourcePointer(model.UserSourceDomains)
	groupUser := true
	accounts := make([]model.User, 0)
	domID, _ := store.GetStore().CreateUser(&model.User{
		ProjectId:   project.ID,
		Source:      source,
		Group1ID:    "clientjoy.io",
		Properties:  domProperties,
		IsGroupUser: &groupUser,
	})
	_, errCode = store.GetStore().GetUser(project.ID, domID)
	assert.Equal(t, http.StatusFound, errCode)

	var payload model.TimelinePayload

	// Test :- No CRMs enabled
	payload.Query.Source = "$hubspot_company"
	w := sendGetProfileAccountRequest(r, project.ID, agent, payload)
	assert.Equal(t, w.Code, http.StatusBadRequest)

	group, status := store.GetStore().CreateOrGetDomainsGroup(project.ID)
	assert.Equal(t, http.StatusCreated, status)
	assert.NotNil(t, group)

	// Create 5 Salesforce Accounts
	numUsers := 5
	for i := 0; i < numUsers; i++ {
		propertiesJSON, err := json.Marshal(propertiesMap[i])
		if err != nil {
			log.WithError(err).Fatal("Marshal error.")
		}
		properties := postgres.Jsonb{RawMessage: propertiesJSON}
		source := model.GetRequestSourcePointer(model.UserSourceSalesforce)

		createdUserID, _ := store.GetStore().CreateUser(&model.User{
			ProjectId:      project.ID,
			Source:         source,
			Group3ID:       "3",
			Group1ID:       "1",
			Group1UserID:   domID,
			CustomerUserId: fmt.Sprintf("sfuser%d@%s", i+1, propertiesMap[i]["$salesforce_account_website"]),
			Properties:     properties,
			IsGroupUser:    &groupUser,
		})
		account, errCode := store.GetStore().GetUser(project.ID, createdUserID)
		assert.Equal(t, http.StatusFound, errCode)
		accounts = append(accounts, *account)

		// 5 users associated to the account
		propertiesJSON, err = json.Marshal(userProps[i])
		if err != nil {
			log.WithError(err).Fatal("Marshal error.")
		}
		properties = postgres.Jsonb{RawMessage: propertiesJSON}
		createdUserID1, _ := store.GetStore().CreateUser(&model.User{
			ProjectId:      project.ID,
			Source:         model.GetRequestSourcePointer(model.UserSourceSalesforce),
			Properties:     properties,
			Group3ID:       "3",
			Group3UserID:   account.ID,
			CustomerUserId: fmt.Sprintf("salesforce@%duser", (i%5)+1),
		})
		_, errCode = store.GetStore().GetUser(project.ID, createdUserID1)
		assert.Equal(t, http.StatusFound, errCode)
	}

	// Create 5 Hubspot Companies
	for i := 0; i < numUsers; i++ {
		propertiesJSON, err := json.Marshal(propertiesMap[i+5])
		if err != nil {
			log.WithError(err).Fatal("Marshal error.")
		}
		properties := postgres.Jsonb{RawMessage: propertiesJSON}
		source := model.GetRequestSourcePointer(model.UserSourceHubspot)

		createdUserID, _ := store.GetStore().CreateUser(&model.User{
			ProjectId:      project.ID,
			Source:         source,
			Group2ID:       "2",
			Group1ID:       "1",
			Group1UserID:   domID,
			CustomerUserId: fmt.Sprintf("hsuser%d@%s", i+1, propertiesMap[i+5]["$hubspot_company_domain"]),
			Properties:     properties,
			IsGroupUser:    &groupUser,
		})
		account, errCode := store.GetStore().GetUser(project.ID, createdUserID)
		assert.Equal(t, http.StatusFound, errCode)
		accounts = append(accounts, *account)

		// 5 users associated to the account
		propertiesJSON, err = json.Marshal(userProps[i])
		if err != nil {
			log.WithError(err).Fatal("Marshal error.")
		}
		properties = postgres.Jsonb{RawMessage: propertiesJSON}
		createdUserID1, _ := store.GetStore().CreateUser(&model.User{
			ProjectId:      project.ID,
			Source:         model.GetRequestSourcePointer(model.UserSourceHubspot),
			Properties:     properties,
			Group2ID:       "2",
			Group2UserID:   account.ID,
			CustomerUserId: fmt.Sprintf("hubspot@%duser", (i%5)+1),
		})
		_, errCode = store.GetStore().GetUser(project.ID, createdUserID1)
		assert.Equal(t, http.StatusFound, errCode)
	}

	// creating another domain account
	domID2, _ := store.GetStore().CreateUser(&model.User{
		ProjectId:   project.ID,
		Source:      source,
		Group1ID:    "1",
		IsGroupUser: &groupUser,
	})
	_, errCode = store.GetStore().GetUser(project.ID, domID2)
	assert.Equal(t, http.StatusFound, errCode)

	// creating a web user associated to domain
	propertiesJSON, err := json.Marshal(userProps[0])
	if err != nil {
		log.WithError(err).Fatal("Marshal error.")
	}
	properties := postgres.Jsonb{RawMessage: propertiesJSON}
	createdWebUser, _ := store.GetStore().CreateUser(&model.User{
		ProjectId:      project.ID,
		Source:         model.GetRequestSourcePointer(model.UserSourceWeb),
		Properties:     properties,
		Group1UserID:   domID2,
		CustomerUserId: "webuser@ymail.com",
	})
	_, errCode = store.GetStore().GetUser(project.ID, createdWebUser)
	assert.Equal(t, http.StatusFound, errCode)

	// Create 5 Six Signal Domains
	for i := 0; i < numUsers; i++ {
		propertiesJSON, err := json.Marshal(propertiesMap[i+10])
		if err != nil {
			log.WithError(err).Fatal("Marshal error.")
		}
		properties := postgres.Jsonb{RawMessage: propertiesJSON}
		source := model.GetRequestSourcePointer(model.UserSourceSixSignal)

		createdUserID, _ := store.GetStore().CreateUser(&model.User{
			ProjectId:      project.ID,
			Source:         source,
			Group4ID:       "4",
			CustomerUserId: fmt.Sprintf("6siguser%d@%s", i+1, propertiesMap[i+10][U.SIX_SIGNAL_DOMAIN]),
			Properties:     properties,
			IsGroupUser:    &groupUser,
		})
		account, errCode := store.GetStore().GetUser(project.ID, createdUserID)
		assert.Equal(t, http.StatusFound, errCode)
		accounts = append(accounts, *account)

		// 5 users associated to the account
		propertiesJSON, err = json.Marshal(userProps[i])
		if err != nil {
			log.WithError(err).Fatal("Marshal error.")
		}
		properties = postgres.Jsonb{RawMessage: propertiesJSON}
		createdUserID1, _ := store.GetStore().CreateUser(&model.User{
			ProjectId:      project.ID,
			Source:         model.GetRequestSourcePointer(model.UserSourceSixSignal),
			Properties:     properties,
			Group4ID:       "4",
			Group4UserID:   account.ID,
			CustomerUserId: fmt.Sprintf("sixsignal@%duser", (i%5)+1),
		})
		_, errCode = store.GetStore().GetUser(project.ID, createdUserID1)
		assert.Equal(t, http.StatusFound, errCode)
	}
	assert.Equal(t, len(accounts), 15)

	//Source: $hubspot_company, 2 group exists
	group1, status := store.GetStore().CreateGroup(project.ID, model.GROUP_NAME_HUBSPOT_COMPANY, model.AllowedGroupNames)
	assert.Equal(t, http.StatusCreated, status)
	assert.NotNil(t, group1)

	// 2 more groups
	group2, status := store.GetStore().CreateGroup(project.ID, model.GROUP_NAME_SALESFORCE_ACCOUNT, model.AllowedGroupNames)
	assert.NotNil(t, group2)
	assert.Equal(t, http.StatusCreated, status)
	group3, status := store.GetStore().CreateGroup(project.ID, model.GROUP_NAME_SIX_SIGNAL, model.AllowedGroupNames)
	assert.NotNil(t, group3)
	assert.Equal(t, http.StatusCreated, status)

	// Test Cases :-
	payload = model.TimelinePayload{
		Query: model.Query{
			GlobalUserProperties: []model.QueryProperty{{
				Entity:    "user_group",
				Type:      "categorical",
				Property:  "$browser",
				Operator:  "equals",
				Value:     "Chrome",
				LogicalOp: "AND",
			}},
			GroupAnalysis: "$hubspot_company",
			Source:        "$hubspot_company",
			TableProps:    []string{},
		},
		SearchFilter: []model.QueryProperty{},
	}
	w = sendGetProfileAccountRequest(r, project.ID, agent, payload)
	assert.Equal(t, http.StatusOK, w.Code)
	jsonResponse, _ := ioutil.ReadAll(w.Body)
	resp := make([]model.Profile, 0)
	err = json.Unmarshal(jsonResponse, &resp)
	assert.Nil(t, err)
	assert.Equal(t, len(resp), 3)
	assert.Condition(t, func() bool {
		for i, user := range resp {
			assert.Equal(t, user.Name, propertiesMap[7-i][U.GP_HUBSPOT_COMPANY_NAME])
			assert.Equal(t, user.HostName, propertiesMap[7-i][U.GP_HUBSPOT_COMPANY_DOMAIN])
			assert.NotNil(t, user.LastActivity)
			if i > 0 {
				assert.Condition(t, func() bool { return resp[i].LastActivity.Unix() <= resp[i-1].LastActivity.Unix() })
			}
			for _, prop := range timelinesConfig.UserConfig.TableProps {
				assert.NotNil(t, user.TableProps[prop])
			}
		}
		return true
	})

	// 1. Accounts from Different Sources (1 user filter, no segment applied)
	sourceToUserCountMap := map[string]int{"All": 2, U.GROUP_NAME_HUBSPOT_COMPANY: 3, U.GROUP_NAME_SALESFORCE_ACCOUNT: 3, U.GROUP_NAME_SIX_SIGNAL: 3}

	for source, count := range sourceToUserCountMap {
<<<<<<< HEAD
		payload = model.TimelinePayload{
			Query: model.Query{
				GlobalUserProperties: []model.QueryProperty{
					{
						Entity:    "user_g",
						Type:      "categorical",
						Property:  "$browser",
						Operator:  "equals",
						Value:     "Chrome",
						LogicalOp: "AND",
					},
					{
						Entity:    "user_group",
						Type:      "categorical",
						Property:  "$browser",
						Operator:  "equals",
						Value:     "Chrome",
						LogicalOp: "AND",
					},
				},
				GroupAnalysis: source,
				Source:        source,
				TableProps:    []string{},
=======
		payload.Source = source
		payload.Filters = []model.QueryProperty{
			{
				Entity:    "user_group",
				Type:      "categorical",
				Property:  "$browser",
				Operator:  "equals",
				Value:     "Chrome",
				LogicalOp: "AND",
>>>>>>> 3b849887
			},
			SearchFilter: []model.QueryProperty{},
		}

		w := sendGetProfileAccountRequest(r, project.ID, agent, payload)
		assert.Equal(t, http.StatusOK, w.Code)
		jsonResponse, _ := ioutil.ReadAll(w.Body)
		resp := make([]model.Profile, 0)
		err = json.Unmarshal(jsonResponse, &resp)
		assert.Nil(t, err)
		assert.Equal(t, len(resp), count)
		for i, user := range resp {
			if source == "All" {
				assert.NotEmpty(t, user.Name)
				assert.NotEmpty(t, user.HostName)
			}
			if source == U.GROUP_NAME_HUBSPOT_COMPANY {
				assert.Equal(t, user.Name, propertiesMap[count+4-i]["$hubspot_company_name"])
				assert.Equal(t, user.HostName, propertiesMap[count+4-i]["$hubspot_company_domain"])
			}
			if source == U.GROUP_NAME_SALESFORCE_ACCOUNT {
				assert.Equal(t, user.Name, propertiesMap[count-i-1]["$salesforce_account_name"])
				assert.Equal(t, user.HostName, propertiesMap[count-i-1]["$salesforce_account_website"])
			}
			if source == U.GROUP_NAME_SIX_SIGNAL {
				assert.Equal(t, user.Name, propertiesMap[count+9-i][U.SIX_SIGNAL_NAME])
				assert.Equal(t, user.HostName, propertiesMap[count+9-i][U.SIX_SIGNAL_DOMAIN])
			}
			assert.NotNil(t, user.LastActivity)
			for _, prop := range timelinesConfig.UserConfig.TableProps {
				assert.NotNil(t, user.TableProps[prop])
			}
		}
	}

	// 3. Segment with multiple $hubspot_company filters
	payload = model.TimelinePayload{
		Query: model.Query{
			GlobalUserProperties: []model.QueryProperty{
				{
					Entity:    "user_group",
					Type:      "categorical",
					Property:  "$country",
					Operator:  "equals",
					Value:     "UK",
					LogicalOp: "AND",
				},
				{
					Entity:    "user_group",
					Type:      "categorical",
					Property:  "$device_type",
					Operator:  "equals",
					Value:     "desktop",
					LogicalOp: "OR",
				},
				{
					Entity:    "user_g",
					Type:      "categorical",
					Property:  "$hubspot_company_country",
					Operator:  "equals",
					Value:     "India",
					LogicalOp: "AND",
				},
				{
					Entity:    "user_g",
					Type:      "categorical",
					Property:  "$hubspot_company_country",
					Operator:  "equals",
					Value:     "US",
					LogicalOp: "OR",
				},
				{
					Entity:    "user_g",
					Type:      "numerical",
					Property:  "$hubspot_company_num_associated_contacts",
					Operator:  "equals",
					Value:     "50",
					LogicalOp: "AND",
				},
				{
					Entity:    "user_g",
					Type:      "numerical",
					Property:  "$hubspot_company_num_associated_contacts",
					Operator:  "equals",
					Value:     "20",
					LogicalOp: "OR",
				},
			},
			Source: "$hubspot_company",
		},
	}

	w = sendGetProfileAccountRequest(r, project.ID, agent, payload)
	assert.Equal(t, http.StatusOK, w.Code)
	jsonResponse, _ = ioutil.ReadAll(w.Body)
	resp = make([]model.Profile, 0)
	err = json.Unmarshal(jsonResponse, &resp)
	assert.Nil(t, err)
	assert.Equal(t, len(resp), 3)
	filteredCompaniesNameHostNameMap := map[string]string{"Adapt.IO": "adapt.io", "Clientjoy Ads": "clientjoy.io", "AdPushup": "adpushup.com"}
	for i, user := range resp {
		assert.Contains(t, filteredCompaniesNameHostNameMap, user.Name, user.HostName)
		assert.NotNil(t, user.LastActivity)
		if i > 0 {
			assert.True(t, resp[i].LastActivity.Unix() <= resp[i-1].LastActivity.Unix())
		}
		for _, prop := range timelinesConfig.UserConfig.TableProps {
			assert.NotNil(t, user.TableProps[prop])
		}
	}

	// 5. Accounts from All Sources (filters applied)

	payload = model.TimelinePayload{
		Query: model.Query{
			GlobalUserProperties: []model.QueryProperty{
				{
					Entity:    "user_g",
					Type:      "categorical",
					Property:  "$browser",
					Operator:  "equals",
					Value:     "Chrome",
					LogicalOp: "AND",
				},
				{
					Entity:    "user_g",
					Type:      "categorical",
					Property:  "$device_type",
					Operator:  "equals",
					Value:     "PC",
					LogicalOp: "AND",
				},
				{
					Entity:    "user_g",
					Type:      "categorical",
					Property:  "$hubspot_company_country",
					Operator:  "equals",
					Value:     "India",
					LogicalOp: "AND",
				},
			},
			Source: "All",
		},
	}

	w = sendGetProfileAccountRequest(r, project.ID, agent, payload)
	assert.Equal(t, http.StatusOK, w.Code)
	jsonResponse, _ = ioutil.ReadAll(w.Body)
	resp = make([]model.Profile, 0)
	err = json.Unmarshal(jsonResponse, &resp)
	assert.Nil(t, err)
	assert.Equal(t, len(resp), 1)

	timelinesConfig = &model.TimelinesConfig{
		AccountConfig: model.AccountConfig{
			TableProps: []string{"$salesforce_account_billingcountry", "$hubspot_company_country", U.SIX_SIGNAL_COUNTRY, "$salesforce_city", "$hubspot_company_is_public"},
		},
	}

	tlConfigEncoded, err = U.EncodeStructTypeToPostgresJsonb(timelinesConfig)
	assert.Nil(t, err)

	_, errCode = store.GetStore().UpdateProjectSettings(project.ID,
		&model.ProjectSetting{TimelinesConfig: tlConfigEncoded})
	assert.Equal(t, errCode, http.StatusAccepted)

	// 6. Accounts from All Sources (filters applied)

	payload = model.TimelinePayload{
		Query: model.Query{
			Source: "All",
			GlobalUserProperties: []model.QueryProperty{
				{
					Entity:    "user_g",
					Type:      "categorical",
					Property:  "$salesforce_account_name",
					Operator:  "equals",
					Value:     "Adapt.IO",
					LogicalOp: "AND",
				},
				{
					Entity:    "user_g",
					Type:      "categorical",
					Property:  "$hubspot_company_country",
					Operator:  "equals",
					Value:     "India",
					LogicalOp: "AND",
				},
				{
					Entity:    "user_g",
					Type:      "categorical",
					Property:  "$hubspot_company_country",
					Operator:  "equals",
					Value:     "Pakistan",
					LogicalOp: "OR",
				},
				{
					Entity:    "user_g",
					Type:      "categorical",
					Property:  "$hubspot_company_country",
					Operator:  "equals",
					Value:     "Germany",
					LogicalOp: "OR",
				},
				{
					Entity:    "user_g",
					Type:      "numerical",
					Property:  "$hubspot_company_num_associated_contacts",
					Operator:  "equals",
					Value:     "50",
					LogicalOp: "AND",
				},
				{
					Entity:    "user_g",
					Type:      "numerical",
					Property:  "$hubspot_company_num_associated_contacts",
					Operator:  "equals",
					Value:     "150",
					LogicalOp: "OR",
				},
			},
		},
	}

	filteredCompaniesNameHostNameMap = map[string]string{"Adapt.IO": "adapt.io", "o9 Solutions": "o9solutions.com", "GoLinks Reporting": "golinks.io", "Clientjoy Ads": "clientjoy.io", "Cin7": "cin7.com", "Repair Desk": "repairdesk.co", "AdPushup": "adpushup.com", "Mad Street Den": "madstreetden.com", "Heyflow": "heyflow.app"}
	w = sendGetProfileAccountRequest(r, project.ID, agent, payload)
	assert.Equal(t, http.StatusOK, w.Code)
	jsonResponse, _ = ioutil.ReadAll(w.Body)
	resp = make([]model.Profile, 0)
	err = json.Unmarshal(jsonResponse, &resp)
	assert.Nil(t, err)
	assert.Equal(t, len(resp), 1)
	assert.Equal(t, resp[0].Identity, domID)
	assert.NotNil(t, resp[0].LastActivity)
	assert.Contains(t, filteredCompaniesNameHostNameMap, resp[0].Name)
	assert.Equal(t, resp[0].HostName, "clientjoy.io")
	assert.Equal(t, resp[0].TableProps["$salesforce_city"], "New Delhi")
	assert.Equal(t, resp[0].TableProps["$hubspot_company_is_public"], "true")
}

func sendGetProfileAccountRequest(r *gin.Engine, projectId int64, agent *model.Agent, payload model.TimelinePayload) *httptest.ResponseRecorder {

	cookieData, err := helpers.GetAuthData(agent.Email, agent.UUID, agent.Salt, 100*time.Second)
	if err != nil {
		log.WithError(err).Error("Error Creating cookieData")
	}
	rb := C.NewRequestBuilderWithPrefix(http.MethodPost, fmt.Sprintf("/projects/%d/v1/profiles/accounts?score=true&debug=true", projectId)).
		WithPostParams(payload).
		WithCookie(&http.Cookie{
			Name:   C.GetFactorsCookieName(),
			Value:  cookieData,
			MaxAge: 1000,
		})

	w := httptest.NewRecorder()
	req, err := rb.Build()
	if err != nil {
		log.WithError(err).Error("Error Creating getProjectSetting Req")
	}
	r.ServeHTTP(w, req)
	return w
}

func TestAPIGetProfileAccountDetailsHandler(t *testing.T) {
	r := gin.Default()
	H.InitAppRoutes(r)
	project, agent, err := SetupProjectWithAgentDAO()
	assert.NotNil(t, agent)
	assert.Nil(t, err)

	var timelinesConfig model.TimelinesConfig

	timelinesConfig.AccountConfig.LeftpaneProps = []string{"$hubspot_company_industry", "$hubspot_company_country"}
	timelinesConfig.AccountConfig.UserProp = "$hubspot_contact_jobtitle"
	timelinesConfig.UserConfig.Milestones = []string{"$milesone_1", "$milesone_2", "$milesone_3"}

	tlConfigEncoded, err := U.EncodeStructTypeToPostgresJsonb(timelinesConfig)
	assert.Nil(t, err)

	_, errCode := store.GetStore().UpdateProjectSettings(project.ID,
		&model.ProjectSetting{TimelinesConfig: tlConfigEncoded})
	assert.Equal(t, errCode, http.StatusAccepted)

	props := map[string]interface{}{
		"$company":                                "Freshworks",
		U.GP_HUBSPOT_COMPANY_NAME:                 "Freshworks-HS",
		U.GP_SALESFORCE_ACCOUNT_NAME:              "Freshworks-SF",
		U.GP_SALESFORCE_ACCOUNT_WEBSITE:           "freshworks.com",
		U.GP_HUBSPOT_COMPANY_DOMAIN:               "google.com",
		U.GP_HUBSPOT_COMPANY_COUNTRY:              "India",
		U.GP_SALESFORCE_ACCOUNT_BILLINGCOUNTRY:    "India",
		U.GP_HUBSPOT_COMPANY_INDUSTRY:             "Freshworks-HS",
		U.GP_SALESFORCE_ACCOUNT_INDUSTRY:          "Freshworks-SF",
		U.GP_HUBSPOT_COMPANY_NUMBEROFEMPLOYEES:    "",
		U.GP_SALESFORCE_ACCOUNT_NUMBEROFEMPLOYEES: "",
		"$milesone_1":                             U.UnixTimeBeforeDuration(1 * time.Hour),
		"$milesone_2":                             U.UnixTimeBeforeDuration(2 * time.Hour),
		"$milesone_3":                             U.UnixTimeBeforeDuration(3 * time.Hour),
		"$milesone_4":                             U.UnixTimeBeforeDuration(4 * time.Hour),
		"$milesone_5":                             U.UnixTimeBeforeDuration(5 * time.Hour),
	}
	propertiesJSON, err := json.Marshal(props)
	if err != nil {
		log.WithError(err).Fatal("Marshal error.")
	}
	properties := postgres.Jsonb{RawMessage: propertiesJSON}

	isGroupUser := true
	customerEmail := "abc@example.com"

	// create a domain
	createdDomainUserID, _ := store.GetStore().CreateUser(&model.User{
		ProjectId:   project.ID,
		Source:      model.GetRequestSourcePointer(model.UserSourceDomains),
		Group1ID:    "1",
		IsGroupUser: &isGroupUser,
		Properties: postgres.Jsonb{
			RawMessage: json.RawMessage(`{}`)},
	})
	domainUser, errCode := store.GetStore().GetUser(project.ID, createdDomainUserID)
	assert.Equal(t, createdDomainUserID, domainUser.ID)
	assert.Equal(t, http.StatusFound, errCode)
	group1, status := store.GetStore().CreateOrGetDomainsGroup(project.ID)
	assert.Equal(t, http.StatusCreated, status)
	assert.NotNil(t, group1)

	// account associated to domain
	createdUserID1, _ := store.GetStore().CreateUser(&model.User{
		ProjectId:      project.ID,
		Source:         model.GetRequestSourcePointer(model.UserSourceHubspot),
		Group1ID:       "1",
		Group2ID:       "2",
		Group1UserID:   domainUser.ID,
		CustomerUserId: customerEmail,
		Properties:     properties,
		IsGroupUser:    &isGroupUser,
	})
	projectID := project.ID
	user, errCode := store.GetStore().GetUser(projectID, createdUserID1)
	assert.Equal(t, user.ID, createdUserID1)
	assert.Equal(t, http.StatusFound, errCode)
	group2, status := store.GetStore().CreateGroup(projectID, model.GROUP_NAME_HUBSPOT_COMPANY, model.AllowedGroupNames)
	assert.Equal(t, http.StatusCreated, status)
	assert.NotNil(t, group2)

	// create another domain account
	createdDomainUserID2, _ := store.GetStore().CreateUser(&model.User{
		ProjectId:   project.ID,
		Source:      model.GetRequestSourcePointer(model.UserSourceDomains),
		Group1ID:    "chargebee.com",
		IsGroupUser: &isGroupUser,
		Properties: postgres.Jsonb{
			RawMessage: json.RawMessage(`{}`)},
	})
	domainUser2, errCode := store.GetStore().GetUser(project.ID, createdDomainUserID2)
	assert.Equal(t, createdDomainUserID2, domainUser2.ID)
	assert.Equal(t, http.StatusFound, errCode)

	// Hubspot Group Events
	timestamp := U.UnixTimeBeforeDuration(1 * time.Hour)
	trackPayload := SDK.TrackPayload{
		UserId:        createdUserID1,
		CreateUser:    false,
		IsNewUser:     false,
		Name:          U.GROUP_EVENT_NAME_HUBSPOT_COMPANY_CREATED,
		Timestamp:     timestamp,
		ProjectId:     project.ID,
		Auto:          false,
		RequestSource: model.UserSourceHubspot,
	}
	status, response := SDK.Track(projectID, &trackPayload, false, SDK.SourceJSSDK, "")
	assert.NotEmpty(t, response)
	assert.Equal(t, http.StatusOK, status)

	trackPayload = SDK.TrackPayload{
		UserId:        createdUserID1,
		CreateUser:    false,
		IsNewUser:     false,
		Name:          U.GROUP_EVENT_NAME_HUBSPOT_COMPANY_UPDATED,
		Timestamp:     timestamp,
		ProjectId:     project.ID,
		Auto:          false,
		RequestSource: model.UserSourceHubspot,
	}
	status, response = SDK.Track(projectID, &trackPayload, false, SDK.SourceJSSDK, "")
	assert.NotEmpty(t, response)
	assert.Equal(t, http.StatusOK, status)

	// account associated to domain
	createdUserID2, _ := store.GetStore().CreateUser(&model.User{
		ProjectId:      project.ID,
		Source:         model.GetRequestSourcePointer(model.UserSourceSalesforce),
		Group1ID:       "1",
		Group3ID:       "3",
		Group1UserID:   domainUser.ID,
		CustomerUserId: customerEmail,
		Properties:     properties,
		IsGroupUser:    &isGroupUser,
	})
	user2, errCode := store.GetStore().GetUser(projectID, createdUserID2)
	assert.Equal(t, user2.ID, createdUserID2)
	assert.Equal(t, http.StatusFound, errCode)
	group3, status := store.GetStore().CreateGroup(projectID, model.GROUP_NAME_SALESFORCE_ACCOUNT, model.AllowedGroupNames)
	assert.Equal(t, http.StatusCreated, status)
	assert.NotNil(t, group3)

	// Salesforce Group Events
	trackPayload = SDK.TrackPayload{
		UserId:        createdUserID2,
		CreateUser:    false,
		IsNewUser:     false,
		Name:          U.GROUP_EVENT_NAME_SALESFORCE_ACCOUNT_CREATED,
		Timestamp:     timestamp,
		ProjectId:     project.ID,
		Auto:          false,
		RequestSource: model.UserSourceSalesforce,
	}
	status, response = SDK.Track(projectID, &trackPayload, false, SDK.SourceJSSDK, "")
	assert.NotEmpty(t, response)
	assert.Equal(t, http.StatusOK, status)

	trackPayload = SDK.TrackPayload{
		UserId:        createdUserID2,
		CreateUser:    false,
		IsNewUser:     false,
		Name:          U.GROUP_EVENT_NAME_SALESFORCE_ACCOUNT_UPDATED,
		Timestamp:     timestamp,
		ProjectId:     project.ID,
		Auto:          false,
		RequestSource: model.UserSourceSalesforce,
	}
	status, response = SDK.Track(projectID, &trackPayload, false, SDK.SourceJSSDK, "")
	assert.NotEmpty(t, response)
	assert.Equal(t, http.StatusOK, status)

	// 10  Associated Users
	// m := map[string]interface{}{U.UP_NAME: "Some Name"}
	// userProps, err := json.Marshal(m)
	// if err != nil {
	// 	log.WithError(err).Fatal("Marshal error.")
	// }
	// properties = postgres.Jsonb{RawMessage: userProps}
	// event properties map
	eventProperties := map[string]interface{}{
		U.EP_PAGE_COUNT:                              5,
		U.EP_CHANNEL:                                 "ChannelName",
		U.EP_CAMPAIGN:                                "CampaignName",
		U.SP_SPENT_TIME:                              120,
		U.EP_REFERRER_URL:                            RandomURL(),
		U.EP_FORM_NAME:                               "Form Name",
		U.EP_PAGE_URL:                                RandomURL(),
		U.EP_SALESFORCE_CAMPAIGN_TYPE:                "Some Type",
		U.EP_SALESFORCE_CAMPAIGNMEMBER_STATUS:        "CurrentStatus",
		U.EP_HUBSPOT_ENGAGEMENT_SOURCE:               "Some Engagement Source",
		U.EP_HUBSPOT_ENGAGEMENT_FROM:                 "Somewhere",
		U.EP_HUBSPOT_ENGAGEMENT_TYPE:                 "Some Engagement Type",
		U.EP_HUBSPOT_ENGAGEMENT_MEETINGOUTCOME:       "Some Outcome",
		U.EP_HUBSPOT_ENGAGEMENT_STARTTIME:            "Start time",
		U.EP_HUBSPOT_ENGAGEMENT_DURATIONMILLISECONDS: 10000000000,
		U.EP_HUBSPOT_ENGAGEMENT_STATUS:               "Testing",
		U.EP_HUBSPOT_FORM_SUBMISSION_FORMTYPE:        "Some HS Form Submission Type",
		U.EP_HUBSPOT_FORM_SUBMISSION_PAGEURL:         RandomURL(),
		U.EP_HUBSPOT_ENGAGEMENT_ENDTIME:              "End Time",
		U.EP_SALESFORCE_CAMPAIGN_NAME:                "Some Salesforce Campaign Name",
		U.EP_HUBSPOT_FORM_SUBMISSION_TITLE:           "Some form submission title",
		U.EP_HUBSPOT_ENGAGEMENT_SUBJECT:              "Some Engagement Subject",
		U.EP_HUBSPOT_ENGAGEMENT_TITLE:                "Some Engagement Title",
		U.EP_SF_TASK_TYPE:                            "Some Task Type",
		U.EP_SF_TASK_SUBTYPE:                         "Some Task SubType",
		U.EP_SF_TASK_COMPLETED_DATETIME:              1660875887,
		U.EP_SF_EVENT_TYPE:                           "Some Event Type",
		U.EP_SF_EVENT_SUBTYPE:                        "Some Event Subtype",
		U.EP_SF_EVENT_COMPLETED_DATETIME:             1660875887,
	}
	randomURL := RandomURL()
	customerEmail = "@example.com"
	isGroupUser = false
	users := make([]model.User, 0)
	numUsers := 13
	for i := 1; i <= numUsers; i++ {

		jobTitle := "Boss"
		if i > 1 {
			jobTitle = "Employee"
		}
		userProps := map[string]interface{}{
			"$hubspot_contact_jobtitle": jobTitle,
			U.UP_TOTAL_SPENT_TIME:       100,
		}
		userPropsJSON, err := json.Marshal(userProps)
		if err != nil {
			log.WithError(err).Fatal("Marshal error.")
		}
		userPropsEncoded := postgres.Jsonb{RawMessage: userPropsJSON}
		var customerUserID string
		if i < 6 || i > 10 {
			customerUserID = "user" + strconv.Itoa(i) + customerEmail
		}
		if i == 6 {
			customerUserID = "user5" + customerEmail
		}

		var associatedUserId string

		if i > 10 {
			// users associated to domain2
			customerEmail = "@domain2.com"
			notGroupUser := false
			userProps := map[string]interface{}{
				"$page_count": i * 10, "$company": "ChargeBee", U.UP_TOTAL_SPENT_TIME: 100,
			}
			userPropsJSON, err := json.Marshal(userProps)
			if err != nil {
				log.WithError(err).Fatal("Marshal error.")
			}
			userPropsEncoded := postgres.Jsonb{RawMessage: userPropsJSON}
			associatedUserId, _ = store.GetStore().CreateUser(&model.User{
				ProjectId:      project.ID,
				Source:         model.GetRequestSourcePointer(model.UserSourceWeb),
				Group1UserID:   domainUser2.ID,
				IsGroupUser:    &notGroupUser,
				Properties:     userPropsEncoded,
				CustomerUserId: fmt.Sprintf("user%d", i) + customerEmail,
			})
			user, errCode = store.GetStore().GetUser(project.ID, associatedUserId)
			assert.Equal(t, associatedUserId, user.ID)
			assert.Equal(t, http.StatusFound, errCode)
		} else {
			associatedUserId, _ = store.GetStore().CreateUser(&model.User{
				ProjectId:      projectID,
				Properties:     userPropsEncoded,
				IsGroupUser:    &isGroupUser,
				Group2ID:       "2",
				Group2UserID:   createdUserID1,
				CustomerUserId: customerUserID,
				Group1UserID:   domainUser.ID,
				Source:         model.GetRequestSourcePointer(model.UserSourceHubspot),
			})

			user, errCode = store.GetStore().GetUser(project.ID, associatedUserId)
			assert.Equal(t, http.StatusFound, errCode)
			users = append(users, *user)
		}

		// Event 1 : Page View
		timestamp := U.UnixTimeBeforeDuration(1 * time.Hour)
		trackPayload := SDK.TrackPayload{
			UserId:          associatedUserId,
			CreateUser:      false,
			IsNewUser:       false,
			Name:            randomURL,
			EventProperties: map[string]interface{}{},
			UserProperties:  map[string]interface{}{},
			Timestamp:       timestamp,
			ProjectId:       project.ID,
			Auto:            true,
			RequestSource:   model.UserSourceWeb,
		}
		status, response := SDK.Track(projectID, &trackPayload, false, SDK.SourceJSSDK, "")
		assert.NotEmpty(t, response)
		assert.Equal(t, http.StatusOK, status)

		// Event 2 : Web Session
		timestamp = timestamp - 10000
		trackPayload = SDK.TrackPayload{
			UserId:          user.ID,
			CreateUser:      false,
			IsNewUser:       false,
			Name:            U.EVENT_NAME_SESSION,
			EventProperties: eventProperties,
			UserProperties:  map[string]interface{}{},
			Timestamp:       timestamp,
			Auto:            false,
			RequestSource:   model.UserSourceWeb,
		}
		status, response = SDK.Track(projectID, &trackPayload, false, SDK.SourceJSSDK, "")
		assert.NotNil(t, response.EventId)
		assert.Empty(t, response.UserId)
		assert.Equal(t, http.StatusOK, status)

		// Event 3 : Form Submit
		timestamp = timestamp - 10000
		trackPayload = SDK.TrackPayload{
			UserId:          user.ID,
			CreateUser:      false,
			IsNewUser:       false,
			Name:            U.EVENT_NAME_FORM_SUBMITTED,
			EventProperties: eventProperties,
			UserProperties:  map[string]interface{}{},
			Timestamp:       timestamp,
			Auto:            false,
			RequestSource:   model.UserSourceWeb,
		}
		status, response = SDK.Track(projectID, &trackPayload, false, SDK.SourceJSSDK, "")
		assert.NotNil(t, response.EventId)
		assert.Empty(t, response.UserId)
		assert.Equal(t, http.StatusOK, status)

		// Event 4 : Offline Touchpoint
		timestamp = timestamp - 10000
		trackPayload = SDK.TrackPayload{
			UserId:          user.ID,
			CreateUser:      false,
			IsNewUser:       false,
			Name:            U.EVENT_NAME_OFFLINE_TOUCH_POINT,
			EventProperties: eventProperties,
			UserProperties:  map[string]interface{}{},
			Timestamp:       timestamp,
			Auto:            false,
			RequestSource:   model.UserSourceWeb,
		}
		status, response = SDK.Track(projectID, &trackPayload, false, SDK.SourceJSSDK, "")
		assert.NotNil(t, response.EventId)
		assert.Empty(t, response.UserId)
		assert.Equal(t, http.StatusOK, status)

		// Event 5 : Campaign Member Created
		timestamp = timestamp - 10000
		trackPayload = SDK.TrackPayload{
			UserId:          user.ID,
			CreateUser:      false,
			IsNewUser:       false,
			Name:            U.EVENT_NAME_SALESFORCE_CAMPAIGNMEMBER_CREATED,
			EventProperties: eventProperties,
			UserProperties:  map[string]interface{}{},
			Timestamp:       timestamp,
			Auto:            false,
			RequestSource:   model.UserSourceSalesforce,
		}
		status, response = SDK.Track(projectID, &trackPayload, false, SDK.SourceJSSDK, "")
		assert.NotNil(t, response.EventId)
		assert.Empty(t, response.UserId)
		assert.Equal(t, http.StatusOK, status)

		// Event 6 : Campaign Member Responded to Campaign
		timestamp = timestamp - 10000
		trackPayload = SDK.TrackPayload{
			UserId:          user.ID,
			CreateUser:      false,
			IsNewUser:       false,
			Name:            U.EVENT_NAME_SALESFORCE_CAMPAIGNMEMBER_RESPONDED_TO_CAMPAIGN,
			EventProperties: eventProperties,
			UserProperties:  map[string]interface{}{},
			Timestamp:       timestamp,
			Auto:            false,
			RequestSource:   model.UserSourceSalesforce,
		}
		status, response = SDK.Track(projectID, &trackPayload, false, SDK.SourceJSSDK, "")
		assert.NotNil(t, response.EventId)
		assert.Empty(t, response.UserId)
		assert.Equal(t, http.StatusOK, status)

		// Event 7 : Hubspot Form Submission
		timestamp = timestamp - 10000
		trackPayload = SDK.TrackPayload{
			UserId:          user.ID,
			CreateUser:      false,
			IsNewUser:       false,
			Name:            U.EVENT_NAME_HUBSPOT_CONTACT_FORM_SUBMISSION,
			EventProperties: eventProperties,
			UserProperties:  map[string]interface{}{},
			Timestamp:       timestamp,
			Auto:            false,
			RequestSource:   model.UserSourceSalesforce,
		}
		status, response = SDK.Track(projectID, &trackPayload, false, SDK.SourceJSSDK, "")
		assert.NotNil(t, response.EventId)
		assert.Empty(t, response.UserId)
		assert.Equal(t, http.StatusOK, status)

		// Event 8 : Engagement Email
		timestamp = timestamp - 10000
		trackPayload = SDK.TrackPayload{
			UserId:          user.ID,
			CreateUser:      false,
			IsNewUser:       false,
			Name:            U.EVENT_NAME_HUBSPOT_ENGAGEMENT_EMAIL,
			EventProperties: eventProperties,
			UserProperties:  map[string]interface{}{},
			Timestamp:       timestamp,
			Auto:            false,
			RequestSource:   model.UserSourceSalesforce,
		}
		status, response = SDK.Track(projectID, &trackPayload, false, SDK.SourceJSSDK, "")
		assert.NotNil(t, response.EventId)
		assert.Empty(t, response.UserId)
		assert.Equal(t, http.StatusOK, status)

		// Event 9 : Engagement Meeting Created
		timestamp = timestamp - 10000
		trackPayload = SDK.TrackPayload{
			UserId:          user.ID,
			CreateUser:      false,
			IsNewUser:       false,
			Name:            U.EVENT_NAME_HUBSPOT_ENGAGEMENT_MEETING_CREATED,
			EventProperties: eventProperties,
			UserProperties:  map[string]interface{}{},
			Timestamp:       timestamp,
			Auto:            false,
			RequestSource:   model.UserSourceSalesforce,
		}
		status, response = SDK.Track(projectID, &trackPayload, false, SDK.SourceJSSDK, "")
		assert.NotNil(t, response.EventId)
		assert.Empty(t, response.UserId)
		assert.Equal(t, http.StatusOK, status)

		// Event 10 : Engagement Call Created
		timestamp = timestamp - 10000
		trackPayload = SDK.TrackPayload{
			UserId:          user.ID,
			CreateUser:      false,
			IsNewUser:       false,
			Name:            U.EVENT_NAME_HUBSPOT_ENGAGEMENT_CALL_CREATED,
			EventProperties: eventProperties,
			UserProperties:  map[string]interface{}{},
			Timestamp:       timestamp,
			Auto:            false,
			RequestSource:   model.UserSourceHubspot,
		}
		status, response = SDK.Track(projectID, &trackPayload, false, SDK.SourceJSSDK, "")
		assert.NotNil(t, response.EventId)
		assert.Empty(t, response.UserId)
		assert.Equal(t, http.StatusOK, status)

		// Event 11 : Salesforce Task Created
		timestamp = timestamp - 10000
		trackPayload = SDK.TrackPayload{
			UserId:          user.ID,
			CreateUser:      false,
			IsNewUser:       false,
			Name:            U.EVENT_NAME_SALESFORCE_TASK_CREATED,
			EventProperties: eventProperties,
			UserProperties:  map[string]interface{}{},
			Timestamp:       timestamp,
			Auto:            false,
			RequestSource:   model.UserSourceSalesforce,
		}
		status, response = SDK.Track(projectID, &trackPayload, false, SDK.SourceJSSDK, "")
		assert.NotNil(t, response.EventId)
		assert.Empty(t, response.UserId)
		assert.Equal(t, http.StatusOK, status)

		// Event 11 : Salesforce Task Created
		timestamp = timestamp - 10000
		trackPayload = SDK.TrackPayload{
			UserId:          user.ID,
			CreateUser:      false,
			IsNewUser:       false,
			Name:            U.EVENT_NAME_SALESFORCE_EVENT_CREATED,
			EventProperties: eventProperties,
			UserProperties:  map[string]interface{}{},
			Timestamp:       timestamp,
			Auto:            false,
			RequestSource:   model.UserSourceSalesforce,
		}
		status, response = SDK.Track(projectID, &trackPayload, false, SDK.SourceJSSDK, "")
		assert.NotNil(t, response.EventId)
		assert.Empty(t, response.UserId)
		assert.Equal(t, http.StatusOK, status)

		// Event 13 : Random Event
		timestamp = timestamp - 10000
		randomProperties := map[string]interface{}{}
		trackPayload = SDK.TrackPayload{
			UserId:          user.ID,
			CreateUser:      false,
			IsNewUser:       false,
			Name:            U.EVENT_NAME_HUBSPOT_CONTACT_CREATED,
			EventProperties: randomProperties,
			UserProperties:  map[string]interface{}{},
			Timestamp:       timestamp,
			Auto:            false,
			RequestSource:   model.UserSourceHubspot,
		}
		status, response = SDK.Track(project.ID, &trackPayload, false, SDK.SourceJSSDK, "")
		assert.NotNil(t, response.EventId)
		assert.Empty(t, response.UserId)
		assert.Equal(t, http.StatusOK, status)

	}
	assert.Equal(t, len(users), 10)

	t.Run("Success", func(t *testing.T) {
		w := sendGetProfileAccountDetailsRequest(r, projectID, agent, domainUser.ID, "All")
		assert.Equal(t, http.StatusOK, w.Code)
		jsonResponse, _ := ioutil.ReadAll(w.Body)
		resp := &model.AccountDetails{}
		err := json.Unmarshal(jsonResponse, &resp)
		assert.Nil(t, err)
		assert.Contains(t, resp.Name, "Freshworks")
		assert.Equal(t, resp.HostName, "google.com")
		assert.Equal(t, len(resp.AccountTimeline) > 0, true)
		assert.Equal(t, len(resp.AccountTimeline), 11)
		assert.NotNil(t, resp.LeftPaneProps)
		for i, property := range resp.LeftPaneProps {
			assert.Equal(t, props[i], property)
		}
		for i, property := range resp.Milestones {
			assert.Equal(t, props[i], property)
		}
		for _, userTimeline := range resp.AccountTimeline {
			if userTimeline.UserName == model.GROUP_ACTIVITY_USERNAME {
				assert.Equal(t, userTimeline.AdditionalProp, "All")
				assert.Equal(t, userTimeline.IsAnonymous, false)
				assert.Equal(t, len(userTimeline.UserActivities), 2)
			}
		}

	})

	t.Run("Success2", func(t *testing.T) {
		w := sendGetProfileAccountDetailsRequest(r, projectID, agent, domainUser2.ID, "All")
		assert.Equal(t, http.StatusOK, w.Code)
		jsonResponse, _ := ioutil.ReadAll(w.Body)
		resp := &model.AccountDetails{}
		err := json.Unmarshal(jsonResponse, &resp)
		assert.Nil(t, err)
		assert.Contains(t, resp.Name, "ChargeBee")
		assert.Equal(t, resp.HostName, "chargebee.com")
		assert.Equal(t, len(resp.AccountTimeline) > 0, true)
		assert.Equal(t, len(resp.AccountTimeline), 4)
		assert.Equal(t, resp.Overview.UsersCount, int64(len(resp.AccountTimeline)-1))
		assert.Equal(t, resp.Overview.TimeActive, int64((len(resp.AccountTimeline)-1)*100))
		for _, userTimeline := range resp.AccountTimeline {
			if userTimeline.UserName != model.GROUP_ACTIVITY_USERNAME {
				assert.Equal(t, userTimeline.IsAnonymous, false)
				assert.Equal(t, len(userTimeline.UserActivities), 13)
			}
		}
	})

	t.Run("Success", func(t *testing.T) {
		w := sendGetProfileAccountDetailsRequest(r, projectID, agent, createdUserID1, model.GROUP_NAME_HUBSPOT_COMPANY)
		assert.Equal(t, http.StatusOK, w.Code)
		jsonResponse, _ := ioutil.ReadAll(w.Body)
		resp := &model.AccountDetails{}
		err := json.Unmarshal(jsonResponse, &resp)
		assert.Nil(t, err)
		assert.Contains(t, resp.Name, "Freshworks")
		assert.Equal(t, resp.HostName, "google.com")
		assert.Equal(t, len(resp.AccountTimeline), 10)
		assert.Equal(t, resp.Overview.UsersCount, int64(len(resp.AccountTimeline)-1))
		assert.Equal(t, resp.Overview.TimeActive, int64((len(resp.AccountTimeline)-1)*100))
		assert.NotNil(t, resp.LeftPaneProps)
		for i, property := range resp.LeftPaneProps {
			assert.Equal(t, props[i], property)
		}
		for i, property := range resp.Milestones {
			assert.Equal(t, props[i], property)
		}

		assert.True(t, len(resp.AccountTimeline) > 0)

		// Loop through the AccountTimeline and perform assertions on each User Timeline
		for index, userTimeline := range resp.AccountTimeline {
			assert.NotNil(t, userTimeline.UserId)
			assert.NotNil(t, userTimeline.UserName)

			// Separate check the 10th element (Intent Activity)
			if index == 9 {
				assert.Equal(t, userTimeline.UserName, model.GROUP_ACTIVITY_USERNAME)
				assert.Equal(t, userTimeline.AdditionalProp, U.STANDARD_GROUP_DISPLAY_NAMES[model.GROUP_NAME_HUBSPOT_COMPANY])
				assert.Equal(t, userTimeline.IsAnonymous, false)
				assert.Equal(t, len(userTimeline.UserActivities), 1)
				continue
			}

			// Loop through UserActivities and perform assertions
			for _, activity := range userTimeline.UserActivities {
				assert.NotNil(t, activity.EventName)
				assert.NotNil(t, activity.DisplayName)
				assert.NotNil(t, activity.Timestamp)
				assert.True(t, activity.Timestamp <= uint64(time.Now().UTC().Unix()))

				eventFromMap, eventExistsInMap := model.HOVER_EVENTS_NAME_PROPERTY_MAP[activity.EventName]
				if activity.EventName == randomURL {
					assert.Equal(t, activity.DisplayName, "Page View")
					assert.Equal(t, activity.AliasName, "")
				} else if eventExistsInMap {
					assert.Equal(t, activity.DisplayName, U.STANDARD_EVENTS_DISPLAY_NAMES[activity.EventName])
					// Check alias name based on event name
					switch activity.EventName {
					case U.EVENT_NAME_SALESFORCE_CAMPAIGNMEMBER_CREATED:
						assert.Equal(t, activity.AliasName, fmt.Sprintf("Added to %s", eventProperties[U.EP_SALESFORCE_CAMPAIGN_NAME]))
					case U.EVENT_NAME_SALESFORCE_CAMPAIGNMEMBER_RESPONDED_TO_CAMPAIGN:
						assert.Equal(t, activity.AliasName, fmt.Sprintf("Responded to %s", eventProperties[U.EP_SALESFORCE_CAMPAIGN_NAME]))
					case U.EVENT_NAME_HUBSPOT_CONTACT_FORM_SUBMISSION:
						assert.Equal(t, activity.AliasName, fmt.Sprintf("%s", eventProperties[U.EP_HUBSPOT_FORM_SUBMISSION_TITLE]))
					case U.EVENT_NAME_HUBSPOT_ENGAGEMENT_EMAIL:
						assert.Equal(t, activity.AliasName, fmt.Sprintf("%s: %s", eventProperties[U.EP_HUBSPOT_ENGAGEMENT_TYPE], eventProperties[U.EP_HUBSPOT_ENGAGEMENT_SUBJECT]))
					case U.EVENT_NAME_HUBSPOT_ENGAGEMENT_MEETING_CREATED, U.EVENT_NAME_HUBSPOT_ENGAGEMENT_CALL_CREATED:
						assert.Equal(t, activity.AliasName, fmt.Sprintf("%s", eventProperties[U.EP_HUBSPOT_ENGAGEMENT_TITLE]))
					case U.EVENT_NAME_SALESFORCE_TASK_CREATED:
						assert.Equal(t, activity.AliasName, fmt.Sprintf("Created Task - %s", eventProperties[U.EP_SF_TASK_SUBJECT]))
					case U.EVENT_NAME_SALESFORCE_EVENT_CREATED:
						assert.Equal(t, activity.AliasName, fmt.Sprintf("Created Event - %s", eventProperties[U.EP_SF_EVENT_SUBJECT]))
					case U.EVENT_NAME_HUBSPOT_CONTACT_LIST:
						assert.Equal(t, activity.AliasName, fmt.Sprintf("Added to Hubspot List - %s", eventProperties[U.EP_HUBSPOT_CONTACT_LIST_LIST_NAME]))
					}
				}

				if activity.DisplayName == "Page View" || eventExistsInMap {
					var lookInProps []string
					if activity.DisplayName == "Page View" {
						lookInProps = model.PAGE_VIEW_HOVERPROPS_LIST
					} else if eventExistsInMap {
						lookInProps = eventFromMap
					}
					assert.NotNil(t, activity.Properties)
					properties, err := U.DecodePostgresJsonb(activity.Properties)
					assert.Nil(t, err)
					for key := range *properties {
						sort.Strings(lookInProps)
						i := sort.SearchStrings(lookInProps, key)
						assert.True(t, i < len(lookInProps))
					}
				}
			}
		}
	})
}

func sendGetProfileAccountDetailsRequest(r *gin.Engine, projectId int64, agent *model.Agent, id string, group string) *httptest.ResponseRecorder {

	cookieData, err := helpers.GetAuthData(agent.Email, agent.UUID, agent.Salt, 100*time.Second)
	if err != nil {
		log.WithError(err).Error("Error Creating cookieData")
	}
	rb := C.NewRequestBuilderWithPrefix(http.MethodGet, fmt.Sprintf("/projects/%d/v1/profiles/accounts/%s/%s", projectId, group, id)).
		WithCookie(&http.Cookie{
			Name:   C.GetFactorsCookieName(),
			Value:  cookieData,
			MaxAge: 1000,
		})

	w := httptest.NewRecorder()
	req, err := rb.Build()
	if err != nil {
		log.WithError(err).Error("Error Creating getProjectSetting Req")
	}
	r.ServeHTTP(w, req)
	return w
}

func TestSegmentEventAnalyticsQuery(t *testing.T) {
	r := gin.Default()
	H.InitAppRoutes(r)
	project, agent, err := SetupProjectWithAgentDAO()
	assert.Nil(t, err)

	var createdUserID string
	// Properties Map
	propsMap := []map[string]interface{}{
		{"$browser": "Chrome", "$city": "London", "$country": "UK", "$device_type": "iPad", "$page_count": 105, "$session_spent_time": 3000},
		{"$browser": "Edge", "$city": "London", "$country": "UK", "$device_type": "desktop", "$page_count": 120, "$session_spent_time": 2000},
		{"$browser": "Firefox", "$city": "London", "$country": "UK", "$device_type": "iPad", "$page_count": 100, "$session_spent_time": 3000},
		{"$browser": "Edge", "$city": "New York", "$country": "US", "$device_type": "desktop", "$page_count": 110, "$session_spent_time": 2500},
		{"$browser": "Chrome", "$city": "New York", "$country": "US", "$device_type": "desktop", "$page_count": 100, "$session_spent_time": 2500},
		{"$browser": "Edge", "$city": "DC", "$country": "US", "$device_type": "iPad", "$page_count": 120, "$session_spent_time": 2500},
		{"$browser": "Chrome", "$city": "Delhi", "$country": "India", "$device_type": "iPad", "$page_count": 150, "$session_spent_time": 2100},
		{"$browser": "Chrome", "$city": "UP", "$country": "India", "$device_type": "desktop", "$page_count": 100, "$session_spent_time": 2000},
		{"$browser": "Brave", "$city": "Delhi", "$country": "India", "$device_type": "iPad", "$page_count": 110, "$session_spent_time": 2500},
		{"$browser": "Brave", "$city": "Paris", "$country": "France", "$device_type": "iPad", "$page_count": 120, "$session_spent_time": 3000},
		{"$browser": "Chrome", "$city": "Paris", "$country": "France", "$device_type": "desktop", "$page_count": 110, "$session_spent_time": 2000},
		{"$browser": "Brave", "$city": "Cannes", "$country": "France", "$device_type": "iPad", "$page_count": 150, "$session_spent_time": 2500},
		{"$browser": "Firefox", "$city": "Dubai", "$country": "UAE", "$device_type": "desktop", "$page_count": 150, "$session_spent_time": 2100},
		{"$browser": "Chrome", "$city": "Abu Dhabi", "$country": "UAE", "$device_type": "tablet", "$page_count": 110, "$session_spent_time": 2200},
		{"$browser": "Firefox", "$city": "Dubai", "$country": "UAE", "$device_type": "tablet", "$page_count": 120, "$session_spent_time": 2800},
	}
	// Create 15 Users
	users := make([]model.User, 0)
	numUsers := 15
	var randomURLs []string
	for i := 0; i < numUsers; i++ {
		randomURLs = append(randomURLs, RandomURL())
	}
	for i := 0; i < numUsers; i++ {
		propertiesJSON, err := json.Marshal(propsMap[i])
		if err != nil {
			log.WithError(err).Fatal("Marshal error.")
		}
		var src *int
		if i%2 == 0 {
			src = model.GetRequestSourcePointer(model.UserSourceSalesforce)
		} else {
			src = model.GetRequestSourcePointer(model.UserSourceWeb)
		}
		properties := postgres.Jsonb{RawMessage: propertiesJSON}
		createdUserID, _ = store.GetStore().CreateUser(&model.User{
			ProjectId:  project.ID,
			Source:     src,
			Properties: properties,
		})
		user, errCode := store.GetStore().GetUser(project.ID, createdUserID)
		assert.Equal(t, http.StatusFound, errCode)
		users = append(users, *user)

		timestamp := U.UnixTimeBeforeDuration(1 * time.Hour)
		//randomURL := RandomURL()
		eventProperties := []map[string]interface{}{
			{
				U.EP_PAGE_COUNT:                              5,
				U.EP_CHANNEL:                                 "ChannelName",
				U.EP_CAMPAIGN:                                "CampaignName",
				U.SP_SPENT_TIME:                              120,
				U.EP_REFERRER_URL:                            RandomURL(),
				U.EP_FORM_NAME:                               "Form Name",
				U.EP_PAGE_URL:                                RandomURL(),
				U.EP_SALESFORCE_CAMPAIGN_TYPE:                "Some Type",
				U.EP_SALESFORCE_CAMPAIGNMEMBER_STATUS:        "CurrentStatus",
				U.EP_HUBSPOT_ENGAGEMENT_SOURCE:               "Some Engagement Source",
				U.EP_HUBSPOT_ENGAGEMENT_TYPE:                 "Some Engagement Type",
				U.EP_HUBSPOT_ENGAGEMENT_MEETINGOUTCOME:       "Some Outcome",
				U.EP_HUBSPOT_ENGAGEMENT_STARTTIME:            "Start time",
				U.EP_HUBSPOT_ENGAGEMENT_DURATIONMILLISECONDS: 10000000000,
				U.EP_HUBSPOT_FORM_SUBMISSION_FORMTYPE:        "Some HS Form Submission Type",
				U.EP_HUBSPOT_FORM_SUBMISSION_PAGEURL:         RandomURL(),
				U.EP_HUBSPOT_ENGAGEMENT_ENDTIME:              "End Time",
				U.EP_SALESFORCE_CAMPAIGN_NAME:                "Some Salesforce Campaign Name",
				U.EP_HUBSPOT_FORM_SUBMISSION_TITLE:           "Some form submission title",
				U.EP_HUBSPOT_ENGAGEMENT_SUBJECT:              "Some Engagement Subject",
				U.EP_HUBSPOT_ENGAGEMENT_TITLE:                "Some Engagement Title",
			},
		}
		val := i + (i % 2)
		trackPayload := SDK.TrackPayload{
			UserId:          createdUserID,
			CreateUser:      false,
			IsNewUser:       false,
			Name:            randomURLs[val],
			EventProperties: eventProperties[0],
			UserProperties:  propsMap[i],
			Timestamp:       timestamp,
			ProjectId:       project.ID,
			Auto:            false,
			RequestSource:   *src,
		}
		status, response := SDK.Track(project.ID, &trackPayload, false, SDK.SourceJSSDK, "")
		assert.NotEmpty(t, response)
		assert.Equal(t, http.StatusOK, status)
	}
	assert.Equal(t, len(users), 15)

	var payload model.TimelinePayload

	// query with only global properties
	payload = model.TimelinePayload{
		Query: model.Query{
			GlobalUserProperties: []model.QueryProperty{
				{
					Type:      "categorical",
					Property:  "$country",
					Operator:  "equals",
					Value:     "UK",
					LogicalOp: "AND",
					Entity:    "user_g",
				},
				{
					Type:      "categorical",
					Property:  "$device_type",
					Operator:  "equals",
					Value:     "iPad",
					LogicalOp: "AND",
					Entity:    "user_g",
				},
			},
			Source:     "salesforce",
			TableProps: []string{"$country", "$page_count"},
		},
	}

	w := sendGetProfileUserRequest(r, project.ID, agent, payload)
	assert.Equal(t, http.StatusOK, w.Code)
	jsonResponse, _ := ioutil.ReadAll(w.Body)
	resp := make([]model.Profile, 0)
	err = json.Unmarshal(jsonResponse, &resp)
	assert.Nil(t, err)
	assert.Equal(t, len(resp), 2)
	for _, profile := range resp {
		assert.Equal(t, "UK", profile.TableProps[U.UP_COUNTRY])
		assert.NotNil(t, profile.Identity)
		assert.NotNil(t, profile.LastActivity)
	}

	payload = model.TimelinePayload{
		Query: model.Query{
			EventsWithProperties: []model.QueryEventWithProperties{
				{
					Name: randomURLs[2],
				},
			},
			Type:            model.QueryTypeUniqueUsers,
			EventsCondition: model.EventCondEachGivenEvent,
			Source:          "web",
			TableProps:      []string{"$country", "$page_count"},
		},
	}
	w = sendGetProfileUserRequest(r, project.ID, agent, payload)
	assert.Equal(t, http.StatusOK, w.Code)
	jsonResponse, _ = ioutil.ReadAll(w.Body)
	resp = make([]model.Profile, 0)
	err = json.Unmarshal(jsonResponse, &resp)
	assert.Nil(t, err)
	assert.Equal(t, len(resp), 1)
	for _, profile := range resp {
		assert.Equal(t, "UK", profile.TableProps[U.UP_COUNTRY])
		assert.NotNil(t, profile.Identity)
		assert.NotNil(t, profile.LastActivity)
	}

	// with EWP
	payload = model.TimelinePayload{
		Query: model.Query{
			EventsWithProperties: []model.QueryEventWithProperties{
				{
					Name: randomURLs[1],
				},
				{
					Name: randomURLs[4],
					Properties: []model.QueryProperty{
						{
							Type:      "categorical",
							Property:  U.EP_SALESFORCE_CAMPAIGN_TYPE,
							Operator:  "equals",
							Value:     "Some Type",
							LogicalOp: "AND",
							Entity:    "event",
						},
					},
				},
			},
			Type:            model.QueryTypeUniqueUsers,
			EventsCondition: model.EventCondEachGivenEvent,
			Source:          "web",
			TableProps:      []string{"$country", "$page_count"},
		},
	}

	w = sendGetProfileUserRequest(r, project.ID, agent, payload)
	assert.Equal(t, http.StatusOK, w.Code)
	jsonResponse, _ = ioutil.ReadAll(w.Body)
	resp = make([]model.Profile, 0)
	err = json.Unmarshal(jsonResponse, &resp)
	assert.Nil(t, err)
	assert.Equal(t, len(resp), 1)
	for _, profile := range resp {
		assert.NotNil(t, profile.TableProps[U.UP_COUNTRY])
		assert.NotNil(t, profile.Identity)
		assert.NotNil(t, profile.LastActivity)
	}

	// EWP with GUP
	payload = model.TimelinePayload{
		Query: model.Query{
			GlobalUserProperties: []model.QueryProperty{
				{
					Type:      "categorical",
					Property:  "$country",
					Operator:  "equals",
					Value:     "India",
					LogicalOp: "AND",
					Entity:    "user_g",
				},
			},
			EventsWithProperties: []model.QueryEventWithProperties{
				{
					Name: randomURLs[6],
					Properties: []model.QueryProperty{
						{
							Type:      "categorical",
							Property:  U.EP_SALESFORCE_CAMPAIGN_TYPE,
							Operator:  "equals",
							Value:     "Some Type",
							LogicalOp: "AND",
							Entity:    "event",
						},
					},
				},
				{
					Name: randomURLs[8],
					Properties: []model.QueryProperty{
						{
							Type:      "categorical",
							Property:  U.EP_FORM_NAME,
							Operator:  "equals",
							Value:     "Form Name",
							LogicalOp: "AND",
							Entity:    "event",
						},
					},
				},
				{
					Name: randomURLs[7],
				},
				{
					Name: randomURLs[6],
				},
			},
			Type:            model.QueryTypeUniqueUsers,
			EventsCondition: model.EventCondAnyGivenEvent,

			Source:     "salesforce",
			TableProps: []string{"$country", "$page_count"},
		},
	}
	w = sendGetProfileUserRequest(r, project.ID, agent, payload)
	assert.Equal(t, http.StatusOK, w.Code)
	jsonResponse, _ = ioutil.ReadAll(w.Body)
	resp = make([]model.Profile, 0)
	err = json.Unmarshal(jsonResponse, &resp)
	assert.Nil(t, err)
	assert.Equal(t, len(resp), 2)
	for _, profile := range resp {
		assert.Equal(t, "India", profile.TableProps["$country"])
		assert.NotNil(t, profile.Identity)
		assert.NotNil(t, profile.LastActivity)
	}

	// add segmentId to timeline payload
	payload = model.TimelinePayload{
		Query: model.Query{
			GlobalUserProperties: []model.QueryProperty{
				{
					Type:      "categorical",
					Property:  "$country",
					Operator:  "equals",
					Value:     "France",
					LogicalOp: "AND",
					Entity:    "user_g",
				},
				{
					Type:      "categorical",
					Property:  "$device_type",
					Operator:  "equals",
					Value:     "desktop",
					LogicalOp: "AND",
					Entity:    "user_g",
				},
			},
			EventsWithProperties: []model.QueryEventWithProperties{
				{
					Name: randomURLs[10],
					Properties: []model.QueryProperty{
						{
							Type:      "categorical",
							Property:  U.EP_SALESFORCE_CAMPAIGN_TYPE,
							Operator:  "equals",
							Value:     "Some Type",
							LogicalOp: "AND",
							Entity:    "event",
						},
					},
				},
				{
					Name: randomURLs[10],
					Properties: []model.QueryProperty{
						{
							Type:      "categorical",
							Property:  U.EP_FORM_NAME,
							Operator:  "equals",
							Value:     "Form Name",
							LogicalOp: "OR",
							Entity:    "event",
						},
					},
				},
				{
					Name: randomURLs[10],
					Properties: []model.QueryProperty{
						{
							Type:      "categorical",
							Property:  U.EP_CHANNEL,
							Operator:  "equals",
							Value:     "ChannelName",
							LogicalOp: "AND",
							Entity:    "event",
						},
					},
				},
				{
					Name: randomURLs[10],
				},
			},
			Type:            model.QueryTypeUniqueUsers,
			EventsCondition: model.EventCondAllGivenEvent,
			Source:          "salesforce",
			TableProps:      []string{"$country", "$page_count"},
		},
	}
	w = sendGetProfileUserRequest(r, project.ID, agent, payload)
	assert.Equal(t, http.StatusOK, w.Code)
	jsonResponse1, _ := ioutil.ReadAll(w.Body)
	resp = make([]model.Profile, 0)
	err = json.Unmarshal(jsonResponse1, &resp)
	assert.Nil(t, err)
	assert.Equal(t, len(resp), 1)
	for _, profile := range resp {
		assert.Equal(t, "France", profile.TableProps[U.UP_COUNTRY])
		assert.NotNil(t, profile.Identity)
		assert.NotNil(t, profile.LastActivity)
	}

	// ACCOUNT FILTERS

	// creating domain group
	group, status := store.GetStore().CreateOrGetDomainsGroup(project.ID)
	assert.Equal(t, http.StatusCreated, status)
	assert.NotNil(t, group)

	// creating 2 more groups
	group1, status := store.GetStore().CreateGroup(project.ID, model.GROUP_NAME_HUBSPOT_COMPANY, model.AllowedGroupNames)
	assert.Equal(t, http.StatusCreated, status)
	assert.NotNil(t, group1)
	group2, status := store.GetStore().CreateGroup(project.ID, model.GROUP_NAME_SALESFORCE_ACCOUNT, model.AllowedGroupNames)
	assert.NotNil(t, group2)
	assert.Equal(t, http.StatusCreated, status)
	hbMeetingTime := time.Now().AddDate(0, 0, -5).Unix()
	hbMeetingTimeNow := time.Now().Unix()
	propertiesMap := []map[string]interface{}{
		{"$salesforce_account_name": "Pepper Content", "$salesforce_account_billingcountry": "India", "$salesforce_account_website": "peppercontent.io", "$salesforce_account_sales_play": "Penetrate", "$salesforce_account_status": "Target"},
		{"$salesforce_account_name": "o9 Solutions", "$salesforce_account_billingcountry": "US", "$salesforce_account_website": "o9solutions.com", "$salesforce_account_sales_play": "Shape", "$salesforce_account_status": "Unknown"},
		{"$salesforce_account_name": "GoLinks Reporting", "$salesforce_account_billingcountry": "US", "$salesforce_account_website": "golinks.io", "$salesforce_account_sales_play": "Penetrate", "$salesforce_account_status": "Unknown"},
		{"$salesforce_account_name": "Cin7", "$salesforce_account_billingcountry": "New Zealand", "$salesforce_account_website": "cin7.com", "$salesforce_account_sales_play": "Win", "$salesforce_account_status": "Vendor"},
		{"$salesforce_account_name": "Repair Desk", "$salesforce_account_billingcountry": "US", "$salesforce_account_website": "repairdesk.co", "$salesforce_account_sales_play": "Shape", "$salesforce_account_status": "Customer"},
		{"$hubspot_company_name": "AdPushup", "$hubspot_company_country": "US", "$hubspot_company_domain": "adpushup.com", "$hubspot_company_num_associated_contacts": 50, "$hubspot_company_industry": "Technology, Information and Internet", "$country": "US", "$hubspot_contact_rh_meeting_time": hbMeetingTimeNow},
		{"$hubspot_company_name": "Mad Street Den", "$hubspot_company_country": "US", "$hubspot_company_domain": "madstreetden.com", "$hubspot_company_num_associated_contacts": 100, "$hubspot_company_industry": "Software Development", "$country": "US", "$hubspot_contact_rh_meeting_time": hbMeetingTime},
		{"$hubspot_company_name": "Heyflow", "$hubspot_company_country": "Germany", "$hubspot_company_domain": "heyflow.app", "$hubspot_company_num_associated_contacts": 20, "$hubspot_company_industry": "Software Development", "$country": "US"},
		{"$hubspot_company_name": "Clientjoy Ads", "$hubspot_company_country": "India", "$hubspot_company_domain": "clientjoy.io", "$hubspot_company_num_associated_contacts": 20, "$hubspot_company_industry": "IT Services", "$country": "US", "$hubspot_contact_rh_meeting_time": hbMeetingTimeNow},
		{"$hubspot_company_name": "Adapt.IO", "$hubspot_company_country": "India", "$hubspot_company_domain": "adapt.io", "$hubspot_company_num_associated_contacts": 50, "$hubspot_company_industry": "IT Services", "$country": "US", "$hubspot_contact_rh_meeting_time": hbMeetingTime},
	}

	// creating domain account

	domProperties := postgres.Jsonb{RawMessage: json.RawMessage(`{}`)}
	domSource := model.GetRequestSourcePointer(model.UserSourceDomains)
	groupUser := true
	accounts := make([]model.User, 0)

	domID1, _ := store.GetStore().CreateUser(&model.User{
		ProjectId:      project.ID,
		Source:         domSource,
		Group1ID:       "1",
		CustomerUserId: "domainuser",
		Properties:     domProperties,
		IsGroupUser:    &groupUser,
	})
	_, errCode := store.GetStore().GetUser(project.ID, domID1)
	assert.Equal(t, http.StatusFound, errCode)

	domID2, _ := store.GetStore().CreateUser(&model.User{
		ProjectId:      project.ID,
		Source:         domSource,
		Group1ID:       "1",
		CustomerUserId: "domainuser2",
		Properties:     domProperties,
		IsGroupUser:    &groupUser,
	})
	_, errCode = store.GetStore().GetUser(project.ID, domID2)
	assert.Equal(t, http.StatusFound, errCode)

	domID3, _ := store.GetStore().CreateUser(&model.User{
		ProjectId:      project.ID,
		Source:         domSource,
		Group1ID:       "1",
		CustomerUserId: "domainuser3",
		Properties:     domProperties,
		IsGroupUser:    &groupUser,
	})
	_, errCode = store.GetStore().GetUser(project.ID, domID3)
	assert.Equal(t, http.StatusFound, errCode)

	domArray := []string{domID1, domID2, domID3}
	// Create 5 Salesforce Accounts
	numUsers = 5
	timestamp := U.UnixTimeBeforeDuration(1 * time.Hour)
	for i := 0; i < numUsers; i++ {
		propertiesJSON, err := json.Marshal(propertiesMap[i])
		if err != nil {
			log.WithError(err).Fatal("Marshal error.")
		}
		properties := postgres.Jsonb{RawMessage: propertiesJSON}
		source := model.GetRequestSourcePointer(model.UserSourceSalesforce)

		domID := domArray[(i % 3)]
		createdUserID, _ := store.GetStore().CreateUser(&model.User{
			ProjectId:      project.ID,
			Source:         source,
			Group3ID:       "3",
			Group1ID:       "1",
			Group1UserID:   domID,
			CustomerUserId: fmt.Sprintf("sfuser%d@%s", i+1, propertiesMap[i]["$salesforce_account_website"]),
			Properties:     properties,
			IsGroupUser:    &groupUser,
		})
		account, errCode := store.GetStore().GetUser(project.ID, createdUserID)
		assert.Equal(t, http.StatusFound, errCode)
		accounts = append(accounts, *account)

		eventProperties := map[string]interface{}{
			U.EP_CHANNEL:                           "ChannelName1",
			U.EP_CAMPAIGN:                          "CampaignName1",
			U.EP_FORM_NAME:                         "Form Name For Accountts",
			U.EP_SALESFORCE_CAMPAIGN_TYPE:          "Some Salesforce Type",
			U.EP_SALESFORCE_CAMPAIGNMEMBER_STATUS:  "CurrentStatusNow",
			U.EP_HUBSPOT_ENGAGEMENT_SOURCE:         "Some Engagement Source For Accounts",
			U.EP_HUBSPOT_ENGAGEMENT_TYPE:           "Some Engagement Type",
			U.EP_HUBSPOT_ENGAGEMENT_MEETINGOUTCOME: "Some Outcome",
			U.EP_HUBSPOT_ENGAGEMENT_STARTTIME:      "Start time",
		}
		trackPayload := SDK.TrackPayload{
			UserId:          createdUserID,
			CreateUser:      false,
			IsNewUser:       false,
			Name:            U.GROUP_EVENT_NAME_SALESFORCE_ACCOUNT_CREATED,
			EventProperties: eventProperties,
			UserProperties:  propertiesMap[i+5],
			Timestamp:       timestamp,
			ProjectId:       project.ID,
			Auto:            false,
			RequestSource:   *source,
		}

		status, response := SDK.Track(project.ID, &trackPayload, false, SDK.SourceJSSDK, "")
		assert.NotEmpty(t, response)
		assert.Equal(t, http.StatusOK, status)
	}

	// Create 5 Hubspot Companies
	for i := 0; i < numUsers; i++ {
		propertiesJSON, err := json.Marshal(propertiesMap[i+5])
		if err != nil {
			log.WithError(err).Fatal("Marshal error.")
		}
		properties := postgres.Jsonb{RawMessage: propertiesJSON}
		source := model.GetRequestSourcePointer(model.UserSourceHubspot)

		domID := domArray[(i % 3)]
		createdUserID, _ := store.GetStore().CreateUser(&model.User{
			ProjectId:      project.ID,
			Source:         source,
			Group2ID:       "2",
			Group1ID:       "1",
			Group1UserID:   domID,
			CustomerUserId: fmt.Sprintf("hsuser%d@%s", i+1, propertiesMap[i+5]["$hubspot_company_domain"]),
			Properties:     properties,
			IsGroupUser:    &groupUser,
		})
		account, errCode := store.GetStore().GetUser(project.ID, createdUserID)
		assert.Equal(t, http.StatusFound, errCode)
		accounts = append(accounts, *account)

		eventProperties := map[string]interface{}{
			U.EP_CHANNEL:                           "ChannelName1",
			U.EP_CAMPAIGN:                          "CampaignName1",
			U.EP_FORM_NAME:                         "Form Name For Accountts",
			U.EP_SALESFORCE_CAMPAIGN_TYPE:          "Some Salesforce Type",
			U.EP_SALESFORCE_CAMPAIGNMEMBER_STATUS:  "CurrentStatusNow",
			U.EP_HUBSPOT_ENGAGEMENT_SOURCE:         "Some Engagement Source For Accounts",
			U.EP_HUBSPOT_ENGAGEMENT_TYPE:           "Some Engagement Type",
			U.EP_HUBSPOT_ENGAGEMENT_MEETINGOUTCOME: "Some Outcome",
			U.EP_HUBSPOT_ENGAGEMENT_STARTTIME:      "Start time",
		}
		trackPayload := SDK.TrackPayload{
			UserId:          createdUserID,
			CreateUser:      false,
			IsNewUser:       false,
			Name:            U.GROUP_EVENT_NAME_HUBSPOT_COMPANY_CREATED,
			EventProperties: eventProperties,
			UserProperties:  propertiesMap[i+5],
			Timestamp:       timestamp,
			ProjectId:       project.ID,
			Auto:            false,
			RequestSource:   *source,
		}

		status, response := SDK.Track(project.ID, &trackPayload, false, SDK.SourceJSSDK, "")
		assert.NotEmpty(t, response)
		assert.Equal(t, http.StatusOK, status)

		if i >= 2 {
			continue
		}
		createdUserID1, _ := store.GetStore().CreateUser(&model.User{
			ProjectId:      project.ID,
			Source:         source,
			Properties:     properties,
			Group2UserID:   createdUserID,
			CustomerUserId: fmt.Sprintf("hubspot@%duser", (i%10)+1),
		})

		user1, errCode := store.GetStore().GetUser(project.ID, createdUserID1)
		assert.Equal(t, http.StatusFound, errCode)
		assert.Equal(t, createdUserID1, user1.ID)

		timestamp = timestamp - 10000
		trackPayload = SDK.TrackPayload{
			UserId:          user1.ID,
			CreateUser:      false,
			IsNewUser:       false,
			Name:            U.EVENT_NAME_HUBSPOT_ENGAGEMENT_EMAIL,
			EventProperties: eventProperties,
			UserProperties:  map[string]interface{}{},
			Timestamp:       timestamp,
			Auto:            false,
			RequestSource:   model.UserSourceSalesforce,
		}
		status, response = SDK.Track(project.ID, &trackPayload, false, SDK.SourceJSSDK, "")
		assert.NotNil(t, response.EventId)
		assert.Empty(t, response.UserId)
		assert.Equal(t, http.StatusOK, status)
	}
	assert.Equal(t, len(accounts), 10)

	// Test Cases :-
	//1. gpb and ewp
	payload = model.TimelinePayload{
		Query: model.Query{
			GlobalUserProperties: []model.QueryProperty{
				{
					Entity:    "user_g",
					Type:      "categorical",
					Property:  "$hubspot_company_country",
					Operator:  "equals",
					Value:     "India",
					LogicalOp: "AND",
				},
				{
					Entity:    "user_g",
					Type:      "categorical",
					Property:  "$hubspot_company_country",
					Operator:  "equals",
					Value:     "US",
					LogicalOp: "OR",
				},
				{
					Entity:    "user_g",
					Type:      "numerical",
					Property:  "$hubspot_company_num_associated_contacts",
					Operator:  "equals",
					Value:     "50",
					LogicalOp: "AND",
				},
				{
					Entity:    "user_g",
					Type:      "numerical",
					Property:  "$hubspot_company_num_associated_contacts",
					Operator:  "equals",
					Value:     "20",
					LogicalOp: "OR",
				},
			},
			EventsWithProperties: []model.QueryEventWithProperties{
				{
					Name: U.GROUP_EVENT_NAME_HUBSPOT_COMPANY_CREATED,
					Properties: []model.QueryProperty{
						{
							Type:      "categorical",
							Property:  U.EP_SALESFORCE_CAMPAIGN_TYPE,
							Operator:  "equals",
							Value:     "Some Salesforce Type",
							LogicalOp: "AND",
							Entity:    "event",
						},
					},
				},
				{
					Name: U.GROUP_EVENT_NAME_HUBSPOT_COMPANY_CREATED,
					Properties: []model.QueryProperty{
						{
							Type:      "categorical",
							Property:  U.EP_CHANNEL,
							Operator:  "equals",
							Value:     "ChannelName1",
							LogicalOp: "AND",
							Entity:    "event",
						},
					},
				},
			},
			Type:            model.QueryTypeUniqueUsers,
			EventsCondition: model.EventCondEachGivenEvent,
			Source:          "$hubspot_company",
			TableProps:      []string{"$country", "$hubspot_company_num_associated_contacts", "$hour_of_first_event"},
		},
	}

	w = sendGetProfileAccountRequest(r, project.ID, agent, payload)
	assert.Equal(t, http.StatusOK, w.Code)
	jsonResponse, _ = ioutil.ReadAll(w.Body)
	resp = make([]model.Profile, 0)
	err = json.Unmarshal(jsonResponse, &resp)
	assert.Nil(t, err)
	assert.Equal(t, len(resp), 3)
	for _, profile := range resp {
		assert.Equal(t, "US", profile.TableProps[U.UP_COUNTRY])
		assert.NotNil(t, profile.Identity)
		assert.NotNil(t, profile.LastActivity)
	}

	payload = model.TimelinePayload{
		Query: model.Query{
			EventsWithProperties: []model.QueryEventWithProperties{
				{
					Name: U.EVENT_NAME_HUBSPOT_ENGAGEMENT_EMAIL,
					Properties: []model.QueryProperty{
						{
							Type:      "categorical",
							Property:  U.EP_SALESFORCE_CAMPAIGN_TYPE,
							Operator:  "equals",
							Value:     "Some Salesforce Type",
							LogicalOp: "AND",
							Entity:    "event",
						},
					},
				},
				{
					Name: U.GROUP_EVENT_NAME_HUBSPOT_COMPANY_CREATED,
					Properties: []model.QueryProperty{
						{
							Type:      "categorical",
							Property:  U.EP_CHANNEL,
							Operator:  "equals",
							Value:     "ChannelName1",
							LogicalOp: "AND",
							Entity:    "event",
						},
					},
				},
			},
			Type:            model.QueryTypeUniqueUsers,
			EventsCondition: model.EventCondAllGivenEvent,
			Source:          "$hubspot_company",
			TableProps:      []string{"$country", "$hubspot_company_num_associated_contacts", "$hour_of_first_event"},
		},
	}

	w = sendGetProfileAccountRequest(r, project.ID, agent, payload)
	assert.Equal(t, http.StatusOK, w.Code)
	jsonResponse, _ = ioutil.ReadAll(w.Body)
	resp = make([]model.Profile, 0)
	err = json.Unmarshal(jsonResponse, &resp)
	assert.Nil(t, err)
	assert.Equal(t, len(resp), 0)
	for _, profile := range resp {
		assert.Equal(t, "US", profile.TableProps[U.UP_COUNTRY])
		assert.NotNil(t, profile.Identity)
		assert.NotNil(t, profile.LastActivity)
	}

	payload = model.TimelinePayload{
		Query: model.Query{
			GlobalUserProperties: []model.QueryProperty{
				{
					Type:      "categorical",
					Property:  "$hubspot_company_country",
					Operator:  "equals",
					Value:     "India",
					LogicalOp: "AND",
					Entity:    "user_g",
				},
				{
					Entity:    "user_g",
					Type:      "datetime",
					Property:  "$hubspot_contact_rh_meeting_time",
					Operator:  "inLast",
					Value:     "{\"num\":7,\"gran\":\"days\"}",
					LogicalOp: "AND",
				},
			},
			EventsWithProperties: []model.QueryEventWithProperties{
				{
					Name: U.GROUP_EVENT_NAME_HUBSPOT_COMPANY_CREATED,
					Properties: []model.QueryProperty{
						{
							Type:      "categorical",
							Property:  U.EP_FORM_NAME,
							Operator:  "equals",
							Value:     "Form Name For Accountts",
							LogicalOp: "AND",
							Entity:    "event",
						},
					},
				},
			},
			Type:            model.QueryTypeUniqueUsers,
			EventsCondition: model.EventCondEachGivenEvent,
			Source:          "$hubspot_company",
			TableProps:      []string{"$country", "$hubspot_company_num_associated_contacts", "$hour_of_first_event"},
		},
	}

	w = sendGetProfileAccountRequest(r, project.ID, agent, payload)
	assert.Equal(t, http.StatusOK, w.Code)
	jsonResponse, _ = ioutil.ReadAll(w.Body)
	resp = make([]model.Profile, 0)
	err = json.Unmarshal(jsonResponse, &resp)
	assert.Nil(t, err)
	assert.Equal(t, len(resp), 1)
	for _, profile := range resp {
		assert.Equal(t, "US", profile.TableProps[U.UP_COUNTRY])
		assert.NotNil(t, profile.Identity)
		assert.NotNil(t, profile.LastActivity)
	}

	payload = model.TimelinePayload{
		Query: model.Query{
			EventsWithProperties: []model.QueryEventWithProperties{
				{
					Name: U.GROUP_EVENT_NAME_HUBSPOT_COMPANY_CREATED,
					Properties: []model.QueryProperty{
						{
							Type:      "categorical",
							Property:  U.EP_SALESFORCE_CAMPAIGN_TYPE,
							Operator:  "equals",
							Value:     "Some Salesforce Type",
							LogicalOp: "AND",
							Entity:    "event",
						},
					},
				},
				{
					Name: U.GROUP_EVENT_NAME_HUBSPOT_COMPANY_CREATED,
					Properties: []model.QueryProperty{
						{
							Type:      "categorical",
							Property:  U.EP_CHANNEL,
							Operator:  "equals",
							Value:     "ChannelName1",
							LogicalOp: "AND",
							Entity:    "event",
						},
					},
				},
			},
			Type:            model.QueryTypeUniqueUsers,
			EventsCondition: model.EventCondAllGivenEvent,
			Source:          "$hubspot_company",
			TableProps:      []string{"$country", "$hubspot_company_num_associated_contacts", "$hour_of_first_event"},
		},
	}

	w = sendGetProfileAccountRequest(r, project.ID, agent, payload)
	assert.Equal(t, http.StatusOK, w.Code)
	jsonResponse, _ = ioutil.ReadAll(w.Body)
	resp = make([]model.Profile, 0)
	err = json.Unmarshal(jsonResponse, &resp)
	assert.Nil(t, err)
	assert.Equal(t, len(resp), 5)
	for _, profile := range resp {
		assert.Equal(t, "US", profile.TableProps[U.UP_COUNTRY])
		assert.NotNil(t, profile.Identity)
		assert.NotNil(t, profile.LastActivity)
	}

	payload = model.TimelinePayload{
		Query: model.Query{
			EventsWithProperties: []model.QueryEventWithProperties{
				{
					Name: U.EVENT_NAME_HUBSPOT_ENGAGEMENT_EMAIL,
				},
			},

			Type:            model.QueryTypeUniqueUsers,
			EventsCondition: model.EventCondAnyGivenEvent,
			Source:          "$hubspot_company",
			TableProps:      []string{"$country", "$hubspot_company_num_associated_contacts", "$hour_of_first_event"},
			GroupAnalysis:   "$hubspot_company",
		},
	}

	w = sendGetProfileAccountRequest(r, project.ID, agent, payload)
	assert.Equal(t, http.StatusOK, w.Code)
	jsonResponse, _ = ioutil.ReadAll(w.Body)
	resp = make([]model.Profile, 0)
	err = json.Unmarshal(jsonResponse, &resp)
	assert.Nil(t, err)
	assert.Equal(t, len(resp), 2)
	for _, profile := range resp {
		assert.Equal(t, "US", profile.TableProps[U.UP_COUNTRY])
		assert.NotNil(t, profile.Identity)
		assert.NotNil(t, profile.LastActivity)
		assert.NotNil(t, profile.Name)
		assert.NotNil(t, profile.HostName)
	}
}

func TestSegmentSupportEventAnalyticsQuery(t *testing.T) {
	r := gin.Default()
	H.InitAppRoutes(r)
	project, agent, err := SetupProjectWithAgentDAO()
	assert.Nil(t, err)

	var createdUserID string
	// Properties Map
	propsMap := []map[string]interface{}{
		{"$browser": "Chrome", "$city": "London", "$country": "UK", "$device_type": "iPad", "$page_count": 105, "$session_spent_time": 3000},
		{"$browser": "Edge", "$city": "London", "$country": "UK", "$device_type": "desktop", "$page_count": 120, "$session_spent_time": 2000},
		{"$browser": "Firefox", "$city": "London", "$country": "UK", "$device_type": "iPad", "$page_count": 100, "$session_spent_time": 3000},
		{"$browser": "Edge", "$city": "New York", "$country": "US", "$device_type": "desktop", "$page_count": 110, "$session_spent_time": 2500},
		{"$browser": "Chrome", "$city": "New York", "$country": "US", "$device_type": "desktop", "$page_count": 100, "$session_spent_time": 2500},
		{"$browser": "Edge", "$city": "DC", "$country": "US", "$device_type": "iPad", "$page_count": 120, "$session_spent_time": 2500},
		{"$browser": "Chrome", "$city": "Delhi", "$country": "India", "$device_type": "iPad", "$page_count": 150, "$session_spent_time": 2100},
		{"$browser": "Chrome", "$city": "UP", "$country": "India", "$device_type": "desktop", "$page_count": 100, "$session_spent_time": 2000},
		{"$browser": "Brave", "$city": "Delhi", "$country": "India", "$device_type": "iPad", "$page_count": 110, "$session_spent_time": 2500},
		{"$browser": "Brave", "$city": "Paris", "$country": "France", "$device_type": "iPad", "$page_count": 120, "$session_spent_time": 3000},
	}
	eventProperties := map[string]interface{}{
		U.EP_SALESFORCE_CAMPAIGNMEMBER_STATUS:  "CurrentStatus",
		U.EP_HUBSPOT_ENGAGEMENT_FROM:           "Somewhere",
		U.EP_HUBSPOT_ENGAGEMENT_TYPE:           "Some Engagement Type",
		U.EP_HUBSPOT_ENGAGEMENT_MEETINGOUTCOME: "Some Outcome",
		U.EP_SALESFORCE_CAMPAIGN_NAME:          "Some Salesforce Campaign Name",
	}

	// groups creation
	group1, status := store.GetStore().CreateGroup(project.ID, model.GROUP_NAME_HUBSPOT_COMPANY, model.AllowedGroupNames)
	assert.Equal(t, http.StatusCreated, status)
	assert.NotNil(t, group1)
	group2, status := store.GetStore().CreateGroup(project.ID, model.GROUP_NAME_SALESFORCE_ACCOUNT, model.AllowedGroupNames)
	assert.NotNil(t, group2)
	assert.Equal(t, http.StatusCreated, status)

	// 5 hubspot accounts
	var accounts []string
	groupUser := true
	companyNames := []string{"FreshWorks", "CleverTap", "Adsup", "ChargeBee", "Heyflow"}
	cities := []string{"London", "London", "DC", "Delhi", "Paris"}
	for i := 0; i < 5; i++ {
		props := map[string]interface{}{
			U.GROUP_EVENT_NAME_HUBSPOT_COMPANY_CREATED: companyNames[i],
			"$city": cities[i],
		}
		propertiesJSON, err := json.Marshal(props)
		if err != nil {
			log.WithError(err).Fatal("Marshal error.")
		}
		accProps := postgres.Jsonb{RawMessage: propertiesJSON}
		if err != nil {
			log.WithError(err).Fatal("Marshal error.")
		}
		source := model.GetRequestSourcePointer(model.UserSourceHubspot)

		createdUserID, _ := store.GetStore().CreateUser(&model.User{
			ProjectId:   project.ID,
			Source:      source,
			Group1ID:    fmt.Sprintf("%d", group1.ID),
			Properties:  accProps,
			IsGroupUser: &groupUser,
		})
		account, errCode := store.GetStore().GetUser(project.ID, createdUserID)
		assert.Equal(t, http.StatusFound, errCode)
		accounts = append(accounts, account.ID)

		timestamp := U.UnixTimeBeforeDuration(time.Duration(1+i) * time.Hour)
		trackPayload := SDK.TrackPayload{
			UserId:          account.ID,
			CreateUser:      false,
			IsNewUser:       false,
			Name:            U.GROUP_EVENT_NAME_HUBSPOT_COMPANY_CREATED,
			Timestamp:       timestamp,
			ProjectId:       project.ID,
			Auto:            false,
			RequestSource:   model.UserSourceHubspot,
			EventProperties: props,
		}
		status, response := SDK.Track(project.ID, &trackPayload, false, SDK.SourceJSSDK, "")
		assert.NotEmpty(t, response)
		assert.Equal(t, http.StatusOK, status)
	}

	// 5 salesforce accounts
	for i := 0; i < 5; i++ {
		props := map[string]interface{}{
			U.GROUP_EVENT_NAME_SALESFORCE_ACCOUNT_CREATED: companyNames[i],
			"$city": cities[i],
		}
		propertiesJSON, err := json.Marshal(props)
		if err != nil {
			log.WithError(err).Fatal("Marshal error.")
		}
		accProps := postgres.Jsonb{RawMessage: propertiesJSON}
		source := model.GetRequestSourcePointer(model.UserSourceSalesforce)

		createdUserID, _ := store.GetStore().CreateUser(&model.User{
			ProjectId:   project.ID,
			Source:      source,
			Group2ID:    fmt.Sprintf("%d", group2.ID),
			Properties:  accProps,
			IsGroupUser: &groupUser,
		})
		account, errCode := store.GetStore().GetUser(project.ID, createdUserID)
		assert.Equal(t, http.StatusFound, errCode)
		accounts = append(accounts, account.ID)

		timestamp := U.UnixTimeBeforeDuration(time.Duration(1+i) * time.Hour)
		trackPayload := SDK.TrackPayload{
			UserId:        account.ID,
			CreateUser:    false,
			IsNewUser:     false,
			Name:          U.GROUP_EVENT_NAME_SALESFORCE_ACCOUNT_CREATED,
			Timestamp:     timestamp,
			ProjectId:     project.ID,
			Auto:          false,
			RequestSource: model.UserSourceSalesforce,
		}
		status, response := SDK.Track(project.ID, &trackPayload, false, SDK.SourceJSSDK, "")
		assert.NotEmpty(t, response)
		assert.Equal(t, http.StatusOK, status)
	}

	// Create 20 Users
	users := make([]model.User, 0)
	numUsers := 20
	for i := 0; i < numUsers; i++ {
		propertiesJSON, err := json.Marshal(propsMap[i%10])
		if err != nil {
			log.WithError(err).Fatal("Marshal error.")
		}
		properties := postgres.Jsonb{RawMessage: propertiesJSON}
		var src *int
		if i > 10 {
			src = model.GetRequestSourcePointer(model.UserSourceHubspot)
			createdUserID, _ = store.GetStore().CreateUser(&model.User{
				ProjectId:      project.ID,
				Source:         src,
				Properties:     properties,
				Group1UserID:   accounts[i%5],
				Group1ID:       "1",
				CustomerUserId: fmt.Sprintf("hubspot@%daccount", (i%10)+1),
			})
		} else {
			src = model.GetRequestSourcePointer(model.UserSourceSalesforce)
			createdUserID, _ = store.GetStore().CreateUser(&model.User{
				ProjectId:      project.ID,
				Source:         src,
				Properties:     properties,
				Group2ID:       "2",
				Group2UserID:   accounts[5+i%5],
				CustomerUserId: fmt.Sprintf("salesforce@%daccount", (i%10)+1),
			})
		}
		user, errCode := store.GetStore().GetUser(project.ID, createdUserID)
		assert.Equal(t, http.StatusFound, errCode)
		users = append(users, *user)

		// Event 1 : Campaign Member Created
		timestamp := U.UnixTimeBeforeDuration(time.Duration(1+i) * time.Hour)
		trackPayload := SDK.TrackPayload{
			UserId:          user.ID,
			CreateUser:      false,
			IsNewUser:       false,
			Name:            U.EVENT_NAME_SALESFORCE_CAMPAIGNMEMBER_CREATED,
			EventProperties: eventProperties,
			UserProperties:  map[string]interface{}{},
			Timestamp:       timestamp,
			Auto:            false,
			RequestSource:   model.UserSourceSalesforce,
		}
		status, response := SDK.Track(project.ID, &trackPayload, false, SDK.SourceJSSDK, "")
		assert.NotNil(t, response.EventId)
		assert.Empty(t, response.UserId)
		assert.Equal(t, http.StatusOK, status)

		// Event 2 : Engagement Email
		timestamp = timestamp - 10000
		trackPayload = SDK.TrackPayload{
			UserId:          user.ID,
			CreateUser:      false,
			IsNewUser:       false,
			Name:            U.EVENT_NAME_HUBSPOT_ENGAGEMENT_EMAIL,
			EventProperties: eventProperties,
			UserProperties:  map[string]interface{}{},
			Timestamp:       timestamp,
			Auto:            false,
			RequestSource:   model.UserSourceSalesforce,
		}
		status, response = SDK.Track(project.ID, &trackPayload, false, SDK.SourceJSSDK, "")
		assert.NotNil(t, response.EventId)
		assert.Empty(t, response.UserId)
		assert.Equal(t, http.StatusOK, status)
	}
	assert.Equal(t, len(users), 20)

	// user segments
	payload := model.TimelinePayload{
		Query: model.Query{
			EventsWithProperties: []model.QueryEventWithProperties{
				{
					Name: U.EVENT_NAME_SALESFORCE_CAMPAIGNMEMBER_CREATED,
					Properties: []model.QueryProperty{
						{
							Type:      "categorical",
							Property:  U.EP_SALESFORCE_CAMPAIGNMEMBER_STATUS,
							Operator:  "equals",
							Value:     "CurrentStatus",
							LogicalOp: "AND",
							Entity:    "event",
						},
					},
				},
			},
			Type:            model.QueryTypeUniqueUsers,
			EventsCondition: model.EventCondEachGivenEvent,
			GroupAnalysis:   "users",
			TableProps:      []string{"$country", "$page_count"},
			Source:          "salesforce",
		},
	}

	w := sendGetProfileUserRequest(r, project.ID, agent, payload)
	assert.Equal(t, http.StatusOK, w.Code)
	jsonResponse, _ := ioutil.ReadAll(w.Body)
	resp := make([]model.Profile, 0)
	err = json.Unmarshal(jsonResponse, &resp)
	assert.Nil(t, err)
	assert.Equal(t, len(resp), 10)
	for _, profile := range resp {
		assert.NotNil(t, profile.TableProps[U.UP_COUNTRY])
		assert.NotNil(t, profile.Identity)
		assert.NotNil(t, profile.LastActivity)
	}

	// user segment with ewp and gup
	payload = model.TimelinePayload{
		Query: model.Query{
			EventsWithProperties: []model.QueryEventWithProperties{
				{
					Name: U.EVENT_NAME_SALESFORCE_CAMPAIGNMEMBER_CREATED,
					Properties: []model.QueryProperty{
						{
							Type:      "categorical",
							Property:  U.EP_SALESFORCE_CAMPAIGNMEMBER_STATUS,
							Operator:  "equals",
							Value:     "CurrentStatus",
							LogicalOp: "AND",
							Entity:    "event",
						},
					},
				},
			},
			GlobalUserProperties: []model.QueryProperty{
				{
					Entity:    "user_g",
					Type:      "numerical",
					Property:  "$page_count",
					Operator:  "equals",
					Value:     "105",
					LogicalOp: "AND",
				},
				{
					Entity:    "user_g",
					Type:      "numerical",
					Property:  "$page_count",
					Operator:  "equals",
					Value:     "100",
					LogicalOp: "OR",
				},
			},
			Type:            model.QueryTypeUniqueUsers,
			EventsCondition: model.EventCondEachGivenEvent,
			Source:          "salesforce",
			GroupAnalysis:   "users",
			TableProps:      []string{"$country", "$hubspot_company_num_associated_contacts", "$hour_of_first_event"},
		},
	}

	w = sendGetProfileUserRequest(r, project.ID, agent, payload)
	assert.Equal(t, http.StatusOK, w.Code)
	jsonResponse, _ = ioutil.ReadAll(w.Body)
	resp = make([]model.Profile, 0)
	err = json.Unmarshal(jsonResponse, &resp)
	assert.Nil(t, err)
	assert.Equal(t, len(resp), 4)
	for _, profile := range resp {
		assert.NotNil(t, profile.TableProps[U.UP_COUNTRY])
		assert.NotNil(t, profile.Identity)
		assert.NotNil(t, profile.LastActivity)
	}

	// account segment with ewp and gup
	payload = model.TimelinePayload{
		Query: model.Query{
			EventsWithProperties: []model.QueryEventWithProperties{
				{
					Name: U.GROUP_EVENT_NAME_HUBSPOT_COMPANY_CREATED,
					Properties: []model.QueryProperty{
						{
							Type:      "categorical",
							Property:  U.GROUP_EVENT_NAME_HUBSPOT_COMPANY_CREATED,
							Operator:  "equals",
							Value:     "FreshWorks",
							LogicalOp: "AND",
							Entity:    "event",
						},
					},
				},
				{
					Name: U.EVENT_NAME_HUBSPOT_ENGAGEMENT_EMAIL,
					Properties: []model.QueryProperty{
						{
							Type:      "categorical",
							Property:  U.EP_HUBSPOT_ENGAGEMENT_FROM,
							Operator:  "equals",
							Value:     "Somewhere",
							LogicalOp: "AND",
							Entity:    "event",
						},
					},
				},
			},
			GlobalUserProperties: []model.QueryProperty{
				{
					Type:      "categorical",
					Property:  "$city",
					Operator:  "equals",
					Value:     "London",
					LogicalOp: "AND",
					Entity:    "user_g",
				},
			},
			Type:            model.QueryTypeUniqueUsers,
			EventsCondition: model.EventCondEachGivenEvent,
			Source:          model.GROUP_NAME_HUBSPOT_COMPANY,
			TableProps:      []string{"$hubspot_company_created", "$hour_of_first_event"},
			GroupAnalysis:   model.GROUP_NAME_HUBSPOT_COMPANY,
		},
	}

	w = sendGetProfileAccountRequest(r, project.ID, agent, payload)
	assert.Equal(t, http.StatusOK, w.Code)
	jsonResponse, _ = ioutil.ReadAll(w.Body)
	resp = make([]model.Profile, 0)
	err = json.Unmarshal(jsonResponse, &resp)
	assert.Nil(t, err)
	assert.Equal(t, len(resp), 2)
	for idx, profile := range resp {
		assert.Equal(t, companyNames[1-idx], profile.TableProps["$hubspot_company_created"])
		assert.NotNil(t, profile.Identity)
		assert.NotNil(t, profile.LastActivity)
		assert.NotNil(t, profile.Name)
	}

	// account segment with only ewp
	payload = model.TimelinePayload{
		Query: model.Query{
			EventsWithProperties: []model.QueryEventWithProperties{
				{
					Name: U.GROUP_EVENT_NAME_HUBSPOT_COMPANY_CREATED,
					Properties: []model.QueryProperty{
						{
							Type:      "categorical",
							Property:  U.GROUP_EVENT_NAME_HUBSPOT_COMPANY_CREATED,
							Operator:  "equals",
							Value:     "FreshWorks",
							LogicalOp: "AND",
							Entity:    "event",
						},
					},
				},
				{
					Name: U.EVENT_NAME_HUBSPOT_ENGAGEMENT_EMAIL,
					Properties: []model.QueryProperty{
						{
							Type:      "categorical",
							Property:  U.EP_HUBSPOT_ENGAGEMENT_FROM,
							Operator:  "equals",
							Value:     "Somewhere",
							LogicalOp: "AND",
							Entity:    "event",
						},
					},
				},
			},
			Type:            model.QueryTypeUniqueUsers,
			EventsCondition: model.EventCondAllGivenEvent,
			Source:          model.GROUP_NAME_HUBSPOT_COMPANY,
			TableProps:      []string{"$country", "$hubspot_company_created"},
			GroupAnalysis:   model.GROUP_NAME_HUBSPOT_COMPANY,
		},
	}

	w = sendGetProfileAccountRequest(r, project.ID, agent, payload)
	assert.Equal(t, http.StatusOK, w.Code)
	jsonResponse, _ = ioutil.ReadAll(w.Body)
	resp = make([]model.Profile, 0)
	err = json.Unmarshal(jsonResponse, &resp)
	assert.Nil(t, err)
	assert.Equal(t, len(resp), 1)

	for _, profile := range resp {
		assert.Equal(t, "FreshWorks", profile.TableProps["$hubspot_company_created"])
		assert.NotNil(t, profile.Identity)
		assert.NotNil(t, profile.LastActivity)
	}
}

func TestAllAccountDefaultGroupProperties(t *testing.T) {
	r := gin.Default()
	H.InitAppRoutes(r)
	project, agent, err := SetupProjectWithAgentDAO()
	assert.Nil(t, err)

	timelinesConfig := &model.TimelinesConfig{
		AccountConfig: model.AccountConfig{
			TableProps: []string{"$salesforce_account_billingcountry", "$hubspot_company_country", U.SIX_SIGNAL_COUNTRY},
		},
	}

	tlConfigEncoded, err := U.EncodeStructTypeToPostgresJsonb(timelinesConfig)
	assert.Nil(t, err)

	_, errCode := store.GetStore().UpdateProjectSettings(project.ID,
		&model.ProjectSetting{TimelinesConfig: tlConfigEncoded})
	assert.Equal(t, errCode, http.StatusAccepted)

	// Properties Map
	propertiesMap := []map[string]interface{}{
		{"$salesforce_account_name": "Adapt.IO", "$page_count": 4, "$salesforce_account_id": "123", "$salesforce_account_website": "adapt.io", "$salesforce_account_sales_play": "Penetrate", "$salesforce_account_status": "Target", "$browser": "Chrome", "$device_type": "PC"},
		{"$salesforce_account_name": "o9 Solutions", "$page_count": 4, "$salesforce_account_id": "123", "$salesforce_account_billingcountry": "US", "$salesforce_account_website": "o9solutions.com", "$salesforce_account_sales_play": "Shape", "$salesforce_account_status": "Unknown", "$browser": "Chrome", "$device_type": "PC"},
		{"$salesforce_account_name": "GoLinks Reporting", "$page_count": 4, "$salesforce_account_id": "123", "$salesforce_account_billingcountry": "US", "$salesforce_account_website": "golinks.io", "$salesforce_account_sales_play": "Penetrate", "$salesforce_account_status": "Unknown", "$browser": "Chrome", "$device_type": "PC"},
		{"$salesforce_account_name": "Cin7", "$page_count": 4, "$salesforce_account_id": "123", "$salesforce_account_billingcountry": "New Zealand", "$salesforce_account_website": "cin7.com", "$salesforce_account_sales_play": "Win", "$salesforce_account_status": "Vendor", "$browser": "Chrome", "$device_type": "PC", "$salesforce_city": "New Delhi"},
		{"$salesforce_account_name": "Repair Desk", "$page_count": 4, "$salesforce_account_id": "123", "$salesforce_account_billingcountry": "US", "$salesforce_account_website": "repairdesk.co", "$salesforce_account_sales_play": "Shape", "$salesforce_account_status": "Customer", "$browser": "Chrome", "$device_type": "PC"},
		{"$hubspot_company_name": "AdPushup", "$page_count": 4, "$hubspot_company_hs_object_id": "123", "$hubspot_company_country": "US", "$hubspot_company_domain": "adpushup.com", "$hubspot_company_num_associated_contacts": 50, "$hubspot_company_industry": "Technology, Information and Internet", "$browser": "Chrome", "$device_type": "PC"},
		{"$hubspot_company_name": "Mad Street Den", "$page_count": 4, "$hubspot_company_hs_object_id": "123", "$hubspot_company_country": "US", "$hubspot_company_domain": "madstreetden.com", "$hubspot_company_num_associated_contacts": 100, "$hubspot_company_industry": "Software Development", "$browser": "Chrome", "$device_type": "PC"},
		{"$hubspot_company_name": "Heyflow", "$page_count": 4, "$hubspot_company_hs_object_id": "123", "$hubspot_company_country": "Germany", "$hubspot_company_domain": "heyflow.app", "$hubspot_company_num_associated_contacts": 20, "$hubspot_company_industry": "Software Development", "$browser": "Chrome", "$device_type": "PC", "$hubspot_company_is_public": "true"},
		{"$hubspot_company_name": "Adapt.IO", "$page_count": 4, "$hubspot_company_hs_object_id": "123", "$hubspot_company_country": "India", "$hubspot_company_domain": "adapt.io", "$hubspot_company_num_associated_contacts": 50, "$hubspot_company_industry": "IT Services", "$browser": "Chrome", "$device_type": "PC"},
		{"$hubspot_company_name": "Clientjoy Ads", "$page_count": 4, "$hubspot_company_hs_object_id": "123", "$hubspot_company_country": "India", "$hubspot_company_domain": "clientjoy.io", "$hubspot_company_num_associated_contacts": 20, "$hubspot_company_industry": "IT Services", "$browser": "Chrome", "$device_type": "PC"},
		{U.SIX_SIGNAL_NAME: "AdPushup", U.SIX_SIGNAL_COUNTRY: "US", "$page_count": 4, U.SIX_SIGNAL_DOMAIN: "adpushup.com", "$hubspot_company_num_associated_contacts": 50, "$hubspot_company_industry": "Technology, Information and Internet", "$browser": "Chrome"},
		{U.SIX_SIGNAL_NAME: "Mad Street Den", U.SIX_SIGNAL_COUNTRY: "US", "$page_count": 4, U.SIX_SIGNAL_DOMAIN: "madstreetden.com", "$hubspot_company_num_associated_contacts": 100, "$hubspot_company_industry": "Software Development", "$browser": "Chrome"},
		{U.SIX_SIGNAL_NAME: "Heyflow", U.SIX_SIGNAL_COUNTRY: "Germany", "$page_count": 4, U.SIX_SIGNAL_DOMAIN: "heyflow.app", "$hubspot_company_num_associated_contacts": 20, "$hubspot_company_industry": "Software Development", "$browser": "Chrome"},
		{U.SIX_SIGNAL_NAME: "Clientjoy Ads", U.SIX_SIGNAL_COUNTRY: "India", "$page_count": 4, U.SIX_SIGNAL_DOMAIN: "clientjoy.io", "$hubspot_company_num_associated_contacts": 20, "$hubspot_company_industry": "IT Services", "$browser": "Chrome"},
		{U.SIX_SIGNAL_NAME: "Adapt.IO", U.SIX_SIGNAL_COUNTRY: "India", "$page_count": 4, U.SIX_SIGNAL_DOMAIN: "adapt.io", "$hubspot_company_num_associated_contacts": 50, "$hubspot_company_industry": "IT Services", "$browser": "Chrome"},
	}

	// Creating domain Account and Group
	domProperties := postgres.Jsonb{RawMessage: json.RawMessage(`{}`)}

	groupUser := true
	accounts := make([]model.User, 0)

	var payload model.TimelinePayload

	group, status := store.GetStore().CreateOrGetDomainsGroup(project.ID)
	assert.Equal(t, http.StatusCreated, status)
	assert.NotNil(t, group)

	numUsers := 5

	// Create 5 Hubspot Companies
	for i := 0; i < numUsers; i++ {

		customerUserId := U.RandomLowerAphaNumString(5)
		domId, _ := store.GetStore().CreateUser(&model.User{
			ProjectId:      project.ID,
			Source:         model.GetRequestSourcePointer(model.UserSourceDomains),
			Group1ID:       "1",
			CustomerUserId: customerUserId,
			Properties:     domProperties,
			IsGroupUser:    &groupUser,
		})
		_, errCode = store.GetStore().GetUser(project.ID, domId)
		assert.Equal(t, http.StatusFound, errCode)

		propertiesJSON, err := json.Marshal(propertiesMap[i+5])
		if err != nil {
			log.WithError(err).Fatal("Marshal error.")
		}
		properties := postgres.Jsonb{RawMessage: propertiesJSON}
		source := model.GetRequestSourcePointer(model.UserSourceHubspot)

		createdUserID, _ := store.GetStore().CreateUser(&model.User{
			ProjectId:      project.ID,
			Source:         source,
			Group2ID:       "2",
			Group1ID:       "1",
			Group1UserID:   domId,
			CustomerUserId: fmt.Sprintf("hsuser%d@%s", i+1, propertiesMap[i+5]["$hubspot_company_domain"]),
			Properties:     properties,
			IsGroupUser:    &groupUser,
		})
		account, errCode := store.GetStore().GetUser(project.ID, createdUserID)
		assert.Equal(t, http.StatusFound, errCode)
		accounts = append(accounts, *account)
	}

	// Create 5 Salesforce Accounts
	for i := 0; i < numUsers; i++ {
		customerUserId := U.RandomLowerAphaNumString(5)
		domId, _ := store.GetStore().CreateUser(&model.User{
			ProjectId:      project.ID,
			Source:         model.GetRequestSourcePointer(model.UserSourceDomains),
			Group1ID:       "1",
			CustomerUserId: customerUserId,
			Properties:     domProperties,
			IsGroupUser:    &groupUser,
		})
		_, errCode = store.GetStore().GetUser(project.ID, domId)
		assert.Equal(t, http.StatusFound, errCode)

		propertiesJSON, err := json.Marshal(propertiesMap[i])
		if err != nil {
			log.WithError(err).Fatal("Marshal error.")
		}
		properties := postgres.Jsonb{RawMessage: propertiesJSON}
		source := model.GetRequestSourcePointer(model.UserSourceSalesforce)

		createdUserID, _ := store.GetStore().CreateUser(&model.User{
			ProjectId:      project.ID,
			Source:         source,
			Group3ID:       "3",
			Group1ID:       "1",
			Group1UserID:   domId,
			CustomerUserId: fmt.Sprintf("sfuser%d@%s", i+1, propertiesMap[i]["$salesforce_account_website"]),
			Properties:     properties,
			IsGroupUser:    &groupUser,
		})
		account, errCode := store.GetStore().GetUser(project.ID, createdUserID)
		assert.Equal(t, http.StatusFound, errCode)
		accounts = append(accounts, *account)

	}

	// Create 5 Six Signal Domains
	for i := 0; i < numUsers; i++ {
		customerUserId := U.RandomLowerAphaNumString(5)
		domId, _ := store.GetStore().CreateUser(&model.User{
			ProjectId:      project.ID,
			Source:         model.GetRequestSourcePointer(model.UserSourceDomains),
			Group1ID:       "1",
			CustomerUserId: customerUserId,
			Properties:     domProperties,
			IsGroupUser:    &groupUser,
		})
		_, errCode = store.GetStore().GetUser(project.ID, domId)
		assert.Equal(t, http.StatusFound, errCode)

		propertiesJSON, err := json.Marshal(propertiesMap[i+10])
		if err != nil {
			log.WithError(err).Fatal("Marshal error.")
		}
		properties := postgres.Jsonb{RawMessage: propertiesJSON}
		source := model.GetRequestSourcePointer(model.UserSourceSixSignal)

		createdUserID, _ := store.GetStore().CreateUser(&model.User{
			ProjectId:      project.ID,
			Source:         source,
			Group4ID:       "4",
			Group1ID:       "1",
			Group1UserID:   domId,
			CustomerUserId: fmt.Sprintf("6siguser%d@%s", i+1, propertiesMap[i+10][U.SIX_SIGNAL_DOMAIN]),
			Properties:     properties,
			IsGroupUser:    &groupUser,
		})
		account, errCode := store.GetStore().GetUser(project.ID, createdUserID)
		assert.Equal(t, http.StatusFound, errCode)
		accounts = append(accounts, *account)

	}

	assert.Equal(t, len(accounts), 15)

	// 3 group exists
	group1, status := store.GetStore().CreateGroup(project.ID, model.GROUP_NAME_HUBSPOT_COMPANY, model.AllowedGroupNames)
	assert.Equal(t, http.StatusCreated, status)
	assert.NotNil(t, group1)
	group2, status := store.GetStore().CreateGroup(project.ID, model.GROUP_NAME_SALESFORCE_ACCOUNT, model.AllowedGroupNames)
	assert.NotNil(t, group2)
	assert.Equal(t, http.StatusCreated, status)
	group3, status := store.GetStore().CreateGroup(project.ID, model.GROUP_NAME_SIX_SIGNAL, model.AllowedGroupNames)
	assert.NotNil(t, group3)
	assert.Equal(t, http.StatusCreated, status)

	t.Run("TestForInHubspotProperties", func(t *testing.T) {
		payload = model.TimelinePayload{
			Query: model.Query{
				Source: "All",
				GlobalUserProperties: []model.QueryProperty{
					{
						Entity:    "user_g",
						Type:      "categorical",
						Property:  "$in_hubspot",
						Operator:  "equals",
						Value:     "true",
						LogicalOp: "AND",
					},
				},
			},
		}

		w := sendGetProfileAccountRequest(r, project.ID, agent, payload)
		assert.Equal(t, http.StatusOK, w.Code)
		jsonResponse, _ := ioutil.ReadAll(w.Body)
		resp := make([]model.Profile, 0)
		err = json.Unmarshal(jsonResponse, &resp)
		assert.Nil(t, err)
		assert.Equal(t, 5, len(resp))

	})
	t.Run("TestForInSalesforceProperties", func(t *testing.T) {

		payload = model.TimelinePayload{
			Query: model.Query{
				Source: "All",
				GlobalUserProperties: []model.QueryProperty{
					{
						Entity:    "user_g",
						Type:      "categorical",
						Property:  "$in_salesforce",
						Operator:  "equals",
						Value:     "true",
						LogicalOp: "AND",
					},
				},
			},
		}

		w := sendGetProfileAccountRequest(r, project.ID, agent, payload)
		assert.Equal(t, http.StatusOK, w.Code)
		jsonResponse, _ := ioutil.ReadAll(w.Body)
		resp := make([]model.Profile, 0)
		err = json.Unmarshal(jsonResponse, &resp)
		assert.Nil(t, err)
		assert.Equal(t, len(resp), 5)
	})
	t.Run("TestForInVisitedProperties", func(t *testing.T) {

		payload = model.TimelinePayload{
			Query: model.Query{
				Source: "All",
				GlobalUserProperties: []model.QueryProperty{
					{
						Entity:    "user_g",
						Type:      "categorical",
						Property:  "$visited_website",
						Operator:  "equals",
						Value:     "true",
						LogicalOp: "AND",
					},
				},
			},
		}

		w := sendGetProfileAccountRequest(r, project.ID, agent, payload)
		assert.Equal(t, http.StatusOK, w.Code)
		jsonResponse, _ := ioutil.ReadAll(w.Body)
		resp := make([]model.Profile, 0)
		err = json.Unmarshal(jsonResponse, &resp)
		assert.Nil(t, err)
		assert.Equal(t, 15, len(resp))
	})
	t.Run("TestInPropertiesWithValueMultipleFilters", func(t *testing.T) {

		payload = model.TimelinePayload{
			Query: model.Query{
				Source: "All",
				GlobalUserProperties: []model.QueryProperty{
					{
						Entity:    "user_g",
						Type:      "categorical",
						Property:  "$in_salesforce",
						Operator:  "equals",
						Value:     "true",
						LogicalOp: "AND",
					},
					{
						Entity:    "user_g",
						Type:      "categorical",
						Property:  "$visited_website",
						Operator:  "equals",
						Value:     "true",
						LogicalOp: "AND",
					},
				},
			},
		}

		w := sendGetProfileAccountRequest(r, project.ID, agent, payload)
		assert.Equal(t, http.StatusOK, w.Code)
		jsonResponse, _ := ioutil.ReadAll(w.Body)
		resp := make([]model.Profile, 0)
		err = json.Unmarshal(jsonResponse, &resp)
		assert.Nil(t, err)
		assert.Equal(t, 5, len(resp))
	})

	t.Run("TestInPropertiesWithValueMultipleFiltersWithFalse", func(t *testing.T) {

		payload = model.TimelinePayload{
			Query: model.Query{
				Source: "All",
				GlobalUserProperties: []model.QueryProperty{
					{
						Entity:    "user_g",
						Type:      "categorical",
						Property:  "$in_salesforce",
						Operator:  "equals",
						Value:     "false",
						LogicalOp: "AND",
					},
					{
						Entity:    "user_g",
						Type:      "categorical",
						Property:  "$visited_website",
						Operator:  "equals",
						Value:     "true",
						LogicalOp: "AND",
					},
				},
			},
		}

		w := sendGetProfileAccountRequest(r, project.ID, agent, payload)
		assert.Equal(t, http.StatusOK, w.Code)
		jsonResponse, _ := ioutil.ReadAll(w.Body)
		resp := make([]model.Profile, 0)
		err = json.Unmarshal(jsonResponse, &resp)
		assert.Nil(t, err)
		assert.Equal(t, 10, len(resp))
	})

}<|MERGE_RESOLUTION|>--- conflicted
+++ resolved
@@ -1231,18 +1231,9 @@
 	sourceToUserCountMap := map[string]int{"All": 2, U.GROUP_NAME_HUBSPOT_COMPANY: 3, U.GROUP_NAME_SALESFORCE_ACCOUNT: 3, U.GROUP_NAME_SIX_SIGNAL: 3}
 
 	for source, count := range sourceToUserCountMap {
-<<<<<<< HEAD
 		payload = model.TimelinePayload{
 			Query: model.Query{
 				GlobalUserProperties: []model.QueryProperty{
-					{
-						Entity:    "user_g",
-						Type:      "categorical",
-						Property:  "$browser",
-						Operator:  "equals",
-						Value:     "Chrome",
-						LogicalOp: "AND",
-					},
 					{
 						Entity:    "user_group",
 						Type:      "categorical",
@@ -1255,17 +1246,6 @@
 				GroupAnalysis: source,
 				Source:        source,
 				TableProps:    []string{},
-=======
-		payload.Source = source
-		payload.Filters = []model.QueryProperty{
-			{
-				Entity:    "user_group",
-				Type:      "categorical",
-				Property:  "$browser",
-				Operator:  "equals",
-				Value:     "Chrome",
-				LogicalOp: "AND",
->>>>>>> 3b849887
 			},
 			SearchFilter: []model.QueryProperty{},
 		}
