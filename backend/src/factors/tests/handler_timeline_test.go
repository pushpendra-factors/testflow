--- conflicted
+++ resolved
@@ -953,16 +953,16 @@
 
 	// Properties Map
 	propertiesMap := []map[string]interface{}{
+		{"$salesforce_account_name": "Pepper Content", "$salesforce_account_billingcountry": "India", "$salesforce_account_website": "peppercontent.io", "$salesforce_account_sales_play": "Penetrate", "$salesforce_account_status": "Target", "$browser": "Chrome", "$device_type": "PC"},
+		{"$salesforce_account_name": "o9 Solutions", "$salesforce_account_billingcountry": "US", "$salesforce_account_website": "o9solutions.com", "$salesforce_account_sales_play": "Shape", "$salesforce_account_status": "Unknown", "$browser": "Chrome", "$device_type": "PC"},
+		{"$salesforce_account_name": "GoLinks Reporting", "$salesforce_account_billingcountry": "US", "$salesforce_account_website": "golinks.io", "$salesforce_account_sales_play": "Penetrate", "$salesforce_account_status": "Unknown", "$browser": "Chrome", "$device_type": "PC"},
+		{"$salesforce_account_name": "Cin7", "$salesforce_account_billingcountry": "New Zealand", "$salesforce_account_website": "cin7.com", "$salesforce_account_sales_play": "Win", "$salesforce_account_status": "Vendor", "$browser": "Chrome", "$device_type": "PC"},
+		{"$salesforce_account_name": "Repair Desk", "$salesforce_account_billingcountry": "US", "$salesforce_account_website": "repairdesk.co", "$salesforce_account_sales_play": "Shape", "$salesforce_account_status": "Customer", "$browser": "Chrome", "$device_type": "PC"},
 		{"$hubspot_company_name": "AdPushup", "$hubspot_company_country": "US", "$hubspot_company_domain": "adpushup.com", "$hubspot_company_num_associated_contacts": 50, "$hubspot_company_industry": "Technology, Information and Internet", "$browser": "Chrome", "$device_type": "PC"},
 		{"$hubspot_company_name": "Mad Street Den", "$hubspot_company_country": "US", "$hubspot_company_domain": "madstreetden.com", "$hubspot_company_num_associated_contacts": 100, "$hubspot_company_industry": "Software Development", "$browser": "Chrome", "$device_type": "PC"},
 		{"$hubspot_company_name": "Heyflow", "$hubspot_company_country": "Germany", "$hubspot_company_domain": "heyflow.app", "$hubspot_company_num_associated_contacts": 20, "$hubspot_company_industry": "Software Development", "$browser": "Chrome", "$device_type": "PC"},
 		{"$hubspot_company_name": "Clientjoy Ads", "$hubspot_company_country": "India", "$hubspot_company_domain": "clientjoy.io", "$hubspot_company_num_associated_contacts": 20, "$hubspot_company_industry": "IT Services", "$browser": "Chrome", "$device_type": "PC"},
 		{"$hubspot_company_name": "Adapt.IO", "$hubspot_company_country": "India", "$hubspot_company_domain": "adapt.io", "$hubspot_company_num_associated_contacts": 50, "$hubspot_company_industry": "IT Services", "$browser": "Chrome", "$device_type": "PC"},
-		{"$salesforce_account_name": "Pepper Content", "$salesforce_account_billingcountry": "India", "$salesforce_account_website": "peppercontent.io", "$salesforce_account_sales_play": "Penetrate", "$salesforce_account_status": "Target", "$browser": "Chrome", "$device_type": "PC"},
-		{"$salesforce_account_name": "o9 Solutions", "$salesforce_account_billingcountry": "US", "$salesforce_account_website": "o9solutions.com", "$salesforce_account_sales_play": "Shape", "$salesforce_account_status": "Unknown", "$browser": "Chrome", "$device_type": "PC"},
-		{"$salesforce_account_name": "GoLinks Reporting", "$salesforce_account_billingcountry": "US", "$salesforce_account_website": "golinks.io", "$salesforce_account_sales_play": "Penetrate", "$salesforce_account_status": "Unknown", "$browser": "Chrome", "$device_type": "PC"},
-		{"$salesforce_account_name": "Cin7", "$salesforce_account_billingcountry": "New Zealand", "$salesforce_account_website": "cin7.com", "$salesforce_account_sales_play": "Win", "$salesforce_account_status": "Vendor", "$browser": "Chrome", "$device_type": "PC"},
-		{"$salesforce_account_name": "Repair Desk", "$salesforce_account_billingcountry": "US", "$salesforce_account_website": "repairdesk.co", "$salesforce_account_sales_play": "Shape", "$salesforce_account_status": "Customer", "$browser": "Chrome", "$device_type": "PC"},
 		{U.SIX_SIGNAL_NAME: "AdPushup", U.SIX_SIGNAL_COUNTRY: "US", U.SIX_SIGNAL_DOMAIN: "adpushup.com", "$hubspot_company_num_associated_contacts": 50, "$hubspot_company_industry": "Technology, Information and Internet", "$browser": "Chrome"},
 		{U.SIX_SIGNAL_NAME: "Mad Street Den", U.SIX_SIGNAL_COUNTRY: "US", U.SIX_SIGNAL_DOMAIN: "madstreetden.com", "$hubspot_company_num_associated_contacts": 100, "$hubspot_company_industry": "Software Development", "$browser": "Chrome"},
 		{U.SIX_SIGNAL_NAME: "Heyflow", U.SIX_SIGNAL_COUNTRY: "Germany", U.SIX_SIGNAL_DOMAIN: "heyflow.app", "$hubspot_company_num_associated_contacts": 20, "$hubspot_company_industry": "Software Development", "$browser": "Chrome"},
@@ -971,10 +971,7 @@
 	}
 
 	// Creating domain Account and Group
-	groupDomain, status := store.GetStore().CreateOrGetDomainsGroup(project.ID)
-	assert.Equal(t, http.StatusCreated, status)
-	assert.NotNil(t, groupDomain)
-
+	domProperties := postgres.Jsonb{RawMessage: json.RawMessage(`{}`)}
 	source := model.GetRequestSourcePointer(model.UserSourceDomains)
 	groupUser := true
 	accounts := make([]model.User, 0)
@@ -983,16 +980,12 @@
 		Source:         source,
 		Group1ID:       "1",
 		CustomerUserId: "domainuser",
-		Properties:     postgres.Jsonb{RawMessage: json.RawMessage(`{}`)},
+		Properties:     domProperties,
 		IsGroupUser:    &groupUser,
 	})
 	_, errCode = store.GetStore().GetUser(project.ID, domID)
 	assert.Equal(t, http.StatusFound, errCode)
 
-<<<<<<< HEAD
-	// Create 5 Hubspot Companies
-	groupHubspot, status := store.GetStore().CreateGroup(project.ID, model.GROUP_NAME_HUBSPOT_COMPANY, model.AllowedGroupNames)
-=======
 	var payload model.TimelinePayload
 
 	// Test :- No CRMs enabled
@@ -1001,13 +994,37 @@
 	assert.Equal(t, w.Code, http.StatusBadRequest)
 
 	group, status := store.GetStore().CreateOrGetDomainsGroup(project.ID)
->>>>>>> 83a88fb6
 	assert.Equal(t, http.StatusCreated, status)
-	assert.NotNil(t, groupHubspot)
-
+	assert.NotNil(t, group)
+
+	// Create 5 Salesforce Accounts
 	numUsers := 5
 	for i := 0; i < numUsers; i++ {
 		propertiesJSON, err := json.Marshal(propertiesMap[i])
+		if err != nil {
+			log.WithError(err).Fatal("Marshal error.")
+		}
+		properties := postgres.Jsonb{RawMessage: propertiesJSON}
+		source := model.GetRequestSourcePointer(model.UserSourceSalesforce)
+
+		createdUserID, _ := store.GetStore().CreateUser(&model.User{
+			ProjectId:      project.ID,
+			Source:         source,
+			Group3ID:       "3",
+			Group1ID:       "1",
+			Group1UserID:   domID,
+			CustomerUserId: fmt.Sprintf("sfuser%d@%s", i+1, propertiesMap[i]["$salesforce_account_website"]),
+			Properties:     properties,
+			IsGroupUser:    &groupUser,
+		})
+		account, errCode := store.GetStore().GetUser(project.ID, createdUserID)
+		assert.Equal(t, http.StatusFound, errCode)
+		accounts = append(accounts, *account)
+	}
+
+	// Create 5 Hubspot Companies
+	for i := 0; i < numUsers; i++ {
+		propertiesJSON, err := json.Marshal(propertiesMap[i+5])
 		if err != nil {
 			log.WithError(err).Fatal("Marshal error.")
 		}
@@ -1028,63 +1045,8 @@
 		assert.Equal(t, http.StatusFound, errCode)
 		accounts = append(accounts, *account)
 	}
-	assert.Equal(t, len(accounts), 5)
-
-	var payload model.TimelinePayload
-
-	payload.Source = U.GROUP_NAME_HUBSPOT_COMPANY
-	w := sendGetProfileAccountRequest(r, project.ID, agent, payload)
-	assert.Equal(t, http.StatusOK, w.Code)
-	jsonResponse, _ := ioutil.ReadAll(w.Body)
-	resp := make([]model.Profile, 0)
-	err = json.Unmarshal(jsonResponse, &resp)
-	assert.Nil(t, err)
-	assert.Equal(t, len(resp), 5)
-	for i, user := range resp {
-		assert.Equal(t, user.Name, propertiesMap[4-i][U.GP_HUBSPOT_COMPANY_NAME])
-		assert.Equal(t, user.HostName, propertiesMap[4-i][U.GP_HUBSPOT_COMPANY_DOMAIN])
-		assert.NotNil(t, user.LastActivity)
-		if i > 0 {
-			assert.True(t, resp[i].LastActivity.Unix() <= resp[i-1].LastActivity.Unix())
-		}
-		for _, prop := range timelinesConfig.UserConfig.TableProps {
-			assert.NotNil(t, user.TableProps[prop])
-		}
-	}
-
-	// Create 5 Salesforce Accounts
-	groupSalesforce, status := store.GetStore().CreateGroup(project.ID, model.GROUP_NAME_SALESFORCE_ACCOUNT, model.AllowedGroupNames)
-	assert.NotNil(t, groupSalesforce)
-	assert.Equal(t, http.StatusCreated, status)
-
-	for i := 0; i < numUsers; i++ {
-		propertiesJSON, err := json.Marshal(propertiesMap[i+5])
-		if err != nil {
-			log.WithError(err).Fatal("Marshal error.")
-		}
-		properties := postgres.Jsonb{RawMessage: propertiesJSON}
-		source := model.GetRequestSourcePointer(model.UserSourceSalesforce)
-
-		createdUserID, _ := store.GetStore().CreateUser(&model.User{
-			ProjectId:      project.ID,
-			Source:         source,
-			Group3ID:       "3",
-			Group1ID:       "1",
-			Group1UserID:   domID,
-			CustomerUserId: fmt.Sprintf("sfuser%d@%s", i+1, propertiesMap[i]["$salesforce_account_website"]),
-			Properties:     properties,
-			IsGroupUser:    &groupUser,
-		})
-		account, errCode := store.GetStore().GetUser(project.ID, createdUserID)
-		assert.Equal(t, http.StatusFound, errCode)
-		accounts = append(accounts, *account)
-	}
 
 	// Create 5 Six Signal Domains
-	group3, status := store.GetStore().CreateGroup(project.ID, model.GROUP_NAME_SIX_SIGNAL, model.AllowedGroupNames)
-	assert.NotNil(t, group3)
-	assert.Equal(t, http.StatusCreated, status)
-
 	for i := 0; i < numUsers; i++ {
 		propertiesJSON, err := json.Marshal(propertiesMap[i+10])
 		if err != nil {
@@ -1107,8 +1069,6 @@
 	}
 	assert.Equal(t, len(accounts), 15)
 
-<<<<<<< HEAD
-=======
 	// Test Cases :-
 
 	// Source: $hubspot_company, 2 group exists
@@ -1147,7 +1107,6 @@
 	assert.NotNil(t, group3)
 	assert.Equal(t, http.StatusCreated, status)
 
->>>>>>> 83a88fb6
 	// 1. Accounts from Different Sources (No filter, no segment applied)
 	sourceToUserCountMap := map[string]int{"All": 1, U.GROUP_NAME_HUBSPOT_COMPANY: 5, U.GROUP_NAME_SALESFORCE_ACCOUNT: 5, U.GROUP_NAME_SIX_SIGNAL: 5}
 
