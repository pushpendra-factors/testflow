--- conflicted
+++ resolved
@@ -1287,26 +1287,6 @@
 	transformations1 := &postgres.Jsonb{json.RawMessage(`{"cl":"kpi","for":"a/b","qG":[{"ca":"channels","dc":"google_ads_metrics","fil":[],"gBy":[],"me":["impressions"],"na":"a","pgUrl":"","tz":"Australia/Sydney"},{"ca":"channels","dc":"google_ads_metrics","fil":[],"gBy":[],"me":["clicks"],"na":"b","pgUrl":"","tz":"Australia/Sydney"}]}`)}
 	w := sendCreateCustomMetric(a, project.ID, agent, transformations1, name1, description1, "google_ads_metrics", 2)
 	assert.Equal(t, http.StatusOK, w.Code)
-<<<<<<< HEAD
-
-	t.Run("Derived kpi query without gbt, no group bys", func(t *testing.T) {
-		query = model.KPIQuery{
-			Category:        "channels",
-			DisplayCategory: "google_ads_metrics",
-			PageUrl:         "",
-			Metrics:         []string{name1},
-			GroupBy:         []M.KPIGroupBy{},
-			From:            1659312000,
-			To:              1659657600,
-			QueryType:       "derived",
-		}
-		kpiQueryGroup = model.KPIQueryGroup{
-			Class:         "kpi",
-			Queries:       []model.KPIQuery{query},
-			GlobalFilters: []model.KPIFilter{},
-			GlobalGroupBy: []model.KPIGroupBy{},
-		}
-=======
 	query := model.KPIQuery{
 		Category:         "channels",
 		DisplayCategory:  "google_ads_metrics",
@@ -1337,7 +1317,6 @@
 	assert.Equal(t, result[1].Headers, []string{"google_ads_metrics_" + name1})
 	assert.Equal(t, len(result[1].Rows), 1)
 	assert.Equal(t, result[1].Rows[0][0], float64(5))
->>>>>>> 59a04c38
 
 		result, statusCode := store.GetStore().ExecuteKPIQueryGroup(project.ID, uuid.New().String(), kpiQueryGroup,
 			C.EnableOptimisedFilterOnProfileQuery(), C.EnableOptimisedFilterOnEventUserQuery())
