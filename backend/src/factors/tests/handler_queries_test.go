--- conflicted
+++ resolved
@@ -338,17 +338,10 @@
 	shareString := responseMap["id_text"].(string)
 
 	// Create public shareable url
-<<<<<<< HEAD
-	w = sendCreateShareableUrlReq(r, project.ID, agent, &H.ShareableURLParams{
-		EntityID: queryId,
-		EntityType: model.ShareableURLEntityTypeQuery,
-		ShareType: model.ShareableURLShareTypePublic,
-=======
 	w = sendCreateShareableUrlReq(r, project.ID, agent, H.ShareableURLParams{
 		EntityID:        queryId,
 		EntityType:      model.ShareableURLEntityTypeQuery,
 		ShareType:       model.ShareableURLShareTypePublic,
->>>>>>> ff565c3d
 		IsExpirationSet: false,
 	})
 	assert.Equal(t, http.StatusCreated, w.Code)
@@ -401,11 +394,6 @@
 		Type:  model.QueryTypeSavedQuery,
 		Query: &postgres.Jsonb{queryJson}})
 	assert.Equal(t, http.StatusCreated, w.Code)
-<<<<<<< HEAD
-	
-=======
-
->>>>>>> ff565c3d
 	responseMap := DecodeJSONResponseToMap(w.Body)
 
 	queryId := uint64(responseMap["id"].(float64))
@@ -420,17 +408,11 @@
 	assert.Equal(t, http.StatusOK, w.Code)
 
 	// Create public shareable url
-<<<<<<< HEAD
-	w = sendCreateShareableUrlReq(r, project.ID, agent, &H.ShareableURLParams{
-		EntityID: queryId,
-		EntityType: model.ShareableURLEntityTypeQuery,
-		ShareType: model.ShareableURLShareTypePublic,
-=======
+
 	w = sendCreateShareableUrlReq(r, project.ID, agent, H.ShareableURLParams{
 		EntityID:        queryId,
 		EntityType:      model.ShareableURLEntityTypeQuery,
 		ShareType:       model.ShareableURLShareTypePublic,
->>>>>>> ff565c3d
 		IsExpirationSet: false,
 	})
 	assert.Equal(t, http.StatusCreated, w.Code)
