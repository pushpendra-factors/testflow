package tests

import (
	H "factors/handler"
	U "factors/util"
	"fmt"
	"net/http"
	"testing"

	"github.com/gin-gonic/gin"
	"github.com/stretchr/testify/assert"
)

func TestSDKTrack(t *testing.T) {
	// Initialize routes and dependent data.
	r := gin.Default()
	H.InitSDKRoutes(r)
	uri := "/sdk/event/track"

	project, user, eventName, err := SetupProjectUserEventNameReturnDAO()
	assert.Nil(t, err)

	// Test without project_id scope and with non-existing project.
	w := ServePostRequest(r, uri, []byte("{}"))
	assert.Equal(t, http.StatusUnauthorized, w.Code)

	// Test with invalid token.
	w = ServePostRequestWithHeaders(r, uri, []byte(`{}`),
		map[string]string{"Authorization": "INVALID_TOKEN"})
	assert.Equal(t, http.StatusUnauthorized, w.Code)

	// Test without user_id in the payload.
	w = ServePostRequestWithHeaders(r, uri, []byte(`{"event_name": "signup", "properties": {"mobile" : "true"}}`),
		map[string]string{"Authorization": project.Token})
	assert.Equal(t, http.StatusOK, w.Code)
	responseMap := DecodeJSONResponseToMap(w.Body)
	assert.NotEmpty(t, responseMap)
	assert.NotNil(t, responseMap["user_id"])

	// Test without event_name in the payload.
	w = ServePostRequestWithHeaders(r, uri, []byte(`{"properties": {"mobile" : "true"}}`),
		map[string]string{"Authorization": project.Token})
	assert.Equal(t, http.StatusBadRequest, w.Code)

	// Test without properties and with empty properites in the payload.
	w = ServePostRequestWithHeaders(r, uri,
		[]byte(fmt.Sprintf(`{"user_id": "%s", "event_name": "event_1", "properties": {}}`, user.ID)),
		map[string]string{"Authorization": project.Token})
	assert.Equal(t, http.StatusOK, w.Code)
	w = ServePostRequestWithHeaders(r, uri,
		[]byte(fmt.Sprintf(`{"user_id": "%s", "event_name": "event_2"}`, user.ID)),
		map[string]string{"Authorization": project.Token})
	assert.Equal(t, http.StatusOK, w.Code)

	// Test track event with all conditions satisfied.
	w = ServePostRequestWithHeaders(r, uri,
		[]byte(fmt.Sprintf(`{"user_id": "%s", "event_name": "%s", "properties": {"mobile" : "true"}}`, user.ID, eventName.Name)),
		map[string]string{"Authorization": project.Token})
	assert.Equal(t, http.StatusOK, w.Code)
	responseMap = DecodeJSONResponseToMap(w.Body)
	assert.NotEmpty(t, responseMap)
	assert.Nil(t, responseMap["user_id"]) // user_id is present, should not create new one.
}

func TestSDKIdentify(t *testing.T) {
	// Initialize routes and dependent data.
	r := gin.Default()
	H.InitSDKRoutes(r)
	uri := "/sdk/user/identify"

	project, user, err := SetupProjectUserReturnDAO()
	assert.Nil(t, err)

	// Note: Should tolerate anything other than improper c_uid.

	// Test without project_id scope and with non-existing project.
	w := ServePostRequest(r, uri, []byte("{}"))
	assert.Equal(t, http.StatusUnauthorized, w.Code)
	responseMap := DecodeJSONResponseToMap(w.Body)
	assert.NotNil(t, responseMap["error"])

	// Test with invalid token.
	w = ServePostRequestWithHeaders(r, uri, []byte(`{}`),
		map[string]string{"Authorization": "INVALID_TOKEN"})
	assert.Equal(t, http.StatusUnauthorized, w.Code)
	responseMap = DecodeJSONResponseToMap(w.Body)
	assert.NotNil(t, responseMap["error"])

	rCustomerUserId := U.RandomLowerAphaNumString(15)

	// Test without user_id in the payload.
	w = ServePostRequestWithHeaders(r, uri, []byte(fmt.Sprintf(`{"c_uid": "%s"}`, rCustomerUserId)),
		map[string]string{"Authorization": project.Token})
	assert.Equal(t, http.StatusOK, w.Code)
	responseMap = DecodeJSONResponseToMap(w.Body)
	assert.NotEmpty(t, responseMap)
	assert.NotNil(t, responseMap["user_id"])
	assert.NotEmpty(t, responseMap["user_id"].(string))

	rUserId := U.RandomLowerAphaNumString(15)

	// Test without c_uid in the payload and with non-existing c_uid.
	w = ServePostRequestWithHeaders(r, uri, []byte(fmt.Sprintf(`{"user_id": "%s"}`, rUserId)),
		map[string]string{"Authorization": project.Token})
	assert.Equal(t, http.StatusBadRequest, w.Code)
	responseMap = DecodeJSONResponseToMap(w.Body)
	assert.NotNil(t, responseMap["error"])

	// Test c_uid and user_id not present.
	w = ServePostRequestWithHeaders(r, uri, []byte(`{}`),
		map[string]string{"Authorization": project.Token})
	assert.Equal(t, http.StatusBadRequest, w.Code)
	responseMap = DecodeJSONResponseToMap(w.Body)
	assert.NotNil(t, responseMap["error"])

	// Test identify with all conditions satisfied.
	r1CustomerUserId := U.RandomLowerAphaNumString(15)
	w = ServePostRequestWithHeaders(r, uri, []byte(fmt.Sprintf(`{"c_uid": "%s", "user_id": "%s"}`,
		r1CustomerUserId, user.ID)), map[string]string{"Authorization": project.Token})
	assert.Equal(t, http.StatusOK, w.Code)

	// Test re-identify an identified user with same customer_user_id and user_id
	// responds saying identified already.
	w = ServePostRequestWithHeaders(r, uri, []byte(fmt.Sprintf(`{"c_uid": "%s", "user_id": "%s"}`,
		r1CustomerUserId, user.ID)), map[string]string{"Authorization": project.Token})
	assert.Equal(t, http.StatusOK, w.Code)

	// Test re-identify an identified user only with same customer_user_id
	// should respond with latest user_id for the customer_user. reusing.
	w = ServePostRequestWithHeaders(r, uri, []byte(fmt.Sprintf(`{"c_uid": "%s"}`,
		r1CustomerUserId)), map[string]string{"Authorization": project.Token})
	assert.Equal(t, http.StatusOK, w.Code)
	responseMap = DecodeJSONResponseToMap(w.Body)
	assert.NotNil(t, responseMap["user_id"])
	assert.Equal(t, user.ID, responseMap["user_id"])

	// Test re-identify an identified user with different customer_user
	// should respond with new user_id mapped to customer_user_id
	r2CustomerUserId := U.RandomLowerAphaNumString(15)
	w = ServePostRequestWithHeaders(r, uri, []byte(fmt.Sprintf(`{"c_uid": "%s", "user_id": "%s"}`,
		r2CustomerUserId, user.ID)), map[string]string{"Authorization": project.Token})
	assert.Equal(t, http.StatusOK, w.Code)
	responseMap = DecodeJSONResponseToMap(w.Body)
	assert.NotNil(t, responseMap["user_id"])
	assert.NotEmpty(t, responseMap["user_id"].(string))
	assert.NotEqual(t, responseMap["user_id"], user.ID)
}

func TestSDKAddUserProperties(t *testing.T) {
	// Initialize routes and dependent data.
	r := gin.Default()
	H.InitSDKRoutes(r)
	uri := "/sdk/user/add_properties"

	project, user, err := SetupProjectUserReturnDAO()
	assert.Nil(t, err)

	// Test without project_id scope and with non-existing project.
	w := ServePostRequest(r, uri, []byte("{}"))
	assert.Equal(t, http.StatusUnauthorized, w.Code)
	responseMap := DecodeJSONResponseToMap(w.Body)
	assert.NotNil(t, responseMap["error"])

	// Test with invalid token.
	w = ServePostRequestWithHeaders(r, uri, []byte(`{}`), map[string]string{"Authorization": "INVALID_TOKEN"})
	assert.Equal(t, http.StatusUnauthorized, w.Code)
	responseMap = DecodeJSONResponseToMap(w.Body)
	assert.NotNil(t, responseMap["error"])

	// Test with user_id in the payload.
	uniqueName := U.RandomLowerAphaNumString(16)
	w = ServePostRequestWithHeaders(r, uri, []byte(fmt.Sprintf(`{"id": "%s", "properties": {"name": "%s"}}`,
		user.ID, uniqueName)), map[string]string{"Authorization": project.Token})
	assert.Equal(t, http.StatusOK, w.Code)
	responseMap = DecodeJSONResponseToMap(w.Body)
	// user_id should not exist on response.
	assert.Nil(t, responseMap["user_id"])

<<<<<<< HEAD
=======
	// Test with new property. email.
	uniqueEmail := fmt.Sprintf(`%s@example.com`, U.RandomLowerAphaNumString(10))
	w = ServePostRequestWithHeaders(r, uri, []byte(fmt.Sprintf(`{"id": "%s", "properties": {"email": "%s"}}`,
		user.ID, uniqueEmail)), map[string]string{"Authorization": project.Token})
	assert.Equal(t, http.StatusOK, w.Code)
	responseMap = DecodeJSONResponseToMap(w.Body)
	// user_id should not exist on response.
	assert.Nil(t, responseMap["user_id"])

	// Test with multiple properties. name and email.
	uniqueName = U.RandomLowerAphaNumString(16)
	uniqueEmail = fmt.Sprintf(`%s@example.com`, U.RandomLowerAphaNumString(10))
	w = ServePostRequestWithHeaders(r, uri, []byte(fmt.Sprintf(
		`{"id": "%s", "properties": {"name": "%s", "email": "%s"}}`, user.ID, uniqueName, uniqueEmail)),
		map[string]string{"Authorization": project.Token})
	assert.Equal(t, http.StatusOK, w.Code)
	responseMap = DecodeJSONResponseToMap(w.Body)
	// user_id should not exist on response.
	assert.Nil(t, responseMap["user_id"])

>>>>>>> a336f945
	// Test without user_id in the payload.
	uniqueName = U.RandomLowerAphaNumString(16)
	w = ServePostRequestWithHeaders(r, uri, []byte(fmt.Sprintf(`{"properties": {"name": "%s"}}`, uniqueName)),
		map[string]string{"Authorization": project.Token})
	assert.Equal(t, http.StatusOK, w.Code)
	responseMap = DecodeJSONResponseToMap(w.Body)
	assert.NotEmpty(t, responseMap)
	assert.NotNil(t, responseMap["user_id"])
	assert.NotEmpty(t, responseMap["user_id"].(string))
<<<<<<< HEAD
=======

	// Test bad payload - updating project_id as existing user.
	uniqueName = U.RandomLowerAphaNumString(16)
	w = ServePostRequestWithHeaders(r, uri, []byte(fmt.Sprintf(`{"id": "%s", "project_id": "99999999", "properties": {"name": "%s"}}`, user.ID, uniqueName)),
		map[string]string{"Authorization": project.Token})
	assert.Equal(t, http.StatusBadRequest, w.Code)

	// Test bad payload - updating project_id as new user.
	uniqueName = U.RandomLowerAphaNumString(16)
	w = ServePostRequestWithHeaders(r, uri, []byte(fmt.Sprintf(`{"project_id": "99999999", "properties": {"name": "%s"}}`, uniqueName)),
		map[string]string{"Authorization": project.Token})
	assert.Equal(t, http.StatusBadRequest, w.Code)

	// Test bad input with non exiting user id.
	uniqueName = U.RandomLowerAphaNumString(16)
	fakeUserId := U.RandomLowerAphaNumString(16)
	w = ServePostRequestWithHeaders(r, uri, []byte(fmt.Sprintf(`{"id": "%s" , "properties": {"name": "%s"}}`, fakeUserId, uniqueName)),
		map[string]string{"Authorization": project.Token})
	assert.Equal(t, http.StatusNotFound, w.Code)

>>>>>>> a336f945
}<|MERGE_RESOLUTION|>--- conflicted
+++ resolved
@@ -176,8 +176,6 @@
 	// user_id should not exist on response.
 	assert.Nil(t, responseMap["user_id"])
 
-<<<<<<< HEAD
-=======
 	// Test with new property. email.
 	uniqueEmail := fmt.Sprintf(`%s@example.com`, U.RandomLowerAphaNumString(10))
 	w = ServePostRequestWithHeaders(r, uri, []byte(fmt.Sprintf(`{"id": "%s", "properties": {"email": "%s"}}`,
@@ -198,7 +196,6 @@
 	// user_id should not exist on response.
 	assert.Nil(t, responseMap["user_id"])
 
->>>>>>> a336f945
 	// Test without user_id in the payload.
 	uniqueName = U.RandomLowerAphaNumString(16)
 	w = ServePostRequestWithHeaders(r, uri, []byte(fmt.Sprintf(`{"properties": {"name": "%s"}}`, uniqueName)),
@@ -208,8 +205,6 @@
 	assert.NotEmpty(t, responseMap)
 	assert.NotNil(t, responseMap["user_id"])
 	assert.NotEmpty(t, responseMap["user_id"].(string))
-<<<<<<< HEAD
-=======
 
 	// Test bad payload - updating project_id as existing user.
 	uniqueName = U.RandomLowerAphaNumString(16)
@@ -230,5 +225,4 @@
 		map[string]string{"Authorization": project.Token})
 	assert.Equal(t, http.StatusNotFound, w.Code)
 
->>>>>>> a336f945
 }