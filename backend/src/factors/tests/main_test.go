--- conflicted
+++ resolved
@@ -100,12 +100,9 @@
 		AllowEventsFunnelsGroupSupport:                  "*",
 		UseHubspotBatchInsertByProjectID:                "*",
 		SalesforcePropertyLookBackTimeHr:                48,
-<<<<<<< HEAD
 		SalesforceBatchInsertBatchSize:                  10,
 		AllowHubspotEngagementsByProjectID:              "*",
-=======
 		HubspotPropertyLookBackLimit:                    1000,
->>>>>>> 779a571c
 	}
 	C.InitConf(config)
 
