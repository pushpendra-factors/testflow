package tests

import (
	C "factors/config"
	"flag"
	"os"
	"strings"
	"testing"

	log "github.com/sirupsen/logrus"
)

var config *C.Configuration

func TestMain(m *testing.M) {
	env := flag.String("env", "development", "")
	port := flag.Int("port", 8100, "")
	etcd := flag.String("etcd", "localhost:2379", "Comma separated list of etcd endpoints localhost:2379,localhost:2378")

	memSQLHost := flag.String("memsql_host", C.MemSQLDefaultDBParams.Host, "")
	memSQLPort := flag.Int("memsql_port", C.MemSQLDefaultDBParams.Port, "")
	memSQLUser := flag.String("memsql_user", C.MemSQLDefaultDBParams.User, "")
	memSQLName := flag.String("memsql_name", C.MemSQLDefaultDBParams.Name, "")
	memSQLPass := flag.String("memsql_pass", C.MemSQLDefaultDBParams.Password, "")
	primaryDatastore := flag.String("primary_datastore", C.DatastoreTypeMemSQL, "Primary datastore type as memsql or postgres")

	enableDBConnectionPool2 := flag.Bool("enable_db_conn_pool2", false, "")
	memSQLHost2 := flag.String("memsql_host_2", C.MemSQLDefaultDBParams.Host, "")
	memSQLPort2 := flag.Int("memsql_port_2", C.MemSQLDefaultDBParams.Port, "")
	memSQLUser2 := flag.String("memsql_user_2", C.MemSQLDefaultDBParams.User, "")
	memSQLName2 := flag.String("memsql_name_2", C.MemSQLDefaultDBParams.Name, "")
	memSQLPass2 := flag.String("memsql_pass_2", C.MemSQLDefaultDBParams.Password, "")

	allowedCampaignEnrichmentByProjectID := flag.String("allowed_campaign_enrichment_by_project_id", "*", "Campaign enrichment by project_id.")

	redisHost := flag.String("redis_host", "localhost", "")
	redisPort := flag.Int("redis_port", 6379, "")
	redisHostPersistent := flag.String("redis_host_ps", "localhost", "")
	redisPortPersistent := flag.Int("redis_port_ps", 6379, "")

	geoLocFilePath := flag.String("geo_loc_path", "/usr/local/var/factors/geolocation_data/GeoLite2-City.mmdb", "")
	deviceDetectorPath := flag.String("dev_detect_path", "/usr/local/var/factors/devicedetector_data/regexes", "")

	apiDomain := flag.String("api_domain", "factors-dev.com:8080", "")
	appDomain := flag.String("app_domain", "factors-dev.com:3000", "")
	lookbackWindowForEventUserCache := flag.Int("lookback_window_event_user_cache",
		30, "look back window in cache for event/user cache")
	chargebeeApiKey := flag.String("chargebee_api_key", "dummy", "Chargebee api key")
	chargebeeSiteName := flag.String("chargebee_site_name", "dummy", "Chargebee site name")

	flag.Parse()

	config = &C.Configuration{
		AppName:       "development_test",
		Env:           *env,
		Port:          *port,
		EtcdEndpoints: strings.Split(*etcd, ","),
		MemSQLInfo: C.DBConf{
			Host:     *memSQLHost,
			Port:     *memSQLPort,
			User:     *memSQLUser,
			Name:     *memSQLName,
			Password: *memSQLPass,
		},
		MemSQL2Info: C.DBConf{
			Host:     *memSQLHost2,
			Port:     *memSQLPort2,
			User:     *memSQLUser2,
			Name:     *memSQLName2,
			Password: *memSQLPass2,
		},
		PrimaryDatastore:            *primaryDatastore,
		RedisHost:                   *redisHost,
		RedisPort:                   *redisPort,
		RedisHostPersistent:         *redisHostPersistent,
		RedisPortPersistent:         *redisPortPersistent,
		QueueRedisHost:              *redisHost,
		QueueRedisPort:              *redisPort,
		DuplicateQueueRedisHost:     *redisHost,
		DuplicateQueueRedisPort:     *redisPort,
		GeolocationFile:             *geoLocFilePath,
		DeviceDetectorPath:          *deviceDetectorPath,
		APIDomain:                   *apiDomain,
		APPDomain:                   *appDomain,
		AllowSmartEventRuleCreation: true,

		// Test is not 100% backward compatible. Only some of the unit tests
		// have flag based cases for both backward and forward compatibility.
		// So kept on-table user_properties as primary.
		AllowedCampaignEnrichmentByProjectID:                *allowedCampaignEnrichmentByProjectID,
		UseOpportunityAssociationByProjectID:                "*",
		AllowedHubspotGroupsByProjectIDs:                    "*",
		UseSourcePropertyOverwriteByProjectIDs:              "*",
		AllowedSalesforceGroupsByProjectIDs:                 "*",
		AllowSupportForUserPropertiesInIdentifyCall:         "*",
		SkipEventNameStepByProjectID:                        "*",
		SkipUserJoinInEventQueryByProjectID:                 "*",
		EnableEventLevelEventProperties:                     "",
		LookbackWindowForEventUserCache:                     *lookbackWindowForEventUserCache,
		EnableOLTPQueriesMemSQLImprovements:                 "*",
		CaptureSourceInUsersTable:                           "*",
		AllowSupportForSourceColumnInUsers:                  "*",
		MergeAmpIDAndSegmentIDWithUserIDByProjectID:         "*",
		AllowProfilesGroupSupport:                           "*",
		SessionBatchTransactionBatchSize:                    50,
		DisableCRMUniquenessConstraintsCheckByProjectID:     "*",
		EnableHubspotFormsEventsByProjectID:                 "*",
		AllowEventsFunnelsGroupSupport:                      "*",
		UseHubspotBatchInsertByProjectID:                    "*",
		SalesforcePropertyLookBackTimeHr:                    48,
		SalesforceBatchInsertBatchSize:                      10,
		AllowHubspotEngagementsByProjectID:                  "*",
		HubspotPropertyLookBackLimit:                        1000,
		EnableOptimisedFilterOnProfileQuery:                 true,
		EnableOptimisedFilterOnEventUserQuery:               true,
		AllowIdentificationOverwriteUsingSourceByProjectID:  "*",
		RestrictReusingUsersByCustomerUserId:                "*",
		DBMaxAllowedPacket:                                  1048576000,
		AllowHubspotPastEventsEnrichmentByProjectID:         "*",
		AllowHubspotContactListInsertByProjectID:            "*",
		AllowedSalesforceActivityTasksByProjectIDs:          "*",
		AllowedSalesforceActivityEventsByProjectIDs:         "*",
		EnableUserLevelEventPullForAddSessionByProjectID:    "*",
		EventsPullMaxLimit:                                  50000,
		FormFillIdentificationAllowedProjects:               "*",
		EnableDBConnectionPool2:                             *enableDBConnectionPool2,
		EnableDomainsGroupByProjectID:                       "*",
		EnableSyncReferenceFieldsByProjectID:                "*",
		EnableUserDomainsGroupByProjectID:                   "*",
		AllowEventAnalyticsGroupsByProjectID:                "*",
		EnableEventFiltersInSegments:                        true,
		AllAccountsProjectId:                                "*",
		UseMarkerByProjectID:                                "*",
		AllowEmailDomainsByProjectID:                        "*",
		UseHubspotCompaniesV3APIByProjectID:                 "*",
		UseHubspotEngagementsV3APIByProjectID:               "*",
		UseHubspotDealsV3APIByProjectID:                     "*",
		RemoveDisabledEventUserPropertiesByProjectID:        "*",
		EnableNewAllAccountsByProjectID:                     "*",
		UseHashIDForCRMGroupUserByProject:                   "*",
		MoveHubspotCompanyAssocationFlowToContactByPojectID: "*",
		AllowedGoRoutines:                                   4,
		AssociateDealToDomainByProjectID:                    "*",
		ProcessOnlyAccountSegments:                          false,
		ChargebeeApiKey:                                     *chargebeeApiKey,
		ChargebeeSiteName:                                   *chargebeeSiteName,
<<<<<<< HEAD
		AggrEventPropertyValuesCacheByProjectID:             "*",
=======
		BatchSizeDomains:                                    100,
>>>>>>> 122b40aa
	}
	C.InitConf(config)

	// Setup.
	// Initialize configs and connections.
	if err := C.InitTestServer(config); err != nil {
		log.Fatal("Failed to initialize config and services.")
		os.Exit(1)
	}
	C.InitRedisPersistent(config.RedisHostPersistent, config.RedisPortPersistent)
	path, err := os.Getwd()
	if err != nil {
		log.Println(err)
	}

	C.InitFilemanager(path, *env, config)
	C.InitQueueClient(config.RedisHost, config.RedisPort)
	C.InitDuplicateQueueClient(config.RedisHost, config.RedisPort)
	C.InitChargebeeObject(config.ChargebeeApiKey, config.ChargebeeSiteName)

	C.InitPropertiesTypeCache(true, 10000, "*", "")
	if C.GetConfig().Env != C.DEVELOPMENT {
		log.Fatal("Environment is not Development.")
		os.Exit(1)
	}

	retCode := m.Run()
	os.Exit(retCode)
}<|MERGE_RESOLUTION|>--- conflicted
+++ resolved
@@ -144,11 +144,8 @@
 		ProcessOnlyAccountSegments:                          false,
 		ChargebeeApiKey:                                     *chargebeeApiKey,
 		ChargebeeSiteName:                                   *chargebeeSiteName,
-<<<<<<< HEAD
 		AggrEventPropertyValuesCacheByProjectID:             "*",
-=======
 		BatchSizeDomains:                                    100,
->>>>>>> 122b40aa
 	}
 	C.InitConf(config)
 
