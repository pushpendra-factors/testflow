package tests

import (
	C "factors/config"
	"flag"
	"os"
	"strings"
	"testing"

	log "github.com/sirupsen/logrus"
)

var config *C.Configuration

func TestMain(m *testing.M) {
	env := flag.String("env", "development", "")
	port := flag.Int("port", 8100, "")
	etcd := flag.String("etcd", "localhost:2379", "Comma separated list of etcd endpoints localhost:2379,localhost:2378")

	memSQLHost := flag.String("memsql_host", C.MemSQLDefaultDBParams.Host, "")
	memSQLPort := flag.Int("memsql_port", C.MemSQLDefaultDBParams.Port, "")
	memSQLUser := flag.String("memsql_user", C.MemSQLDefaultDBParams.User, "")
	memSQLName := flag.String("memsql_name", C.MemSQLDefaultDBParams.Name, "")
	memSQLPass := flag.String("memsql_pass", C.MemSQLDefaultDBParams.Password, "")
	primaryDatastore := flag.String("primary_datastore", C.DatastoreTypeMemSQL, "Primary datastore type as memsql or postgres")

	enableDBConnectionPool2 := flag.Bool("enable_db_conn_pool2", false, "")
	memSQLHost2 := flag.String("memsql_host_2", C.MemSQLDefaultDBParams.Host, "")
	memSQLPort2 := flag.Int("memsql_port_2", C.MemSQLDefaultDBParams.Port, "")
	memSQLUser2 := flag.String("memsql_user_2", C.MemSQLDefaultDBParams.User, "")
	memSQLName2 := flag.String("memsql_name_2", C.MemSQLDefaultDBParams.Name, "")
	memSQLPass2 := flag.String("memsql_pass_2", C.MemSQLDefaultDBParams.Password, "")

	allowedCampaignEnrichmentByProjectID := flag.String("allowed_campaign_enrichment_by_project_id", "*", "Campaign enrichment by project_id.")

	redisHost := flag.String("redis_host", "localhost", "")
	redisPort := flag.Int("redis_port", 6379, "")
	redisHostPersistent := flag.String("redis_host_ps", "localhost", "")
	redisPortPersistent := flag.Int("redis_port_ps", 6379, "")

	geoLocFilePath := flag.String("geo_loc_path", "/usr/local/var/factors/geolocation_data/GeoLite2-City.mmdb", "")
	deviceDetectorPath := flag.String("dev_detect_path", "/usr/local/var/factors/devicedetector_data/regexes", "")

	apiDomain := flag.String("api_domain", "factors-dev.com:8080", "")
	appDomain := flag.String("app_domain", "factors-dev.com:3000", "")
	lookbackWindowForEventUserCache := flag.Int("lookback_window_event_user_cache",
		30, "look back window in cache for event/user cache")
	chargebeeApiKey := flag.String("chargebee_api_key", "dummy", "Chargebee api key")
	chargebeeSiteName := flag.String("chargebee_site_name", "dummy", "Chargebee site name")

	flag.Parse()

	config = &C.Configuration{
		AppName:       "development_test",
		Env:           *env,
		Port:          *port,
		EtcdEndpoints: strings.Split(*etcd, ","),
		MemSQLInfo: C.DBConf{
			Host:     *memSQLHost,
			Port:     *memSQLPort,
			User:     *memSQLUser,
			Name:     *memSQLName,
			Password: *memSQLPass,
		},
		MemSQL2Info: C.DBConf{
			Host:     *memSQLHost2,
			Port:     *memSQLPort2,
			User:     *memSQLUser2,
			Name:     *memSQLName2,
			Password: *memSQLPass2,
		},
		PrimaryDatastore:            *primaryDatastore,
		RedisHost:                   *redisHost,
		RedisPort:                   *redisPort,
		RedisHostPersistent:         *redisHostPersistent,
		RedisPortPersistent:         *redisPortPersistent,
		QueueRedisHost:              *redisHost,
		QueueRedisPort:              *redisPort,
		DuplicateQueueRedisHost:     *redisHost,
		DuplicateQueueRedisPort:     *redisPort,
		GeolocationFile:             *geoLocFilePath,
		DeviceDetectorPath:          *deviceDetectorPath,
		APIDomain:                   *apiDomain,
		APPDomain:                   *appDomain,
		AllowSmartEventRuleCreation: true,

		// Test is not 100% backward compatible. Only some of the unit tests
		// have flag based cases for both backward and forward compatibility.
		// So kept on-table user_properties as primary.
		AllowedCampaignEnrichmentByProjectID:                *allowedCampaignEnrichmentByProjectID,
		UseOpportunityAssociationByProjectID:                "*",
		AllowedHubspotGroupsByProjectIDs:                    "*",
		UseSourcePropertyOverwriteByProjectIDs:              "*",
		AllowedSalesforceGroupsByProjectIDs:                 "*",
		AllowSupportForUserPropertiesInIdentifyCall:         "*",
		SkipEventNameStepByProjectID:                        "*",
		SkipUserJoinInEventQueryByProjectID:                 "*",
		EnableEventLevelEventProperties:                     "",
		LookbackWindowForEventUserCache:                     *lookbackWindowForEventUserCache,
		EnableOLTPQueriesMemSQLImprovements:                 "*",
		CaptureSourceInUsersTable:                           "*",
		AllowSupportForSourceColumnInUsers:                  "*",
		MergeAmpIDAndSegmentIDWithUserIDByProjectID:         "*",
		AllowProfilesGroupSupport:                           "*",
		SessionBatchTransactionBatchSize:                    50,
		DisableCRMUniquenessConstraintsCheckByProjectID:     "*",
		EnableHubspotFormsEventsByProjectID:                 "*",
		AllowEventsFunnelsGroupSupport:                      "*",
		UseHubspotBatchInsertByProjectID:                    "*",
		SalesforcePropertyLookBackTimeHr:                    48,
		SalesforceBatchInsertBatchSize:                      10,
		AllowHubspotEngagementsByProjectID:                  "*",
		HubspotPropertyLookBackLimit:                        1000,
		EnableOptimisedFilterOnProfileQuery:                 true,
		EnableOptimisedFilterOnEventUserQuery:               true,
		AllowIdentificationOverwriteUsingSourceByProjectID:  "*",
		RestrictReusingUsersByCustomerUserId:                "*",
		DBMaxAllowedPacket:                                  1048576000,
		AllowHubspotPastEventsEnrichmentByProjectID:         "*",
		AllowHubspotContactListInsertByProjectID:            "*",
		AllowedSalesforceActivityTasksByProjectIDs:          "*",
		AllowedSalesforceActivityEventsByProjectIDs:         "*",
		EnableUserLevelEventPullForAddSessionByProjectID:    "*",
		EventsPullMaxLimit:                                  50000,
		FormFillIdentificationAllowedProjects:               "*",
		EnableDBConnectionPool2:                             *enableDBConnectionPool2,
		EnableDomainsGroupByProjectID:                       "*",
		EnableSyncReferenceFieldsByProjectID:                "*",
		EnableUserDomainsGroupByProjectID:                   "*",
		AllowEventAnalyticsGroupsByProjectID:                "*",
		EnableEventFiltersInSegments:                        true,
		AllAccountsProjectId:                                "*",
		UseMarkerByProjectID:                                "*",
		AllowEmailDomainsByProjectID:                        "*",
		UseHubspotCompaniesV3APIByProjectID:                 "*",
		UseHubspotEngagementsV3APIByProjectID:               "*",
		UseHubspotDealsV3APIByProjectID:                     "*",
		RemoveDisabledEventUserPropertiesByProjectID:        "*",
		EnableNewAllAccountsByProjectID:                     "*",
		UseHashIDForCRMGroupUserByProject:                   "*",
		MoveHubspotCompanyAssocationFlowToContactByPojectID: "*",
		AllowedGoRoutines:                                   4,
		AssociateDealToDomainByProjectID:                    "*",
		ProcessOnlyAccountSegments:                          true,
		ChargebeeApiKey:                                     *chargebeeApiKey,
		ChargebeeSiteName:                                   *chargebeeSiteName,
		AggrEventPropertyValuesCacheByProjectID:             "*",
		BatchSizeDomains:                                    100,
		AddCRMObjectURLPropertyByProjectID:                  "*",
		LookbackSegmentMarker:                               24,
		RunForAllAccountsInHours:                            24,
		DomainsLimitAllRun:                                  300000,
<<<<<<< HEAD
		EmailUTMParameterAllowedProjects:                    "*",
=======
		BatchSizePreviewDomain:                              100,
		MarkerPreviewAllAccountsProjectId:                   "*",
		AccountsToProcessForPreview:                         5000,
>>>>>>> f4902cda
	}
	C.InitConf(config)

	// Setup.
	// Initialize configs and connections.
	if err := C.InitTestServer(config); err != nil {
		log.Fatal("Failed to initialize config and services.")
		os.Exit(1)
	}
	C.InitRedisPersistent(config.RedisHostPersistent, config.RedisPortPersistent)
	path, err := os.Getwd()
	if err != nil {
		log.Println(err)
	}

	C.InitFilemanager(path, *env, config)
	C.InitQueueClient(config.RedisHost, config.RedisPort)
	C.InitDuplicateQueueClient(config.RedisHost, config.RedisPort)
	C.InitChargebeeObject(config.ChargebeeApiKey, config.ChargebeeSiteName)

	C.InitPropertiesTypeCache(true, 10000, "*", "")
	if C.GetConfig().Env != C.DEVELOPMENT {
		log.Fatal("Environment is not Development.")
		os.Exit(1)
	}

	retCode := m.Run()
	os.Exit(retCode)
}<|MERGE_RESOLUTION|>--- conflicted
+++ resolved
@@ -150,13 +150,10 @@
 		LookbackSegmentMarker:                               24,
 		RunForAllAccountsInHours:                            24,
 		DomainsLimitAllRun:                                  300000,
-<<<<<<< HEAD
 		EmailUTMParameterAllowedProjects:                    "*",
-=======
 		BatchSizePreviewDomain:                              100,
 		MarkerPreviewAllAccountsProjectId:                   "*",
 		AccountsToProcessForPreview:                         5000,
->>>>>>> f4902cda
 	}
 	C.InitConf(config)
 
