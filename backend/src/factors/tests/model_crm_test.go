--- conflicted
+++ resolved
@@ -109,7 +109,6 @@
 	t.Run("CreateCRMActivity", func(t *testing.T) {
 		activityProperties := postgres.Jsonb{json.RawMessage(`{"name":"abc","clicked":"true"}`)}
 		activity := &model.CRMActivity{
-<<<<<<< HEAD
 			ProjectID:          project.ID,
 			Source:             model.CRM_SOURCE_HUBSPOT,
 			Name:               "test1",
@@ -119,17 +118,6 @@
 			ActorID:            "123",
 			Properties:         &activityProperties,
 			Timestamp:          time.Now().Unix(),
-=======
-			ProjectID:  project.ID,
-			Source:     model.CRM_SOURCE_HUBSPOT,
-			Name:       "test1",
-			Type:       1,
-			ExternalActivityID:	"123",
-			ActorType:  1,
-			ActorID:    "123",
-			Properties: &activityProperties,
-			Timestamp:  time.Now().Unix(),
->>>>>>> a3497a0b
 		}
 		status, err := store.GetStore().CreateCRMActivity(activity)
 		assert.Nil(t, err)
@@ -393,7 +381,40 @@
 	assert.Nil(t, err)
 	assert.Equal(t, "name3", properties["$marketo_lead_name"])
 	assert.Equal(t, "city2", properties["$marketo_lead_city"])
-<<<<<<< HEAD
+
+	// update user2 crm properties if user update_timestamp is ahead of crm property timestamp
+	crmUser, status = store.GetStore().GetCRMUserByTypeAndAction(project.ID, sourceAlias, "lead2", typeUserLead, model.CRMActionCreated)
+	assert.Equal(t, http.StatusFound, status)
+	userProperties := &postgres.Jsonb{RawMessage: []byte(`{"name":"user1","city":"bangalore"}`)}
+	propertiesUpdateTimestamp := time.Now().Unix()
+	_, status = store.GetStore().UpdateUserProperties(project.ID, crmUser.UserID, userProperties, propertiesUpdateTimestamp)
+	assert.Equal(t, http.StatusAccepted, status)
+	leadProperties = fmt.Sprintf(`{"Name":"name4","city":"city2","%s":%d}`, leadUpdateTimestampProperty, lead2Timestmap.Unix()+100)
+	user2Properties = postgres.Jsonb{json.RawMessage(leadProperties)}
+	user2 = &model.CRMUser{
+		ProjectID:  project.ID,
+		Source:     model.CRM_SOURCE_MARKETO,
+		Type:       typeUserLead,
+		ID:         "lead2",
+		Email:      "abc2@abc.com",
+		Properties: &user2Properties,
+		Timestamp:  lead2Timestmap.Unix() + 100,
+	}
+	status, err = store.GetStore().CreateCRMUser(user2)
+	assert.Nil(t, err)
+	enrichStatus = enrichment.Enrich(project.ID, sourceConfig)
+	for i := range enrichStatus {
+		assert.Equal(t, U.CRM_SYNC_STATUS_SUCCESS, enrichStatus[i].Status)
+	}
+	user, status = store.GetStore().GetUser(project.ID, crmUser.UserID)
+	assert.Equal(t, http.StatusFound, status)
+	// crm user updates shouldn't affect the user properties update timestamp
+	assert.Equal(t, user.PropertiesUpdatedTimestamp, propertiesUpdateTimestamp)
+	properties = make(map[string]interface{})
+	err = json.Unmarshal(user.Properties.RawMessage, &properties)
+	assert.Nil(t, err)
+	assert.Equal(t, "name4", properties["$marketo_lead_name"])
+	assert.Equal(t, "city2", properties["$marketo_lead_city"])
 }
 
 func TestCRMPropertiesSync(t *testing.T) {
@@ -518,40 +539,4 @@
 	status, err = store.GetStore().CreateCRMProperties(&property1)
 	assert.Nil(t, err)
 	assert.Equal(t, http.StatusConflict, status)
-=======
-
-	// update user2 crm properties if user update_timestamp is ahead of crm property timestamp
-	crmUser, status = store.GetStore().GetCRMUserByTypeAndAction(project.ID, sourceAlias, "lead2", typeUserLead, model.CRMActionCreated)
-	assert.Equal(t, http.StatusFound, status)
-	userProperties := &postgres.Jsonb{RawMessage: []byte(`{"name":"user1","city":"bangalore"}`)}
-	propertiesUpdateTimestamp := time.Now().Unix()
-	_, status = store.GetStore().UpdateUserProperties(project.ID, crmUser.UserID, userProperties, propertiesUpdateTimestamp)
-	assert.Equal(t, http.StatusAccepted, status)
-	leadProperties = fmt.Sprintf(`{"Name":"name4","city":"city2","%s":%d}`, leadUpdateTimestampProperty, lead2Timestmap.Unix()+100)
-	user2Properties = postgres.Jsonb{json.RawMessage(leadProperties)}
-	user2 = &model.CRMUser{
-		ProjectID:  project.ID,
-		Source:     model.CRM_SOURCE_MARKETO,
-		Type:       typeUserLead,
-		ID:         "lead2",
-		Email:      "abc2@abc.com",
-		Properties: &user2Properties,
-		Timestamp:  lead2Timestmap.Unix() + 100,
-	}
-	status, err = store.GetStore().CreateCRMUser(user2)
-	assert.Nil(t, err)
-	enrichStatus = enrichment.Enrich(project.ID, sourceConfig)
-	for i := range enrichStatus {
-		assert.Equal(t, U.CRM_SYNC_STATUS_SUCCESS, enrichStatus[i].Status)
-	}
-	user, status = store.GetStore().GetUser(project.ID, crmUser.UserID)
-	assert.Equal(t, http.StatusFound, status)
-	// crm user updates shouldn't affect the user properties update timestamp
-	assert.Equal(t, user.PropertiesUpdatedTimestamp, propertiesUpdateTimestamp)
-	properties = make(map[string]interface{})
-	err = json.Unmarshal(user.Properties.RawMessage, &properties)
-	assert.Nil(t, err)
-	assert.Equal(t, "name4", properties["$marketo_lead_name"])
-	assert.Equal(t, "city2", properties["$marketo_lead_city"])
->>>>>>> a3497a0b
 }