--- conflicted
+++ resolved
@@ -183,11 +183,7 @@
         closeMenuOnSelect={false}
         styles={customStyles}
         options={this.state.data}
-<<<<<<< HEAD
-        placeholder="Enter Query.."
-=======
         placeholder="Enter query."
->>>>>>> 83221656
       />
       </div>
       </FormGroup>
