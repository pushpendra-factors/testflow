--- conflicted
+++ resolved
@@ -125,17 +125,11 @@
       })
     }
   }
-<<<<<<< HEAD
-=======
-
->>>>>>> 7070bac8
   renderSearchBar = () => {
     if (!this.props.search) {
       return null
     }
 
-<<<<<<< HEAD
-=======
     let divStyle = null;
     if (this.props.dunit) {
       divStyle = { 
@@ -147,7 +141,6 @@
       }
     }
 
->>>>>>> 7070bac8
     return (
       <div style={divStyle} className="mb-2 mr-1 w-25">
         <Input
@@ -223,10 +216,6 @@
     return (
       <div>
         {this.renderSearchBar()}
-<<<<<<< HEAD
-
-=======
->>>>>>> 7070bac8
         <Table className='fapp-table animated fadeIn' >
           { this.tableHeader() }
           <tbody>
