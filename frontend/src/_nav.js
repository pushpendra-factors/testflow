export default {
  items: [
    {
      name: 'Dashboard',
      url: '/dashboard',
      icon: 'icon-speedometer'
    },
    {
      name: 'Factor',
      url: '/factor',
<<<<<<< HEAD
      icon: 'icon-graph',
=======
      icon: 'fa fa-code',
>>>>>>> 83221656
    },
	  {
      name: 'Query',
      url: '/query',
      icon: 'icon-question',
    },
    {
      name: "Settings",
      url: '/settings',
      icon: 'icon-settings'
    }
  ],
};<|MERGE_RESOLUTION|>--- conflicted
+++ resolved
@@ -8,11 +8,7 @@
     {
       name: 'Factor',
       url: '/factor',
-<<<<<<< HEAD
-      icon: 'icon-graph',
-=======
       icon: 'fa fa-code',
->>>>>>> 83221656
     },
 	  {
       name: 'Query',
