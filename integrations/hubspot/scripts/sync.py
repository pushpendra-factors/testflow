--- conflicted
+++ resolved
@@ -1335,11 +1335,7 @@
             last_modified_date = datetime.strptime(object_properties[last_modified_key], "%Y-%m-%dT%H:%M:%S.%fZ")
         except:
             last_modified_date = datetime.strptime(object_properties[last_modified_key], "%Y-%m-%dT%H:%M:%SZ")
-<<<<<<< HEAD
-        
-=======
-
->>>>>>> 37b574f3
+
         doc_last_modified_timestamp = int(last_modified_date.timestamp())
         
         if max_timestamp== 0 :
@@ -1453,11 +1449,7 @@
             if sync_all:
                 parameter_dict["after"] = paging_after
             else:
-<<<<<<< HEAD
-                json_data["after"] = paging_after
-=======
                 json_payload["after"] = paging_after
->>>>>>> 37b574f3
         else:
             has_more = False
         
