from optparse import OptionParser
import logging as log
import requests
import json
import urllib
import sys
import time
from datetime import datetime

parser = OptionParser()
parser.add_option("--env", dest="env", default="development")
parser.add_option("--dry", dest="dry", action="store_true", help="", default=False)
parser.add_option("--first_sync", dest="first_sync",action="store_true", help="", default=False)
parser.add_option("--data_service_host", dest="data_service_host",
    help="Data service host", default="http://localhost:8089")
parser.add_option("--app_name", dest="app_name",
    help="App name", default="")
parser.add_option("--healthcheck_ping_id", dest="healthcheck_ping_id",
    help="Healthcheck ping id", default="")
parser.add_option("--batch_insert_by_project_ids", dest="batch_insert_by_project_ids",
    help="Enable batch insert for projects", default="")
parser.add_option("--batch_insert_doc_types", dest="batch_insert_doc_types",
    help="Enable batch insert for document types", default="")
parser.add_option("--enable_deleted_contacts", dest="enable_deleted_contacts", help="Enable deleted contacts flag", default=False, action="store_true")
parser.add_option("--enable_deleted_projectIDs", dest="enable_deleted_projectIDs", help="Enable deleted projectIDs", default="")
parser.add_option("--enable_company_contact_association_v2_by_project_id",
    dest="enable_company_contact_association_v2_by_project_id",help="Enable company contact association v2 for project",
    default="")
parser.add_option("--project_ids", dest="project_ids", help="Allowed project_ids", default="*")
parser.add_option("--disabled_project_ids", dest="disabled_project_ids", help="Disabled project_ids", default="")
parser.add_option("--disable_non_marketing_contacts_project_id", dest="disable_non_marketing_contacts_project_id", help="Projects to only pick marketing contacts", default="")
parser.add_option("--buffer_size_by_api_count", dest="buffer_size_by_api_count", help="Buffer size by number of api counts before performing insertion", default=1)
parser.add_option("--enable_buffer_before_insert_by_project_id", dest="enable_buffer_before_insert_by_project_id", help="Enable buffer before inserting by project id", default="")
parser.add_option("--hubspot_app_id", dest="hubspot_app_id", help="App id for hubspot access token", default="")
parser.add_option("--hubspot_app_secret", dest="hubspot_app_secret", help="App secret for hubspot access token", default="")
parser.add_option("--enable_contact_list_sync_by_project_id", dest="enable_contact_list_sync_by_project_id", help="", default="")
parser.add_option("--allowed_doc_types_sync", dest="allowed_doc_types_sync", help="", default="*")
parser.add_option("--use_sync_contact_list_v2", dest="use_sync_contact_list_v2",action="store_true", help="", default=False)
parser.add_option("--enable_owner_sync_by_project_id", dest="enable_owner_sync_by_project_id", help="", default="")
parser.add_option("--enable_sync_company_v3_by_project_id", dest="enable_sync_company_v3_by_project_id", help="Use API v3 to overcome 10K limit", default="")
parser.add_option("--enable_sync_engagement_v3_by_project_id", dest="enable_sync_engagement_v3_by_project_id", help="Use API v3 to overcome 10K limit", default="")

APP_NAME = "hubspot_sync"
PAGE_SIZE = 100
DOC_TYPES = [ "contact", "company", "deal", "form", "form_submission", "contact_list" ]

METRIC_TYPE_INCR = "incr"
HEALTHCHECK_PING_ID = "87137001-b18b-474c-8bc5-63324baff2a8"
HEALTHCHECK_RUN_PING_ID = "745d16bc-542b-4b16-a029-05ca2c66ed8f"

API_RATE_LIMIT_TEN_SECONDLY_ROLLING = "TEN_SECONDLY_ROLLING"
API_RATE_LIMIT_DAILY = "DAILY"
API_ERROR_RATE_LIMIT = "RATE_LIMIT"
RETRY_LIMIT = 15
CONTACT_PROPERTY_KEY_LAST_MODIFIED_DATE = "lastmodifieddate"
COMPANY_PROPERTY_KEY_LAST_MODIFIED_DATE = "hs_lastmodifieddate"
RECORD_PROPERTIES_KEY = "properties"
REQUEST_TIMEOUT = 5*60 # 5 min

SEARCH_V3_API_RECORD_PULL_LIMIT = 10000

# Todo: Boilerplate, move this to a reusable module.
def notify(env, source, message):
    if env != "production": 
        log.warning("Skipped notification for env %s payload %s", env, str(message))
        return

    sns_url = "https://fjnvg9a8wi.execute-api.us-east-1.amazonaws.com/v1/notify"
    payload = { "env": env, "message": message, "source": source }
    response = requests.post(sns_url, json=payload)
    if not response.ok: log.error("Failed to notify through sns.")
    return response

def ping_healthcheck(env, healthcheck_id, message, endpoint=""):
    message = json.dumps(message, indent=1)
    log.warning("Healthcheck ping for env %s payload %s", env, message)
    if env != "production" or options.dry == True:
        return

    try:
        requests.post("https://hc-ping.com/" + healthcheck_id + endpoint,
            data=message, timeout=10)
    except requests.RequestException as e:
        # Log ping failure here...
        log.error("Ping failed to healthchecks.io: %s" % e)

def record_metric(metric_type, metric_name, metric_value=0):
    payload = {
        "type": metric_type,
        "name": metric_name,
        "value": metric_value,
    }

    metrics_url = options.data_service_host + "/data_service/metrics"
    response = requests.post(metrics_url, json=payload)
    if not response.ok:
        log.error("Failed to record metric %s. Error: %s", metric_name, response.text)

def create_document_in_batch(project_id, doc_type, documents, fetch_deleted_contact=False):
    if len(documents) == 0:
        return

    uri = "/data_service/hubspot/documents/add_batch"
    url = options.data_service_host + uri

    batched_document_payload = []
    for doc in documents:
        payload = get_document_payload(project_id,doc_type,doc,fetch_deleted_contact)
        batched_document_payload.append(payload)
    
    payload = {
        "project_id":project_id,
        "doc_type":doc_type,
        "documents":batched_document_payload
    }
    
    start_time = time.time()
    retries = 0
    while True:
        try:
            response = requests.post(url, json=payload)
            if response.ok or response.status_code == requests.codes['conflict']:
                log.warning("Successfully inserted batched %s of size %d.",doc_type, len(batched_document_payload))
            else:
                if response.status_code == requests.codes["server_error"]:
                    raise requests.exceptions.RequestException("Internal server error")
                log.error("Failed to add response %s to hubspot warehouse with uri %s: %d.", 
                    doc_type, uri, response.status_code)
            return response
        except requests.exceptions.RequestException as e:
            if retries > RETRY_LIMIT:
                raise Exception("Retry exhausted on connection error on inserting batch of document "+str(e)+ " , retries "+ str(retries))
            log.warning("Connection error occured on inserting batch of document %s retry %d, retrying in %d seconds", str(e),retries, 2)
            retries += 1
            time.sleep(2)
        finally:
            end_time = time.time()
            log.warning("Create_document_in_batch took %ds", end_time-start_time )
            log.warning("doc_type = %s", str(doc_type))

def get_document_payload(project_id, doc_type,doc, fetch_deleted_contact):
    payload = {
        "project_id": project_id,
        "type_alias": doc_type,
        "value": doc,
    }

    # Adding property value action=3 when fetching deleted contact record.
    if fetch_deleted_contact:
        payload["action"]=3
    return payload

def create_document(project_id, doc_type, doc, fetch_deleted_contact=False):
    uri = "/data_service/hubspot/documents/add"
    url = options.data_service_host + uri

    payload = get_document_payload(project_id,doc_type,doc,fetch_deleted_contact)

    start_time = time.time()
    retries = 0
    while True:
        try:
            response = requests.post(url, json=payload)
            if response.ok or response.status_code == requests.codes['conflict']:
                log.warning("Successfully inserted %s.",doc_type)
            else:
                if response.status_code == requests.codes["server_error"]:
                    raise requests.exceptions.RequestException("Internal server error")
                log.error("Failed to add response %s to hubspot warehouse with uri %s: %d.", 
                    doc_type, uri, response.status_code)
            return response
        except requests.exceptions.RequestException as e:
            if retries > RETRY_LIMIT:
                raise Exception("Retry exhausted on connection error on inserting document "+str(e)+ " , retries "+ str(retries))
            log.warning("Connection error occured on insert document %s retry %d, retrying in %d seconds", str(e),retries, 2)
            retries += 1
            time.sleep(2)
        finally:
            end_time = time.time()
            log.warning("Create_document took %ds", end_time-start_time )

def get_create_all_documents_with_buffer(project_id, doc_type, buffer_size, fetch_deleted_contact=False):
    buffered_docs = []
    def create_all_documents_with_buffer(docs, hasMore):
        nonlocal buffered_docs
        buffered_docs = buffered_docs + docs
        log.warning("Buffered %s of size %d",doc_type, len(buffered_docs) )
        if len(buffered_docs)<buffer_size and hasMore:
            return
        create_all_documents(project_id, doc_type,buffered_docs,fetch_deleted_contact)
        log.warning("Created %d %s.", len(buffered_docs),doc_type)
        buffered_docs = []
    return create_all_documents_with_buffer

def create_all_documents(project_id, doc_type, docs, fetch_deleted_contact=False):
    if options.dry == True:
        log.warning("Dry run. Skipped document upsert.")
        return

    if allow_batch_insert_by_project_id(project_id) and allow_batch_insert_doc_type(doc_type):
        return create_document_in_batch(project_id, doc_type, docs, fetch_deleted_contact)
    
    for doc in docs:
        create_document(project_id, doc_type, doc, fetch_deleted_contact)

def build_properties_param_str(properties=[]):
    param_str = ''
    for prop in properties:
        if param_str != '':
            param_str = param_str + '&'
        param_str = param_str + 'properties=' + prop
    return param_str

def get_all_properties_by_doc_type(project_id,doc_type, hubspot_request_handler):
    url = "https://api.hubapi.com/properties/v1/"+doc_type+"/properties?"
    get_url = url
    r = hubspot_request_handler(project_id, get_url)
    if not r.ok:
        log.error("Failure response %d from hubspot on get_properties_by_doc_type for doc type %s", r.status_code, doc_type)
        return [], r.ok

    response_dict = json.loads(r.text)
    properties = []
    for contact_property in response_dict:
        properties.append(contact_property["name"])
    return properties, r.ok

def get_hubspot_access_token_and_expiry_time(project_id, client_id, client_secret, refresh_token):
    access_token_url = "https://api.hubapi.com/oauth/v1/token?"
    parameter_dict = {"grant_type":"refresh_token","client_id":client_id,"client_secret":client_secret,"refresh_token":refresh_token}
    parameters = urllib.parse.urlencode(parameter_dict)
    url = access_token_url + parameters
    headers = {"Content-Type" : "application/x-www-form-urlencoded;charset=utf-8"}
    r = get_with_fallback_retry(project_id, url, requests.post, headers=headers)
    if not r.ok:
        raise Exception("Failed to get access token for project_id "+str(project_id)+" "+str(r.text))
    data = json.loads(r.text)
    access_token = data["access_token"]
    expires_in_sec = data["expires_in"]
    expire_time = time.time() + expires_in_sec
    return access_token, expire_time


def get_hubspot_request_handler(project_id, refresh_token, api_key):
    client_id, client_secret = get_hubspot_app_credentials()
    access_token = ""
    access_token_expire_time = None
    def hubspot_request_handler(project_id, url, request = requests.get, json=None, headers = None):
        if refresh_token == "" and api_key =="":
            raise Exception("Missing api key and refresh token")

        if refresh_token == "":
            log.warning("Using api key for project_id %d",project_id)
            parameter_dict = {'hapikey': api_key}
            parameters = urllib.parse.urlencode(parameter_dict)
            request_url = url +"&"+ parameters
            return get_with_fallback_retry(project_id, request_url, request, json, headers)

        if client_id =="" or client_secret =="":
            raise Exception("Missing app credentials")
        nonlocal access_token
        nonlocal access_token_expire_time
        log.warning("Using access token for project_id %d",project_id)
        if access_token == "" or access_token_expire_time == None or access_token_expire_time - time.time() < 10:
            access_token, access_token_expire_time = get_hubspot_access_token_and_expiry_time(project_id, client_id, client_secret, refresh_token)

        headers = {"Authorization": "Bearer " + access_token}
        return get_with_fallback_retry(project_id, url, request, json, headers)
    return hubspot_request_handler

def get_with_fallback_retry(project_id, get_url, request = requests.get, json_object=None, headers = None):
    retries = 0
    start_time  = time.time()
    try:
        while True:
            try:
                r = request(url=get_url, headers = headers, json=json_object, timeout=REQUEST_TIMEOUT)
                if r.status_code != 429:
                    if not r.ok:
                        if r.status_code == 414 or r.status_code == 404:
                            return r
                        if r.status_code == 400:
                            raise Exception("Failed to get data from hubspot. Bad request. " + str(r.text))
                        if retries < RETRY_LIMIT:
                            log.error("Failed to get data from hubspot %d.Retries %d. Retrying in 2 seconds %s",r.status_code,retries, r.text)
                            time.sleep(2)
                            retries += 1
                            continue
                        log.error("Retry exhausted. Failed to get data after %d retries",retries)
                        raise Exception("Retry exhausted. Failed to get data after "+str(retries)+" retries")
                    return r
                res_json = r.json()
                if res_json["errorType"] == API_ERROR_RATE_LIMIT:
                    if res_json["policyName"] == API_RATE_LIMIT_TEN_SECONDLY_ROLLING:
                        if retries > RETRY_LIMIT:
                            log.error("Retry exhausted on %s for project_id %d.",API_RATE_LIMIT_TEN_SECONDLY_ROLLING,project_id)
                            raise Exception("Retry exhausted with "+str(retries)+" retries "+str(res_json))

                        log.warning("Hubspot API limit exceeed %s retry %d, retrying in 2 seconds",API_RATE_LIMIT_TEN_SECONDLY_ROLLING, retries)
                        retries += 1
                        time.sleep(2)
                        continue
                    elif res_json["policyName"] == API_RATE_LIMIT_DAILY:
                        raise Exception("Hubspot API daily rate limit exceeded " + str(res_json))
                    else:
                        raise Exception("Unknown error occured on errorType RATE_LIMIT " + str(res_json))
                else:
                    raise Exception("Unknown error occured "+str(res_json))
            except requests.exceptions.RequestException as e:
                if retries > RETRY_LIMIT:
                    raise Exception("Retry exhausted on connection error "+str(e)+ " , retries "+ str(retries))
                log.warning("Connection error occured %s retry %d, retrying in %d seconds", str(e),retries, 2)
                retries += 1
                time.sleep(2)
    finally:
        end_time = time.time()
        log.warning("Request took %d sec", end_time - start_time )

def get_batch_documents_max_timestamp(project_id,docs, object_type, max_timestamp):
    last_modified_key = ""
    if object_type =="contacts":
        last_modified_key = CONTACT_PROPERTY_KEY_LAST_MODIFIED_DATE
    if object_type =="companies":
        last_modified_key = COMPANY_PROPERTY_KEY_LAST_MODIFIED_DATE

    for doc in docs:
        object_properties = doc[RECORD_PROPERTIES_KEY]
        if last_modified_key not in object_properties:
                log.error("Missing lastmodified in contacts for project_id %d.",project_id)
                return max_timestamp
        doc_last_modified_timestamp = int(object_properties[last_modified_key]["value"])
        if max_timestamp== 0 :
            max_timestamp = doc_last_modified_timestamp
        elif max_timestamp < doc_last_modified_timestamp:
            max_timestamp = doc_last_modified_timestamp
    return max_timestamp

def should_continue_contact_historical_data(project_id, object_dict, last_sync_timestamp):
    docs = object_dict["contacts"]

    curr_timestamp = 0
    if len(docs) < 1:
        return False, False
    for i in range(len(docs)):
        if RECORD_PROPERTIES_KEY not in docs[i]:
            log.error("Unknow error for project_id %d. Continue to pull all data", project_id)
            return False, True
        else:
            object_properties = docs[i][RECORD_PROPERTIES_KEY]
            if CONTACT_PROPERTY_KEY_LAST_MODIFIED_DATE not in object_properties:
                log.error("Missing lastmodified in contacts for project_id %d. Continue to pull all data",project_id)
                return False, True
            else:
                doc_last_modified_timestamp = int(object_properties[CONTACT_PROPERTY_KEY_LAST_MODIFIED_DATE]["value"])
                log.error("last modified timestamp %d",doc_last_modified_timestamp)
                if i==0:
                    curr_timestamp = doc_last_modified_timestamp

                if doc_last_modified_timestamp <= curr_timestamp:
                    curr_timestamp = doc_last_modified_timestamp
                else:
                    log.error("Invalid order of records for project_id %d.Received timestamp %d Continue to pull all data",project_id, doc_last_modified_timestamp)
                    return False, True
                if last_sync_timestamp > doc_last_modified_timestamp:
                    return True, False

    return False, False

def get_contacts_with_properties_by_id(project_id,get_url, hubspot_request_handler):
    batch_contact_url = "https://api.hubapi.com/contacts/v1/contact/vids/batch?"

    log.warning("Downloading contacts without properties list "+get_url)
    r = hubspot_request_handler(project_id,get_url)
    if not r.ok:
        return {},{}, r
    response_dict,unmodified_dict = json.loads(r.text),json.loads(r.text)
    if "contacts" not in response_dict:
        raise Exception("Missing contacts property key on contacts")
    contacts = response_dict["contacts"]
    contact_ids = []
    for contact in contacts:
        if "vid" not in contact:
            log.error("Missing contact vid on contacts api")
            continue
        contact_ids.append(contact["vid"])
    contact_ids_str = "&".join([ "vid="+str(id) for id in contact_ids ])
    batch_url = batch_contact_url + "&" + contact_ids_str
    log.warning("Downloading batch contact from url "+batch_url)
    r = hubspot_request_handler(project_id,batch_url)
    if not r.ok:
        log.error("Failure getting batch contacts for project_id %d on sync_contacts", project_id)
        return {},{},r
    batch_contact_dict = json.loads(r.text)

    for contact in contacts:
        if "vid" not in contact:
            log.error("Missing contact vid on get batch contacts")
            continue
        contact_id = str(contact["vid"])
        log.info("Inserting properties into contact "+ contact_id)
        if contact_id in batch_contact_dict:
            if RECORD_PROPERTIES_KEY not in batch_contact_dict[str(contact["vid"])]:
                log.error("Missing properties key on batch contact")
                continue
            contact[RECORD_PROPERTIES_KEY] = batch_contact_dict[str(contact["vid"])][RECORD_PROPERTIES_KEY]
        else :
            log.error("Missing contact %s in batch contact processing ",contact_id)

    response_dict["contacts"] = contacts

    return response_dict, unmodified_dict, r

def get_call_disposition(project_id, hubspot_request_handler):
    get_disposition_label_url = "https://api.hubapi.com/calling/v1/dispositions?"
    r = hubspot_request_handler(project_id, get_disposition_label_url)
    if not r.ok:
        log.error("Failure response %d from engagement dispositions on get_call_disposition", r.status_code)
        return
    response = json.loads(r.text)
    disposition_values = {}
    for data in response:
        if data["id"] and data["label"]:
            disposition_values[data["id"]] = data["label"]
    return disposition_values

def sync_engagements(project_id, refresh_token, api_key,last_sync_timestamp):
    if use_sync_engagement_v3_by_project_id(project_id):
        return sync_engagements_v3(project_id, refresh_token, api_key,last_sync_timestamp)
    return sync_engagements_v2(project_id, refresh_token, api_key,last_sync_timestamp)

def add_contactId( email, project_id, engagement, hubspot_request_handler):
    get_url = "https://api.hubapi.com/contacts/v1/contact/email/" + email + "/profile?"
    r  = hubspot_request_handler(project_id, get_url)
    if not r.ok:
        log.error("Failure response %d from hubspot on contactID", r.status_code)
        return

    response = json.loads(r.text)
    engagements = engagement["engagement"]
    if engagements["type"] == "INCOMING_EMAIL":
        engagement["metadata"]["from"]["contactId"] = response["vid"]
    elif engagements["type"] == "EMAIL":
        engagement["metadata"]["to"][0]["contactId"] = response["vid"]

def add_disposition_label(engagement, call_disposition):
    if "metadata" in engagement and "disposition" in engagement["metadata"]:
        disposition_label = call_disposition.get(engagement["metadata"]["disposition"])
        if disposition_label != None:
            engagement["metadata"]["disposition_label"] = disposition_label

def sync_engagements_v2(project_id, refresh_token, api_key, last_sync_timestamp=0):
    page_count = 100
    get_url = "https://api.hubapi.com/engagements/v1/engagements/recent/modified?"+"count="+str(page_count)+"&since="+str(last_sync_timestamp)
    final_url = get_url
    has_more = True
    engagement_api_calls = 0
    engagements_contacts_api_calls = 0
    latest_timestamp = None
    buffer_size = page_count * get_buffer_size_by_api_count()
    create_all_engagement_documents_with_buffer = get_create_all_documents_with_buffer(project_id, 'engagement', buffer_size)
    hubspot_request_handler = get_hubspot_request_handler(project_id, refresh_token, api_key)
    call_disposition = get_call_disposition(project_id, hubspot_request_handler)
    while has_more:
        log.warning("Downloading engagements for project_id %d from url %s.", project_id, final_url)
        r = hubspot_request_handler(project_id, final_url)
        if not r.ok:
            log.error("Failure response %d from hubspot on sync_engagements", r.status_code)
            break
        engagement_api_calls += 1
        filter_engagements = []
        if not r.ok:
            log.error("Failure response %d from hubspot on sync_engagements", r.status_code)
            latest_timestamp  = last_sync_timestamp
            break
        else:
            response = json.loads(r.text)
            for engagement in response['results']:
                # pick first timestamp in reverse chronological order
                if latest_timestamp is None and "lastUpdated" in engagement["engagement"]:
                    latest_timestamp = engagement["engagement"]["lastUpdated"]
                engagements = engagement["engagement"]
                if engagements["type"] == "CALL":
                    add_disposition_label(engagement, call_disposition)
                    filter_engagements.append(engagement)
                elif engagements["type"] == "MEETING":
                    filter_engagements.append(engagement)
                elif engagements["type"] == "INCOMING_EMAIL":
                    if "metadata" in engagement and "from" in engagement["metadata"] and "email" in engagement["metadata"]["from"]:
                        add_contactId( engagement["metadata"]["from"]["email"], project_id, engagement, hubspot_request_handler)
                    filter_engagements.append(engagement)
                elif engagements["type"] == "EMAIL":
                    if "metadata" in engagement and "to" in engagement["metadata"] and len(engagement["metadata"]["to"])>0 and "email" in engagement["metadata"]["to"][0]:
                        add_contactId( engagement["metadata"]["to"][0]["email"], project_id, engagement, hubspot_request_handler)
                    filter_engagements.append(engagement)
        response = json.loads(r.text)
        if 'hasMore' in response and 'offset' in response:
            has_more = response['hasMore']
            final_url = get_url + "&offset=" + str(response['offset'])
        else :
            has_more = False
        if allow_buffer_before_insert_by_project_id(project_id):
            create_all_engagement_documents_with_buffer(filter_engagements,has_more)
            log.warning("Downloaded %d engagements.", len(filter_engagements))
        else:
            create_all_documents(project_id, 'engagement', filter_engagements)
            log.warning("Downloaded and created %d engagements.", len(filter_engagements))
    create_all_engagement_documents_with_buffer([],False) ## flush any remaining docs in memory
    return engagement_api_calls, engagements_contacts_api_calls, latest_timestamp

def add_contactId_v3(email, project_id, engagement, hubspot_request_handler):
    get_url = "https://api.hubapi.com/contacts/v1/contact/email/" + email + "/profile?"
    r  = hubspot_request_handler(project_id, get_url)
    if not r.ok:
        log.error("Failure response %d from hubspot on contactID", r.status_code)
        return

    response = json.loads(r.text)
    if engagement["properties"]["hs_email_direction"] == "INCOMING_EMAIL":
        engagement["properties"]["hs_email_headers"]["from"]["contactId"] = response["vid"]
    if engagement["properties"]["hs_email_direction"] == "EMAIL":
        engagement["properties"]["hs_email_headers"]["to"][0]["contactId"] = response["vid"]

def add_disposition_label_v3(engagement, call_disposition):
    if "properties" in engagement and "hs_call_disposition" in engagement["properties"]:
        disposition_label = call_disposition.get(engagement["properties"]["hs_call_disposition"])
        if disposition_label != None:
            engagement["properties"]["hs_call_disposition_label"] = disposition_label

def add_properties_engagement_v3(project_id, hubspot_request_handler, engagement_type, engagement, call_disposition):
    if engagement_type == "calls":
        engagement["properties"]["type"] = "CALL"
        add_disposition_label_v3(engagement, call_disposition)
    elif engagement_type == "meetings":
        engagement["properties"]["type"] = "MEETING"
    elif engagement_type == "emails" and "properties" in engagement and "hs_email_direction" in engagement["properties"]:
        if engagement["properties"]["hs_email_direction"] == "INCOMING_EMAIL":
            engagement["properties"]["type"] = "INCOMING_EMAIL"
            if "hs_email_headers" in engagement["properties"]:
                email_headers = json.loads(engagement["properties"]["hs_email_headers"])
                engagement["properties"]["hs_email_headers"] = email_headers
                if "from" in email_headers and "email" in email_headers["from"]:
                    add_contactId_v3(email_headers["from"]["email"], project_id, engagement, hubspot_request_handler)
        if engagement["properties"]["hs_email_direction"] == "EMAIL":
            engagement["properties"]["type"] = "EMAIL"
            if "hs_email_headers" in engagement["properties"]:
                email_headers = json.loads(engagement["properties"]["hs_email_headers"])     
                engagement["properties"]["hs_email_headers"] = email_headers
                if "to" in email_headers and len(email_headers["to"])>0 and "email" in email_headers["to"][0]:
                    add_contactId_v3(email_headers["to"][0]["email"], project_id, engagement, hubspot_request_handler)

def get_properties_for_engagement_v3(engagement_type):
    if engagement_type == "calls":
        return [
            "hs_timestamp", "hs_call_body", "hs_call_callee_object_id", "hs_call_callee_object_type_id", "hs_call_direction", 
            "hs_call_disposition", "hs_call_duration", "hs_call_from_number", "hs_call_recording_url", "hs_call_status", 
            "hs_call_title", "hs_call_to_number", "hubspot_owner_id", "hs_activity_type", "hs_attachment_ids"
        ]
    elif engagement_type == "meetings":
        return [
            "hs_timestamp", "hs_meeting_title", "hubspot_owner_id", "hs_meeting_body", "hs_internal_meeting_notes", 
            "hs_meeting_external_URL", "hs_meeting_location", "hs_meeting_start_time", "hs_meeting_end_time", 
            "hs_meeting_outcome", "hs_activity_type", "hs_attachment_ids"
        ]
    elif engagement_type == "emails":
        return [
            "hs_timestamp", "hubspot_owner_id", "hs_email_direction", "hs_email_html", "hs_email_status", 
            "hs_email_subject", "hs_email_text", "hs_attachment_ids", "hs_email_headers"
        ]

def fill_contacts_for_engagements_v3(project_id, engagements, engagement_type, hubspot_request_handler):
    engagements_ids = []
    for engagement in engagements:
        engagements_ids.append(engagement["id"])
        engagement["associations"] = {}
    
    associations, api_calls = get_associations(project_id, engagement_type, engagements_ids, "contact", hubspot_request_handler)
    for i in range(len(engagements)):
        engagement_id = str(engagements[i]["id"])
        if engagement_id in associations:
            contact_ids = []
            for id in associations[engagement_id]:
                contact_ids.append(int(id)) ## store as integer
            engagements[i]["associations"]["contactIds"] = contact_ids
    return engagements, api_calls

def sync_engagements_v3(project_id, refresh_token, api_key, last_sync_timestamp=0):
    log.info("Using sync_engagements_v3 for project_id : "+str(project_id)+".")
    
    limit = PAGE_SIZE
    engagement_types = ["calls", "meetings", "emails"]
    engagement_url = "https://api.hubapi.com/crm/v3/objects/"
    headers = {'Content-Type': 'application/json'}
    log.warning("Downloading engagements for project_id : "+ str(project_id) + ".")

    buffer_size = PAGE_SIZE * get_buffer_size_by_api_count()
    create_all_engagement_documents_with_buffer = get_create_all_documents_with_buffer(project_id, 'engagement', buffer_size)
    hubspot_request_handler = get_hubspot_request_handler(project_id, refresh_token, api_key)

    engagement_api_calls = 0
    engagements_contacts_api_calls = 0
    engagement_latest_timestamp = 0
    call_disposition = get_call_disposition(project_id, hubspot_request_handler)
    
    for type in engagement_types:
        url = engagement_url + type + "/search"
        has_more = True
        engagement_properties = get_properties_for_engagement_v3(type)
<<<<<<< HEAD
=======
        json_payload = get_search_v3_api_payload("hs_lastmodifieddate", last_sync_timestamp, limit)
>>>>>>> 3e9c0e87
        latest_timestamp = 0

        log.warning("Downloading "+ type + " engagements for project_id : "+ str(project_id) + ".")
        
        count = 0
        overall_doc_count = 0
        while has_more:
            get_url = url

            json_payload["properties"] = engagement_properties
            r = hubspot_request_handler(project_id, get_url, request=requests.post, json=json_payload, headers=headers)
            if not r.ok:
                log.error("Failure response %d from hubspot on sync_engagements", r.status_code)
                latest_timestamp  = last_sync_timestamp
                break
            
            engagement_api_calls += 1
            filter_engagements = []
            
            response_dict = json.loads(r.text)
            
            docs = response_dict['results']
            for engagement in docs:
                if type == "calls" or type == "meetings" or type == "emails":
                    add_properties_engagement_v3(project_id, hubspot_request_handler, type, engagement, call_disposition)
                    filter_engagements.append(engagement)
            
            paging_after = ""
            if "paging" in response_dict and "next" in response_dict["paging"] and "after" in response_dict["paging"]["next"]:
                paging_after = response_dict["paging"]["next"]["after"]

            if paging_after != "":
                has_more = True
                json_payload["after"] = paging_after
            else:
                has_more = False

<<<<<<< HEAD
            latest_timestamp = get_batch_documents_max_timestamp_v3(project_id, docs, "engagements", latest_timestamp)

            _, api_calls = fill_contacts_for_engagements_v3(project_id, docs, type, hubspot_request_handler)
=======
            latest_timestamp = get_batch_documents_max_timestamp_v3(project_id, filter_engagements, "engagements", latest_timestamp)

            _, api_calls = fill_contacts_for_engagements_v3(project_id, filter_engagements, type, hubspot_request_handler)
>>>>>>> 3e9c0e87
            engagements_contacts_api_calls += api_calls
            count = count + len(filter_engagements)
            overall_doc_count = overall_doc_count + len(filter_engagements)

            if allow_buffer_before_insert_by_project_id(project_id):
                create_all_engagement_documents_with_buffer(filter_engagements, has_more)
                log.warning("Downloaded %d %s engagements. Total %d", len(filter_engagements), type, overall_doc_count)
            else:
                create_all_documents(project_id, 'engagement', filter_engagements)
                log.warning("Downloaded and created %d %s engagements. Total %d", len(filter_engagements), type, overall_doc_count)
            
            if has_more and count >= SEARCH_V3_API_RECORD_PULL_LIMIT:
                log.warning("10K record limit hit for %s engagements for project_id %d. New timestamp %d", type, project_id, latest_timestamp)
                count = 0
                json_payload = get_search_v3_api_payload("hs_lastmodifieddate", latest_timestamp, limit)
        
        if engagement_latest_timestamp == 0:
            engagement_latest_timestamp = latest_timestamp
        elif latest_timestamp < engagement_latest_timestamp:
            engagement_latest_timestamp = latest_timestamp
    
    create_all_engagement_documents_with_buffer([],False) ## flush any remaining docs in memory
    return engagement_api_calls, engagements_contacts_api_calls, engagement_latest_timestamp

def is_marketing_contact(doc):
    if "properties" in doc:
        properties = doc["properties"]
        if "hs_marketable_status" in properties:
            return properties["hs_marketable_status"]["value"] =='true'
    return False


def get_filtered_contacts_project_id(project_id, docs):
    if disable_non_marketing_contacts_by_project_id(project_id):
        log.warning("Filtering only marketing contacts")
        marketing_docs = []
        for doc in docs:
            if is_marketing_contact(doc):
                marketing_docs.append(doc)
        log.warning("Filtered marketing contacts %d",len(marketing_docs))
        return marketing_docs
    return docs

def sync_contacts(project_id, refresh_token, api_key, last_sync_timestamp, sync_all=False):
    if sync_all:
        # init sync all contacts.
        url = "https://api.hubapi.com/contacts/v1/lists/all/contacts/all?"
        log.warning("Downloading all contacts for project_id : "+ str(project_id) + ".")
    else:
        # sync recently updated and created contacts.
        url = "https://api.hubapi.com/contacts/v1/lists/recently_updated/contacts/recent?"
        log.warning("Downloading recently created or modified contacts for project_id : "+ str(project_id) + ".")

    buffer_size = PAGE_SIZE * get_buffer_size_by_api_count()
    create_all_contact_documents_with_buffer = get_create_all_documents_with_buffer(project_id,"contact",buffer_size)
    has_more = True
    count = 0
    hubspot_request_handler = get_hubspot_request_handler(project_id, refresh_token, api_key)
    parameter_dict = {'count': PAGE_SIZE, 'formSubmissionMode': 'all' }
    properties, ok = get_all_properties_by_doc_type(project_id,"contacts", hubspot_request_handler)
    if not ok:
        log.error("Failure loading properties for project_id %d on sync_contacts", project_id)
        return 0, 0

    contact_api_calls = 0
    ordered_historical_data_failure= False
    max_timestamp = 0
    err_url_too_long = False
    while has_more:
        parameters = urllib.parse.urlencode(parameter_dict)
        get_url = url + parameters

        # contacts api uses property instead of properties in query parameter
        properties_str = "&".join([ "property="+property_name for property_name in properties ])
        get_url_with_properties = get_url + '&' + properties_str

        log.warning("Downloading contacts for project_id %d from url %s.", project_id, get_url_with_properties)
        response_dict = {}
        unmodified_response_dict={}
        if err_url_too_long == False:
            r = hubspot_request_handler(project_id, get_url_with_properties)
            if not r.ok:
                if r.status_code == 414:
                    log.error("Failure response %d from hubspot on sync_contacts, using fallback logic", r.status_code)
                    err_url_too_long= True
                else:
                    log.error("Failure response %d from hubspot on sync_contacts", r.status_code)
                    break
            else:
                response_dict = json.loads(r.text)

        if err_url_too_long == True:
            contact_dict,unmodified_response_dict, r = get_contacts_with_properties_by_id(project_id,get_url, hubspot_request_handler)
            if not r.ok:
                log.error("Failure response %d from hubspot on batch sync_contacts", r.status_code)
                break
            response_dict = contact_dict

        contact_api_calls +=1

        has_more = response_dict['has-more']
        docs = response_dict['contacts']
        validate_order_dict = unmodified_response_dict if err_url_too_long == True else response_dict
        if sync_all == False and ordered_historical_data_failure == False:
            should_stop, ordered_historical_data_failure  = should_continue_contact_historical_data(project_id,
            validate_order_dict,last_sync_timestamp-(10800*1000)) # fallback to 3hrs since hubspot api may not have updated latest change on bulk updates
            if should_stop:
                has_more = False
        if sync_all:
            parameter_dict['vidOffset'] = response_dict['vid-offset']
        else:
            if parameter_dict.get('vidOffset') == response_dict.get('vid-offset'):
                log.warning("same offset on consective pages on recent contacts sync %s, %s,  and has more is %s", 
                    parameter_dict.get('timeOffset'), response_dict.get('time-offset'), response_dict.get('has-more'))
                raise Exception("Same offset for consecutive pages on sync_contacts")
            parameter_dict['timeOffset'] = response_dict['time-offset']
            parameter_dict['vidOffset'] = response_dict['vid-offset']

        max_timestamp = get_batch_documents_max_timestamp(project_id, docs,"contacts",max_timestamp)
        docs = get_filtered_contacts_project_id(project_id, docs)
        count = count + len(docs)
        if allow_buffer_before_insert_by_project_id(project_id):
            create_all_contact_documents_with_buffer(docs,has_more)
            log.warning("Downloaded %d contacts. total %d.", len(docs), count)
        else:
            create_all_documents(project_id, 'contact', docs)
            log.warning("Downloaded and created %d contacts. total %d.", len(docs), count)
    
    create_all_contact_documents_with_buffer([],False) ## flush any remainig docs in memory
    return contact_api_calls, max_timestamp

def get_all_contact_lists_info(project_id, refresh_token, api_key):
    url = "https://api.hubapi.com/contacts/v1/lists?"
    all_contact_lists = {}
    get_url = url
    hubspot_request_handler = get_hubspot_request_handler(project_id, refresh_token, api_key)
    contact_list_api_calls = 0

    has_more = True
    while has_more:
        log.warning("Downloading contact list for project_id %d %s",project_id, get_url)
        r = hubspot_request_handler(project_id, get_url)
        if not r.ok:
            log.error("Failure response %d from hubspot on sync_contact_lists", r.status_code)
            return
        response_dict = json.loads(r.text)
        contact_lists = response_dict["lists"]
        for contact_list in contact_lists:
            all_contact_lists[contact_list["listId"]] = contact_list

        contact_list_api_calls += 1

        has_more = response_dict.get('has-more')
        if has_more:
            get_url = url +"&"+"offset="+str(response_dict["offset"])
    
    return all_contact_lists, contact_list_api_calls

def sync_contact_lists_contact_ids(project_id, refresh_token, api_key, contact_lists_info):
    # all contacts endpoint
    url = "https://api.hubapi.com/contacts/v1/lists/all/contacts/all?"

    parameters_dict = {"showListMemberships":"true","count":100}
    required_properties = ["email","phone"]

    url = url + urllib.parse.urlencode(parameters_dict)
    url = url + "&"+ "&".join([ "property="+property_name for property_name in required_properties ])

    buffer_size = PAGE_SIZE * get_buffer_size_by_api_count()
    create_all_contact_list_documents_with_buffer = get_create_all_documents_with_buffer(project_id,"contact_list", buffer_size)

    hubspot_request_handler = get_hubspot_request_handler(project_id, refresh_token, api_key)

    get_url = url
    contact_api_calls = 0
    total_documents_created = 0
    has_more = True
    while has_more:
        log.warning("Downloading contacts for contact lists for project_id %d from url %s.", project_id, get_url)
        r = hubspot_request_handler(project_id, get_url)
        if not r.ok:
            log.error("Failure response %d from hubspot on sync_contacts", r.status_code)
            break

        response_dict = json.loads(r.text)
        contacts = response_dict['contacts']
        for contact in contacts:
            list_memberships = contact.get("list-memberships")
            for membership in list_memberships:
                if membership["static-list-id"] not in contact_lists_info.keys():
                    continue

                if membership["is-member"]:
                    contact_list = {
                        "contact_id": contact["vid"],
                        "contact_timestamp": membership["timestamp"],
                    }

                    contact_list.update(contact_lists_info[membership["static-list-id"]])
                    if allow_buffer_before_insert_by_project_id(project_id):
                        create_all_contact_list_documents_with_buffer([contact_list], True)
                    else:
                        create_all_documents(project_id, 'contact_list', [contact_list])
                    log.warning("Downloaded contact_list %d contact_id %d for project_id %d", membership["static-list-id"], contact["vid"], project_id)
                    total_documents_created += 1

        contact_api_calls += 1
        has_more = response_dict.get('has-more')
        if has_more:
            vid_offset = response_dict.get("vid-offset")
            if not vid_offset:
                break
            get_url = url + "&vidOffset="+ str(vid_offset)
    
    log.warning("Downloaded %d contacts for contact_list %d for project_id %d", total_documents_created, membership["static-list-id"], project_id)
    create_all_contact_list_documents_with_buffer([], False) ## flush any remainig docs in memory
    return contact_api_calls

def sync_contact_lists_with_recent_contact_ids(project_id, refresh_token, api_key, contact_lists_info, last_sync_timestamp=0):
    log.warning("Downloading recently created or modified contacts for project_id : "+ str(project_id) + ".")
    hubspot_request_handler = get_hubspot_request_handler(project_id, refresh_token, api_key)

    buffer_size = PAGE_SIZE * get_buffer_size_by_api_count()
    create_all_contact_list_documents_with_buffer = get_create_all_documents_with_buffer(project_id,"contact_list", buffer_size)

    contact_api_calls = 0
    total_documents_created = 0
    
    for list_id in contact_lists_info.keys():
        url = "https://api.hubapi.com/contacts/v1/lists/"+str(list_id)+"/contacts/recent?"
        parameters_dict = {"showListMemberships":"true","count":100}
        url = url + urllib.parse.urlencode(parameters_dict)
        get_url = url

        has_more = True
        pagination_timestamp = int(time.time() * 1000)

        while has_more and pagination_timestamp > last_sync_timestamp - (7200*1000):
            log.warning("Downloading recent contacts for contact lists for project_id %d from url %s.", project_id, get_url)
            r = hubspot_request_handler(project_id, get_url)
            if not r.ok:
                log.error("Failure response %d from hubspot on sync_contacts", r.status_code)
                break

            response_dict = json.loads(r.text)
            contacts = response_dict['contacts']
            for contact in contacts:
                list_memberships = contact.get("list-memberships")
                for membership in list_memberships:
                    if membership["static-list-id"] == list_id and membership["is-member"]:
                        contact_list = {
                            "contact_id": contact["vid"],
                            "contact_timestamp": membership["timestamp"],
                        }

                        contact_list.update(contact_lists_info[list_id])
                        if allow_buffer_before_insert_by_project_id(project_id):
                            create_all_contact_list_documents_with_buffer([contact_list], True)
                        else:
                            create_all_documents(project_id, 'contact_list', [contact_list])
                        log.warning("Downloaded contact_list %d contact_id %d for project_id %d", membership["static-list-id"], contact["vid"], project_id)
                        total_documents_created += 1

            contact_api_calls +=1
            has_more = response_dict.get('has-more')
            if has_more:
                vid_offset = response_dict.get("vid-offset")
                if not vid_offset:
                    break
                get_url = url + "&vidOffset="+ str(vid_offset)

                pagination_timestamp = int(response_dict.get("time-offset"))
                if not pagination_timestamp:
                    break
                get_url = get_url + "&timeOffset="+ str(pagination_timestamp)
    
    log.warning("Downloaded %d contacts for contact_list %d for project_id %d", total_documents_created, membership["static-list-id"], project_id)
    create_all_contact_list_documents_with_buffer([], False) ## flush any remainig docs in memory
    return contact_api_calls


def sync_all_contact_lists_v2(project_id, refresh_token, api_key, last_sync_timestamp=0):
    start_timestamp  = round(time.time() * 1000)

    contact_lists_info, contact_list_api_calls = get_all_contact_lists_info(project_id, refresh_token, api_key)
    
    all_contacts_api_calls = 0
    recent_contacts_api_calls = 0

    if last_sync_timestamp == 0:
        last_sync_timestamp = start_timestamp - (24*3600*1000)

    if last_sync_timestamp == 0:
        all_contacts_api_calls = sync_contact_lists_contact_ids(project_id, refresh_token, api_key, contact_lists_info)
    else:
        recent_contacts_api_calls = sync_contact_lists_with_recent_contact_ids(project_id, refresh_token, api_key, contact_lists_info, last_sync_timestamp)
    
    log.warning("Downloaded contact_lists with id and timestamp for project_id %d", project_id)

    total_api_calls = contact_list_api_calls + all_contacts_api_calls + recent_contacts_api_calls

    return total_api_calls, start_timestamp

def add_paginated_associations(project_id, to_object_ids, next_page_url, hubspot_request_handler):
    while True:
        url = next_page_url
        log.warning("Downloading paginated associations for project_id %d url %s", project_id,next_page_url)
        r  = hubspot_request_handler(project_id, url)
        if not r.ok:
            raise Exception("failed to get next page on paginated associations "+str(r.text))
        data = json.loads(r.text)
        results = data["results"]
        for association in results:
            to_object_ids.append(association["id"])
        total_associated_ids = len(results)
        if "paging" in data and "next" in data["paging"]:
            pagination = data["paging"]["next"]
            if "link" in pagination and pagination["link"] != "":
                next_page_url = pagination["link"]
                continue
        break

    if len(to_object_ids)==0:
        log.warning("Received empty result on paginated associations.")
    return to_object_ids, total_associated_ids

def validate_association_errors(association_response):
    if "errors" not in association_response:
        return True
    for error in association_response["errors"]:
        # ignore error if no contact is associated to company
        if error["subCategory"] != "crm.associations.NO_ASSOCIATIONS_FOUND":
            raise Exception("Unknown error occured in association erros "+str(error))
    return True

def fill_contacts_for_companies(project_id, docs, hubspot_request_handler):
    if use_company_contact_association_v2_by_project_id(project_id):
        return fill_contacts_for_companies_v2(project_id, docs, hubspot_request_handler)
    return fill_contacts_for_companies_v1(project_id, docs, hubspot_request_handler)


def fill_contacts_for_companies_v2(project_id, companies, hubspot_request_handler):
    companies_ids = []
    for company in companies:
        companies_ids.append(company["companyId"])
    
    associations, api_calls = get_associations(project_id, "company", companies_ids, "contact", hubspot_request_handler)
    for i in range(len(companies)):
        company_id = str(companies[i]["companyId"])
        if company_id in associations:
            contact_ids = []
            for id in associations[company_id]:
                contact_ids.append(int(id)) ## store as integer
            companies[i]["contactIds"] = contact_ids
    return companies, api_calls

def get_associations(project_id, from_object_name, from_object_ids, to_object_name, hubspot_request_handler):
    url = "https://api.hubapi.com/crm/v3/associations/"+from_object_name+"/"+to_object_name+"/batch/read"
    get_url = url +"?"
    ids_payload = []
    for id in from_object_ids:
        ids_payload.append({"id":id})
    payload = {"inputs":ids_payload}
    api_count = 0
    log.warning("Downloading %s %s using association for project_id %d url %s", from_object_name, to_object_name, project_id, url)
    r = hubspot_request_handler(project_id, get_url, requests.post, json=payload)
    if not r.ok:
        log.warning("Failed to get %s %s id using associations for project_id %d %s",from_object_name, to_object_name, project_id, str(r.text))
        raise Exception("Failed to get "+from_object_name+" "+to_object_name+" using association")

    # Response structure
    # {
    #    "status":
    #    "result":[
    #        { 
    #           "from":{
    #                     "id":from_id
    #                  },
    #            "to":[
    #                   {
    #                      "id":to_id
    #                   }
    #                 ],
    #            "paging": {
    #                   "next": {
    #                       "after": "",
    #                       "link": ""
    #                   }
    #             }
    #        }
    #    ],
    #    "numErrors":
    #    "errors":[{"subCategory":""}]
    # }

    api_count+=1
    data = json.loads(r.text)
    validate_association_errors(data)
    results = data["results"]
    associations = {} ##{from_object_id:[]to_object_id}

    total_associated_ids = 0
    for association in results:
        from_object_id = association["from"]["id"]
        to_object_ids = []
        for to_object in association["to"]:
            to_object_ids.append(to_object["id"])
            total_associated_ids+=1
        
        if "paging" in association and "next" in association["paging"]:
            pagination = association["paging"]["next"]
            if "link" in pagination and pagination["link"]!= "":
                to_object_ids, paginated_associated_ids = add_paginated_associations(project_id, 
                    to_object_ids, pagination["link"], hubspot_request_handler)
                total_associated_ids += paginated_associated_ids
                api_count+=1
        associations[from_object_id] = to_object_ids
    log.warning("Downloaded %s %s using association total %d",from_object_name, to_object_name, total_associated_ids)

    return associations, api_count

def get_deleted_contacts(project_id, refresh_token,  api_key):
    url = "https://api.hubapi.com/crm/v3/objects/contacts/?"
    parameter_dict = {'archived': "true","limit":100}
    parameters = urllib.parse.urlencode(parameter_dict)
    final_url = url + parameters    
    has_more = True
    count_api_calls = 0
    count = 0
    
    buffer_size = PAGE_SIZE * get_buffer_size_by_api_count()
    create_all_deleted_contacts_documents_with_buffer = get_create_all_documents_with_buffer(project_id, "contact", buffer_size, True)

    hubspot_request_handler = get_hubspot_request_handler(project_id, refresh_token, api_key)
    while has_more:
        log.warning("Downloading deleted contacts from url: %s", final_url)
        res = hubspot_request_handler(project_id, final_url)
        if not res.ok:
            raise Exception('Failed to get deleted contacts: ' + str(res.status_code))

        response_dict = json.loads(res.text)
        count_api_calls+=1
        docs = response_dict.get('results')
        if not docs:
            log.warning("Found empty response for deleted_contacts")
            break

        count = count + len(docs)
        if allow_buffer_before_insert_by_project_id(project_id):
            create_all_deleted_contacts_documents_with_buffer(docs, has_more)
            log.warning("Downloaded %d deleted_contacts. total %d.", len(docs), count)
        else:
            create_all_documents(project_id, 'contact', docs, True)
            log.warning("Downloaded and created %d deleted_contacts. total %d.", len(docs), count)

        has_more = response_dict.get('paging')
        if has_more:
            next_property = has_more.get('next')
            if not next_property:
                continue
            next_link = next_property.get('link')
            if not next_link:
                raise Exception('Found empty link value to fetch deleted contacts')
            final_url = next_link
    
    create_all_deleted_contacts_documents_with_buffer([], False) ## flush any remaining docs in memory
    return count_api_calls


## https://community.hubspot.com/t5/APIs-Integrations/Deals-Endpoint-Returning-414/m-p/320468/highlight/true#M30810
def get_deals_with_properties(project_id, get_url, hubspot_request_handler):
    param_dict_include_all_properties = {
        "includeAllProperties" : True,
        "allPropertiesFetchMode" : "latest_version",
    }

    parameters = urllib.parse.urlencode(param_dict_include_all_properties)
    url = get_url + "&" + parameters

    return hubspot_request_handler(project_id, url)


def sync_deals(project_id, refresh_token, api_key, sync_all=False):
    page_count_key = ""
    page_count = 0
    if sync_all:
        urls = [ "https://api.hubapi.com/deals/v1/deal/paged?" ]
        log.warning("Downloading all deals for project_id : "+ str(project_id) + ".")
        page_count_key = "limit"
        page_count = 250 # max size
    else:
        urls = [
            "https://api.hubapi.com/deals/v1/deal/recent/created?", # created
            "https://api.hubapi.com/deals/v1/deal/recent/modified?", # modified
        ]
        log.warning("Downloading recently created or modified deals for project_id : "+ str(project_id) + ".")
        page_count_key = "count"
        page_count = 100 # max size

    buffer_size = page_count * get_buffer_size_by_api_count()
    create_all_deal_documents_with_buffer = get_create_all_documents_with_buffer(project_id,"deal",buffer_size)
    hubspot_request_handler = get_hubspot_request_handler(project_id, refresh_token, api_key)
    deal_api_calls = 0
    err_url_too_long = False
    for url in urls:
        count = 0
        parameter_dict = {page_count_key: page_count}

        # mandatory property needed on response, returns no properties if not given.
        properties = []
        if sync_all:
            properties, ok = get_all_properties_by_doc_type(project_id,"deals", hubspot_request_handler)
            if not ok:
                log.error("Failure loading properties for project_id %d on sync_deals", project_id)
                break

        has_more = True
        while has_more:
            parameters = urllib.parse.urlencode(parameter_dict)
            get_url = url + parameters

            # List of all properties to get, returns empty properties if not given.
            if sync_all:
                get_url_with_properties = get_url + '&' + build_properties_param_str(properties)
                get_url_with_properties = get_url_with_properties + '&includeAssociations=true'
            else:
                get_url_with_properties = get_url

            log.warning("Downloading deals for project_id %d from url %s.", project_id, get_url_with_properties)
            response_dict = {}
            if err_url_too_long == False:
                r = hubspot_request_handler(project_id, get_url_with_properties)
                if not r.ok:
                    if r.status_code == 414:
                        log.error("Failure response %d from hubspot on sync_deals, using fallback logic", r.status_code)
                        err_url_too_long = True
                    else:
                        log.error("Failure response %d from hubspot on sync_deals", r.status_code)
                        break
                else:
                    response_dict = json.loads(r.text)

            if err_url_too_long == True:
                r = get_deals_with_properties(project_id, get_url, hubspot_request_handler)
                if not r.ok:
                   log.error("Failure response %d from hubspot on sync deals using fallback logic", r.status_code)
                   break
                response_dict = json.loads(r.text)

            deal_api_calls +=1

            # Need this check as has-more is not standard
            # across apis :) 
            has_more = response_dict.get('has-more')
            if has_more is None:
                has_more = response_dict.get('hasMore')

            if sync_all:
                docs = response_dict['deals']
            else:
                docs = response_dict['results']
            parameter_dict['offset']= response_dict['offset']

            count = count + len(docs)
            if allow_buffer_before_insert_by_project_id(project_id):
                create_all_deal_documents_with_buffer(docs, has_more)
                log.warning("Downloaded %d deals. total %d.", len(docs), count)
            else:
                create_all_documents(project_id, 'deal', docs)
                log.warning("Downloaded and created %d deals. total %d.", len(docs), count)
    create_all_deal_documents_with_buffer([], False) ## flush any remaining docs in memory
    return deal_api_calls


def get_company_contacts(project_id, company_id, hubspot_request_handler):
    if hubspot_request_handler == None or not company_id:
        raise Exception("invalid api_key or company_id")
    
    contacts = []
    url = "https://api.hubapi.com/companies/v2/companies/"+str(company_id)+"/contacts?"
    get_url = url
    log.warning("Downloading company contacts from url %s.", get_url)
    r = hubspot_request_handler(project_id, get_url)
    if r.status_code == 429: 
        log.error("Hubspot API rate limit exceeded for project "+str(project_id))
        return contacts
    if not r.ok:
        log.error("Failure response %d from hubspot on get_company_contacts", r.status_code)
        return contacts
    try:
        response = json.loads(r.text)
    except Exception as e:
        log.error("Failed loading json response from get_company_contacts with %s.", str(e))
        return contacts
    
    return response.get("contacts")

# Fills contacts for each company on docs.
def fill_contacts_for_companies_v1(project_id, docs, hubspot_request_handler):
    company_contacts_api_calls = 0
    for doc in docs:
        company_id = doc.get("companyId")
        contacts = get_company_contacts(project_id, company_id, hubspot_request_handler)
        company_contacts_api_calls +=1
        contactIds = []

        # Adding only contact ids as company contact list
        # properties are type inconsistent
        if contacts != None:
            for contact in contacts:
                vid = contact.get("vid")
                if vid == None: continue
                contactIds.append(vid)
        doc["contactIds"] = contactIds
    return docs, company_contacts_api_calls

def sync_companies(project_id, refresh_token, api_key,last_sync_timestamp, sync_all=False):
    if use_sync_company_v3_by_project_id(project_id):
        return sync_companies_v3(project_id, refresh_token, api_key,last_sync_timestamp, sync_all)
    return sync_companies_v2(project_id, refresh_token, api_key,last_sync_timestamp, sync_all)

def sync_companies_v2(project_id, refresh_token, api_key,last_sync_timestamp, sync_all=False):
    limit_key = ""
    if sync_all:
        urls = [ "https://api.hubapi.com/companies/v2/companies/paged?" ]
        log.warning("Downloading all companies for project_id : "+ str(project_id) + ".")
        limit_key = "limit"
    else:
        urls = [ "https://api.hubapi.com/companies/v2/companies/recent/modified?" ] # both created and modified. 
        log.warning("Downloading recently created or modified companies for project_id : "+ str(project_id) + ".")
        limit_key = "count"

    buffer_size = PAGE_SIZE * get_buffer_size_by_api_count()
    create_all_company_documents_with_buffer = get_create_all_documents_with_buffer(project_id,"company",buffer_size)

    hubspot_request_handler = get_hubspot_request_handler(project_id, refresh_token, api_key)

    companies_api_calls = 0
    companies_contacts_api_calls = 0
    max_timestamp = 0
    for url in urls:
        count = 0
        parameter_dict = {limit_key: PAGE_SIZE}

        properties = []
        if sync_all:
            properties, ok = get_all_properties_by_doc_type(project_id,"companies", hubspot_request_handler)
            if not ok:
                log.error("Failure loading properties for project_id %d on sync_companies", project_id)
                return 0, 0,0

        has_more = True
        while has_more:
            parameters = urllib.parse.urlencode(parameter_dict)
            get_url = url + parameters
            
            if sync_all:
                get_url = get_url + '&' + build_properties_param_str(properties)

            if not sync_all:
                get_url = get_url + "&since=" + str(last_sync_timestamp)

            log.warning("Downloading companies for project_id %d from url %s.", project_id, get_url)
            r = hubspot_request_handler(project_id, get_url)
            if not r.ok:
                log.error("Failure response %d from hubspot on sync_companies", r.status_code)
                break
            companies_api_calls +=1
            response_dict = json.loads(r.text)

            # Need this check as has-more is not standard
            # across apis :) 
            has_more = response_dict.get('has-more')
            if has_more is None:
                has_more = response_dict.get('hasMore')

            if sync_all:
                docs = response_dict['companies']
            else:
                docs = response_dict['results']
            parameter_dict['offset']= response_dict['offset']
            max_timestamp = get_batch_documents_max_timestamp(project_id, docs, "companies", max_timestamp)
            # fills contact ids for each comapany under 'contactIds'.
            _, api_calls = fill_contacts_for_companies(project_id, docs, hubspot_request_handler)
            companies_contacts_api_calls += api_calls
            count = count + len(docs)
            if allow_buffer_before_insert_by_project_id(project_id):
                create_all_company_documents_with_buffer(docs,has_more)
                log.warning("Downloaded %d companies. total %d.", len(docs), count)
            else:
                create_all_documents(project_id, 'company', docs)
                log.warning("Downloaded and created %d companies. total %d.", len(docs), count)
    create_all_company_documents_with_buffer([],False) ## flush any remaining docs in memory
    return companies_api_calls, companies_contacts_api_calls, max_timestamp

def get_batch_documents_max_timestamp_v3(project_id, docs, object_type, max_timestamp):
    last_modified_key = ""
    if object_type == "companies":
        last_modified_key = COMPANY_PROPERTY_KEY_LAST_MODIFIED_DATE
    if object_type == "engagements":
        last_modified_key = "hs_lastmodifieddate"

    for doc in docs:
        object_properties = doc[RECORD_PROPERTIES_KEY]
        if last_modified_key not in object_properties:
            log.error("Missing lastmodified in %s for project_id %d.", object_type, project_id)
            return max_timestamp
        
        try:
            last_modified_date = datetime.strptime(object_properties[last_modified_key], "%Y-%m-%dT%H:%M:%S.%fZ")
        except:
            last_modified_date = datetime.strptime(object_properties[last_modified_key], "%Y-%m-%dT%H:%M:%SZ")

        doc_last_modified_timestamp = int(last_modified_date.timestamp() * 1000)
        
        if max_timestamp == 0 :
            max_timestamp = doc_last_modified_timestamp
        elif max_timestamp < doc_last_modified_timestamp:
            max_timestamp = doc_last_modified_timestamp
    
    return max_timestamp

def fill_contacts_for_companies_v3(project_id, companies, hubspot_request_handler):
    companies_ids = []
    for company in companies:
        companies_ids.append(company["id"])
    
    associations, api_calls = get_associations(project_id, "company", companies_ids, "contact", hubspot_request_handler)
    for i in range(len(companies)):
        company_id = str(companies[i]["id"])
        if company_id in associations:
            contact_ids = []
            for id in associations[company_id]:
                contact_ids.append(int(id)) ## store as integer
            companies[i]["contactIds"] = contact_ids
    return companies, api_calls

def get_search_v3_api_payload(sync_timestamp_property_name, last_sync_timestamp, limit=100):
    parameters = {
        "filterGroups":[
            {
                "filters":[
                    {
                        "propertyName": sync_timestamp_property_name,
                        "operator": "GTE",
                        "value": str(last_sync_timestamp)
                    }
                ]
            }
        ],
        "sorts": [
            {
                "propertyName": sync_timestamp_property_name,
                "direction": "ASCENDING"
            }
        ],
        "limit": limit
    }
    return parameters

def sync_companies_v3(project_id, refresh_token, api_key, last_sync_timestamp, sync_all=False):
    log.info("Using sync_companies_v3 for project_id : "+str(project_id)+".")

    limit = PAGE_SIZE

    if sync_all:
        url = "https://api.hubapi.com/crm/v3/objects/companies?"
        headers = None
        request = requests.get
        json_payload = None
        log.warning("Downloading all companies for project_id : "+ str(project_id) + ".")
    else:
        url = "https://api.hubapi.com/crm/v3/objects/companies/search"  # both created and modified.
        headers = {'Content-Type': 'application/json'}
        request = requests.post
        json_payload = get_search_v3_api_payload(COMPANY_PROPERTY_KEY_LAST_MODIFIED_DATE, last_sync_timestamp, limit)
        log.warning("Downloading recently created or modified companies for project_id : "+ str(project_id) + ".")

    buffer_size = PAGE_SIZE * get_buffer_size_by_api_count()
    create_all_company_documents_with_buffer = get_create_all_documents_with_buffer(project_id, "company", buffer_size)

    hubspot_request_handler = get_hubspot_request_handler(project_id, refresh_token, api_key)

    companies_api_calls = 0
    companies_contacts_api_calls = 0
    max_timestamp = 0

    count = 0
    overall_doc_count = 0
    parameter_dict = {"limit": limit}

    properties, ok = get_all_properties_by_doc_type(project_id, "companies", hubspot_request_handler)
    if not ok:
        log.error("Failure loading properties for project_id %d on sync_companies", project_id)
        return 0, 0, 0

    has_more = True
    while has_more:
        parameters = urllib.parse.urlencode(parameter_dict)
        get_url = url
        
        if sync_all:
            get_url = get_url + parameters + '&' + build_properties_param_str(properties)
        else:
            json_payload["properties"] = properties

        log.warning("Downloading companies for project_id %d from url %s.", project_id, get_url)
        r = hubspot_request_handler(project_id, get_url, request=request, json=json_payload, headers=headers)
        if not r.ok:
            log.error("Failure response %d from hubspot on sync_companies", r.status_code)
            break
        
        companies_api_calls +=1
        response_dict = json.loads(r.text)

        docs = response_dict['results']
        
        paging_after = ""
        if "paging" in response_dict and "next" in response_dict["paging"] and "after" in response_dict["paging"]["next"]:
            paging_after = response_dict["paging"]["next"]["after"]

        if paging_after != "":
            has_more = True
            if sync_all:
                parameter_dict["after"] = paging_after
            else:
                json_payload["after"] = paging_after
        else:
            has_more = False
        
        max_timestamp = get_batch_documents_max_timestamp_v3(project_id, docs, "companies", max_timestamp)
        
        # fills contact ids for each comapany under 'contactIds'.
        _, api_calls = fill_contacts_for_companies_v3(project_id, docs, hubspot_request_handler)
        companies_contacts_api_calls += api_calls
        count = count + len(docs)
        overall_doc_count = overall_doc_count + len(docs)
        
        if allow_buffer_before_insert_by_project_id(project_id):
            create_all_company_documents_with_buffer(docs, has_more)
            log.warning("Downloaded %d companies. total %d.", len(docs), overall_doc_count)
        else:
            create_all_documents(project_id, 'company', docs)
            log.warning("Downloaded and created %d companies. total %d.", len(docs), overall_doc_count)
        
        if not sync_all:
            if has_more and count >= SEARCH_V3_API_RECORD_PULL_LIMIT:
                log.warning("10K record limit hit for companies for project_id %d. New timestamp %d", project_id, max_timestamp)
                count = 0
                json_payload = get_search_v3_api_payload(COMPANY_PROPERTY_KEY_LAST_MODIFIED_DATE, max_timestamp, limit)
    
    create_all_company_documents_with_buffer([], False) ## flush any remaining docs in memory
    return companies_api_calls, companies_contacts_api_calls, max_timestamp

def sync_forms(project_id, refresh_token, api_key):
    url = "https://api.hubapi.com/forms/v2/forms?"
    get_url = url

    hubspot_request_handler = get_hubspot_request_handler(project_id, refresh_token, api_key)

    count = 0
    log.warning("Downloading forms for project_id %d from url %s.", project_id, get_url)
    r = hubspot_request_handler(project_id, get_url)
    if not r.ok:
        log.error("Failure response %d from hubspot on sync_forms", r.status_code)
        return
    docs = json.loads(r.text)

    create_all_documents(project_id, 'form', docs)
    count = count + len(docs)
    log.warning("Downloaded and created %d forms. total %d.", len(docs), count)


def get_forms(project_id):
    uri = "/data_service/hubspot/documents/types/form?project_id="+str(project_id)
    url = options.data_service_host + uri
    log.warning("Getting form documents for project %d", project_id)

    response = requests.get(url) 
    if not response.ok:
        raise Exception('Failed to get form submissions with status '+response.status_code)

    return response.json()


# sync form_submission for all forms.
def sync_form_submissions(project_id, refresh_token, api_key):
    forms = get_forms(project_id)

    if len(forms) == 0: 
        log.warning("No forms to sync on sync_form_submissions")

    hubspot_request_handler = get_hubspot_request_handler(project_id, refresh_token, api_key)

    page_count = 50
    buffer_size = page_count * get_buffer_size_by_api_count()
    create_all_form_submissions_documents_with_buffer = get_create_all_documents_with_buffer(project_id,"form_submission",buffer_size)
    for form in forms:
        form_id = form.get("id")
        if form_id == None:
            log.warning("id is missing on from document returned by get forms for project %d", project_id)
            continue

        url = "https://api.hubapi.com/form-integrations/v1/submissions/forms/"+form_id+"?"
        parameter_dict = {"limit":50 }
        parameters = urllib.parse.urlencode(parameter_dict)
        get_url = url + parameters

        count = 0
        log.warning("Downloading form submissions for project_id %d from url %s.", project_id, get_url)
        r = hubspot_request_handler(project_id, get_url)
        if not r.ok:
            log.error("Failure response %d from hubspot on sync_form_submissions", r.status_code)
            create_all_form_submissions_documents_with_buffer([],False)
            return
        response = json.loads(r.text)
        docs = response.get("results")
        if docs == None:
            raise Exception("results key missing on form submissions api response")

        # Adding 'formId' to docs as API response 
        # doesn't have it.
        for doc in docs: doc["formId"] = form_id

        count = count + len(docs)
        if allow_buffer_before_insert_by_project_id(project_id):
            create_all_form_submissions_documents_with_buffer(docs,True)
            log.warning("Downloaded %d form submissions. total %d.", len(docs), count)
        else:
            create_all_documents(project_id, 'form_submission', docs)
            log.warning("Downloaded and created %d form submissions. total %d.", 
            len(docs), count)
    create_all_form_submissions_documents_with_buffer([],False)


def sync_owners(project_id, refresh_token, api_key):
    url = "https://api.hubapi.com/owners/v2/owners?"
    get_url = url

    hubspot_request_handler = get_hubspot_request_handler(project_id, refresh_token, api_key)

    buffer_size = PAGE_SIZE * get_buffer_size_by_api_count()
    create_all_owners_documents_with_buffer = get_create_all_documents_with_buffer(project_id, "owner", buffer_size)

    count = 0
    log.warning("Downloading owners for project_id %d from url %s.", project_id, get_url)
    r = hubspot_request_handler(project_id, get_url)
    if not r.ok:
        log.error("Failure response %d from hubspot on sync_owners", r.status_code)
        return
    docs = json.loads(r.text)

    create_all_owners_documents_with_buffer(docs, False)
    count = count + len(docs)
    log.warning("Downloaded and created %d owners. total %d.", len(docs), count)


def get_sync_info(sync_first_time = False):
    uri = "/data_service/hubspot/documents/sync_info?is_first_time="
    if sync_first_time == True:
        uri = uri + "true"
    else:
        uri = uri + "false"
    
    url = options.data_service_host + uri
    response = requests.get(url)
    if not response.ok:
        raise Exception('Failed to get sync info with status: '+str(response.status_code))
    return response.json()

def update_sync_status(request_payload, first_sync=False):
    uri = "/data_service/hubspot/documents/sync_info?"
    if first_sync:
        uri = uri+"is_first_time=true"
    else:
        uri = uri+"is_first_time=false"

    url = options.data_service_host + uri

    retries = 0
    while True:
        try:
            res = requests.post(url, data=json.dumps(request_payload))
            if not res.ok:
                raise Exception('Failed to send first time sync update: ' + str(res.status_code))
            return
        except Exception as e:
            if retries > RETRY_LIMIT:
                raise Exception("Retry exhausted on send first time sync update "+str(e)+ " , retries "+ str(retries))
            log.warning("Failed to send first time sync update. retrying in 2s "+str(e))
            retries += 1
            time.sleep(2)

def get_allowed_list_with_all_element_support(allowed_list_string, disallowed_list_string=""):
    disallowed_map = {}
    elements = [s.strip() for s in disallowed_list_string.split(",")]
    for element in elements:
        disallowed_map[element]= True

    if allowed_list_string =="*":
        return True, {},disallowed_map

    elements = [s.strip() for s in allowed_list_string.split(",")]
    allowed_map = {}
    for element in elements:
        if element not in disallowed_map:
            allowed_map[element]=True

    return False,allowed_map,disallowed_map

def allow_sync_by_project_id(project_id):
    all_projects, allowed_projects, disallowed_projects = get_allowed_list_with_all_element_support(options.project_ids, options.disabled_project_ids)
    if str(project_id) in disallowed_projects:
        return False

    if not all_projects:
        return str(project_id) in allowed_projects

    return True

def get_hubspot_app_credentials():
    return options.hubspot_app_id, options.hubspot_app_secret

def disable_non_marketing_contacts_by_project_id(project_id):
    all_projects, allowed_projects, _ = get_allowed_list_with_all_element_support(options.disable_non_marketing_contacts_project_id)

    if all_projects:
        return True
    return str(project_id) in allowed_projects

def get_buffer_size_by_api_count():
    return int(options.buffer_size_by_api_count)

def allow_buffer_before_insert_by_project_id(project_id):
    all_projects, allowed_projects,_ = get_allowed_list_with_all_element_support(options.enable_buffer_before_insert_by_project_id)
    if all_projects:
        return True
    return str(project_id) in allowed_projects

def allow_delete_api_by_project_id(project_id):
    if not options.enable_deleted_contacts:
        return False
    all_projects, allowed_projects,_ = get_allowed_list_with_all_element_support(options.enable_deleted_projectIDs)
    if all_projects:
        return True
    return str(project_id) in allowed_projects

def use_company_contact_association_v2_by_project_id(project_id):
    if not options.enable_company_contact_association_v2_by_project_id:
        return False
    all_projects, allowed_projects,_ = get_allowed_list_with_all_element_support(options.enable_company_contact_association_v2_by_project_id)
    if all_projects:
        return True
    return str(project_id) in allowed_projects

def allow_batch_insert_doc_type(doc_type):
    all_doc_type, allowed_doc_type,_ = get_allowed_list_with_all_element_support(options.batch_insert_doc_types)
    if all_doc_type:
        return True
    return str(doc_type) in allowed_doc_type

def allow_batch_insert_by_project_id(project_id):
    all_projects, allowed_projects,_ = get_allowed_list_with_all_element_support(options.batch_insert_by_project_ids)
    if all_projects:
        return True
    return str(project_id) in allowed_projects

def allow_contact_list_sync_by_project_id(project_id):
    if not options.enable_contact_list_sync_by_project_id:
        return False
    all_projects, allowed_projects,_ = get_allowed_list_with_all_element_support(options.enable_contact_list_sync_by_project_id)
    if all_projects:
        return True
    return str(project_id) in allowed_projects

def allow_owner_sync_by_project_id(project_id):
    if not options.enable_owner_sync_by_project_id:
        return False
    all_projects, allowed_projects,_ = get_allowed_list_with_all_element_support(options.enable_owner_sync_by_project_id)
    if all_projects:
        return True
    return str(project_id) in allowed_projects

def allowed_doc_types_sync(doc_type):
    all_doc_typ, allowed_doc_types,_ = get_allowed_list_with_all_element_support(options.allowed_doc_types_sync)
    if all_doc_typ:
        return True
    return doc_type in allowed_doc_types

def use_sync_company_v3_by_project_id(project_id):
    if not options.enable_sync_company_v3_by_project_id:
        return False
    all_projects, allowed_projects,_ = get_allowed_list_with_all_element_support(options.enable_sync_company_v3_by_project_id)
    if all_projects:
        return True
    return str(project_id) in allowed_projects

def use_sync_engagement_v3_by_project_id(project_id):
    if not options.enable_sync_engagement_v3_by_project_id:
        return False
    all_projects, allowed_projects,_ = get_allowed_list_with_all_element_support(options.enable_sync_engagement_v3_by_project_id)
    if all_projects:
        return True
    return str(project_id) in allowed_projects

def get_next_sync_info(project_settings, last_sync_info, first_time_sync = False):
    next_sync_info = []
    for project_id in project_settings:
        if not allow_sync_by_project_id(project_id):
            continue

        settings = project_settings[project_id]
        if first_time_sync == True and settings.get("is_first_time_synced")!=False :
            continue

        if first_time_sync == False and settings.get("is_first_time_synced")!=True:
            continue

        api_key = settings.get("api_key")
        refresh_token = settings.get("refresh_token")
        if api_key == None and refresh_token == None:
            log.error("No api_key and refresh_token on project_settings of project %d", project_id)
            continue

        sync_info = last_sync_info.get(project_id)
        if sync_info == None:
            log.error("Last sync info missing for project %d", project_id)
            continue

        if allow_delete_api_by_project_id(project_id):
             sync_info["deleted_contacts"] = 0

        for doc_type in sync_info:
            if not allowed_doc_types_sync(doc_type):
                continue

            if doc_type == "contact_list" and not allow_contact_list_sync_by_project_id(project_id):
                continue
            if doc_type == "owner" and not allow_owner_sync_by_project_id(project_id):
                continue
            
            next_sync = {}
            next_sync["project_id"] = int(project_id)
            next_sync["api_key"] = api_key
            next_sync["doc_type"] = doc_type
            next_sync["refresh_token"] = refresh_token if refresh_token is not None else ""
            # sync all, if last sync timestamp is 0.
            next_sync["sync_all"] = first_time_sync
            next_sync["last_sync_timestamp"] = sync_info[doc_type]
            next_sync_info.append(next_sync)

    return next_sync_info 


def sync(project_id, refresh_token, api_key, doc_type, sync_all, last_sync_timestamp):
    response = {}
    response["project_id"] = project_id
    response["doc_type"] = doc_type
    response["sync_all"] = sync_all

    max_timestamp  = 0
    try:
        if project_id == None or api_key == None or doc_type == None or sync_all == None:
            raise Exception("invalid params on sync, project_id "+str(project_id)+", api_key "+str(api_key)+", doc_type "+str(doc_type)+", sync_all "+str(sync_all))            

        if doc_type == "contact":
            response["contact_api_calls"],max_timestamp = sync_contacts(project_id, refresh_token, api_key, last_sync_timestamp, sync_all)
        elif doc_type == "company":        
            response["companies_api_calls"], response["companies_contacts_api_calls"],max_timestamp = sync_companies(project_id, refresh_token, api_key, last_sync_timestamp, sync_all)
        elif doc_type == "deal":
            response["deal_api_calls"] = sync_deals(project_id, refresh_token, api_key, sync_all)
        elif doc_type == "contact_list":
            response["contact_list_api_calls"], max_timestamp = sync_all_contact_lists_v2(project_id, refresh_token, api_key, last_sync_timestamp)
        elif doc_type == "form":
            sync_forms(project_id, refresh_token, api_key)
        elif doc_type == "form_submission":
            sync_form_submissions(project_id, refresh_token, api_key)
        elif doc_type == "owner":
            sync_owners(project_id, refresh_token, api_key)
        elif doc_type == "deleted_contacts":
            response["deleted_contacts_api_calls"] = get_deleted_contacts(project_id, refresh_token, api_key)
        elif doc_type == "engagement":
            response["engagement_api_calls"], response["engagements_contacts_api_calls"], max_timestamp = sync_engagements(project_id, refresh_token, api_key, last_sync_timestamp)
        else:
            raise Exception("invalid doc_type "+ doc_type)

    except Exception as e:
        if str(e) == "Same offset for consecutive pages on sync_contacts":
            response["message"] = str(e)
        else:    
            response["status"] = "failed"
            response["message"] = "Failed with exception: " + str(e)
            return response

    response["status"] = "success"
    response["timestamp"]= max_timestamp
    return response

def requests_with_retry(method,url):
    retries = 0
    while True:
        try:
            return requests.request(method=method, url = url)
        except Exception as e:
            if retries < RETRY_LIMIT:
                log.error("Failed to perform request %s. Retrying in %dsec",e,2)
                time.sleep(2)
                continue
            else:
                raise Exception("Failed to perform request %s",e)

def get_task_detail(job_name):
    uri = "/data_service/task/details?task_name="+job_name
    url = options.data_service_host + uri

    response = requests_with_retry("GET",url)
    if not response.ok:
        raise Exception('Failed to get task details: '+str(response.status_code)+' %s'+response.text)
    return response.json()

def get_all_to_be_executed_deltas(task_id,project_id, lookback):
    uri = "/data_service/task/deltas?task_id="+str(task_id) +"&lookback="+str(lookback) +"&project_id="+str(project_id)
    url = options.data_service_host + uri

    response = requests_with_retry("GET",url)
    if not response.ok:
        raise Exception('Failed to task deltas: '+str(response.status_code)+' %s'+response.text)
    return response.json()

def insert_task_begin_record(task_id,project_id, delta):
    uri = "/data_service/task/begin?task_id="+str(task_id) +"&delta="+str(delta) +"&project_id="+str(project_id)
    url = options.data_service_host + uri

    response = requests_with_retry("POST",url)
    if response.status_code != requests.codes["created"]:
        raise Exception('Failed to insert task begin record: '+str(response.status_code)+' %s'+response.text)
    return response

def insert_task_end_record(task_id,project_id, delta):
    uri = "/data_service/task/end?task_id="+str(task_id) +"&delta="+str(delta) +"&project_id="+str(project_id)
    url = options.data_service_host + uri

    response = requests_with_retry("POST",url)
    if response.status_code != requests.codes["created"]:
        raise Exception('Failed to insert task end record: '+str(response.status_code)+' %s'+response.text)
    return response

def delete_task_end_record(task_id,project_id, delta):
    uri = "/data_service/task/end?task_id="+str(task_id) +"&delta="+str(delta) +"&project_id="+str(project_id)
    url = options.data_service_host + uri

    response = requests_with_retry("DELETE",url)
    if response.status_code != requests.codes["accepted"]:
        raise Exception('Failed to delete task delta: '+str(response.status_code)+' %s'+response.text)
    return response

def is_dependent_task_done(task_id,project_id,delta):
    uri = "/data_service/task/dependent_task_done?task_id="+str(task_id) +"&delta="+str(delta) +"&project_id="+str(project_id)
    url = options.data_service_host + uri

    response = requests_with_retry("GET",url)
    if not response.ok and response.status_code != requests.codes["not_found"]:
        raise Exception('Failed to check dependent task: '+str(response.status_code)+' %s'+response.text)
    data = json.loads(response.text)
    return data

def get_task_delta_as_time(delta):
    uri = "/data_service/task/delta_timestamp?delta="+str(delta)
    url = options.data_service_host + uri

    response = requests_with_retry("GET",url)
    if not response.ok:
        raise Exception('Failed to get timestamp for delta: '+delta+" status: "+str(response.status_code)+' %s'+response.text)
    return response

def get_task_end_timestamp(delta,frequency, frequency_interval):
    uri = "/data_service/task/delta_end_timestamp?delta="+str(delta)+"&frequency="+str(frequency)+"&frequency_interval="+frequency_interval
    url = options.data_service_host + uri

    response = requests_with_retry("GET",url)
    if not response.ok:
        raise Exception("Failed to get end timestamp for delta: "+delta+" status: "+str(response.status_code)+' %s'+response.text)
    return response

def get_pending_delta(job_name, lookback):
    task_details = get_task_detail(job_name)
    deltas = get_all_to_be_executed_deltas(task_details["task_id"],lookback)
    if len(deltas)<1:
        return task_details,0,False

    return task_details,deltas[len(deltas)-1], True # only process the latest delta

def hubspot_sync(configs):
    first_sync = configs["first_sync"]
    sync_info = get_sync_info(first_sync)

    project_settings = sync_info.get("project_settings")
    if project_settings == None:
        log.error("Project settings missing on get sync info response")
        sys.exit(1)

    last_sync_info = sync_info.get("last_sync_info")
    if last_sync_info == None:
        log.error("Last sync info missing on get sync info response")
        sys.exit(1)

    next_sync_info = get_next_sync_info(project_settings, last_sync_info, first_sync)

    log.warning("sync_info: "+str(next_sync_info))
    next_sync_failures = []
    next_sync_success = []

    for info in next_sync_info:
        log.warning("Current processing sync_info: "+str(info))
        notification_payload = {}
        try:
            response = sync(info.get("project_id"), info.get("refresh_token"), info.get("api_key"),
                    info.get("doc_type"), info.get("sync_all"), info.get("last_sync_timestamp"))
            if response["status"] == "failed":
                next_sync_failures.append(response)
                notification_payload["status"]= "Failures on sync."
                notification_payload["failures"] = [response]
                notification_payload["success"] = []
            else:
                next_sync_success.append(response)
                notification_payload["status"]= "Successfully synced."
                notification_payload["failures"] = []
                notification_payload["success"] = [response]
            
            update_sync_status(notification_payload, first_sync)
        except Exception as e:
            project_id = info.get("project_id")
            doc_type = info.get("doc_type")
            log.warning("Failed to process doc type %s for project_id %d. exception: %s", doc_type, project_id, str(e))
            next_sync_failures.append(str(project_id)+":"+doc_type+" -> "+str(e))

    success = len(next_sync_failures)<1
    status_msg = "Successfully synced." if success else "Failures on sync."

    notification_payload = {
        "status": status_msg, 
        "failures": next_sync_failures, 
        "success": next_sync_success,
    }

    log.warning("Successfully synced. End of hubspot sync job.")

    try:
        if first_sync == True:
            ping_healthcheck(options.env, options.healthcheck_ping_id, notification_payload)
        else:
            if len(next_sync_failures) > 0:
                ping_healthcheck(options.env, HEALTHCHECK_PING_ID, notification_payload, endpoint="/fail")
            else:
                ping_healthcheck(options.env, HEALTHCHECK_PING_ID, notification_payload)

    except Exception as e:
        log.warning(e)
        next_sync_failures.append(str(e))
        if first_sync == True:
            ping_healthcheck(options.env, options.healthcheck_ping_id, notification_payload, endpoint="/fail")
        else:
            ping_healthcheck(options.env, HEALTHCHECK_PING_ID, notification_payload, endpoint="/fail")
    
    ping_healthcheck(options.env, HEALTHCHECK_RUN_PING_ID, {})

    return None, True

def task_func(job_name, lookback, f, configs, latest_interval=False):
    task_details = get_task_detail(job_name)
    finalStatus = {}
    if task_details["is_project_enabled"] == True:
        finalStatus["status"] = "Call ProjectId Enabled Func"
        return finalStatus
    task_id = task_details["task_id"]

    deltas  = get_all_to_be_executed_deltas(task_id, 0,lookback)
    if len(deltas)<1:
        log.warning("No interval for processing.")
        return finalStatus

    deltas.sort()
    if latest_interval == True:
        deltas = deltas[len(deltas)-1:]
    log.warning("Deltas to be processed %s", deltas)

    for delta in deltas:
        finalStatus[str(delta)]={}
        log.warning("Checking dependency")
        done = is_dependent_task_done(task_id,0,delta)
        if done == True:
            log.warning("Processing delta %s",delta)
            insert_task_begin_record(task_id,0,delta)
            configs["start_timestamp"] = get_task_delta_as_time(delta)
            configs["end_timestamp"]=get_task_end_timestamp(delta,str(task_details["frequency"]), str(task_details["frequency_interval"]))
            try:
                status, success = f(configs)
            except Exception as e:
                delete_task_end_record(task_id,0, delta)
                finalStatus[str(delta)]["success"] = False
                finalStatus[str(delta)]["error"] = str(e)
                break
            finalStatus[str(delta)]["status"] = status
            finalStatus[str(delta)]["success"] = success
            if success == False:
                log.warning("Processing failed for delta %s",delta)
                delete_task_end_record(task_id,0, delta)
                break
            log.warning("Processing success for delta %s",delta)
            insert_task_end_record(task_id,0,delta)
        else:
            finalStatus[str(delta)]["error"] = "Dependency not done yet"
            finalStatus[str(delta)]["success"]=False
            log.warning("%s - dependency not done yet",delta)

    return finalStatus


if __name__ == "__main__":
    (options, args) = parser.parse_args()
    configs = {
        "first_sync":options.first_sync
    }

    ## prioritize app_name from environment
    app_name = options.app_name if options.app_name != "" else APP_NAME
    status = task_func(app_name,1,hubspot_sync,configs,True)
    if len(status)<1:
        sys.exit(0)
    
    err = ""
    for delta in status:
        delta_status = status[delta]

        if "error" in delta_status:
            err = delta_status["error"]

    if err!="":
        ping_healthcheck(options.env, options.healthcheck_ping_id, err, endpoint="/fail")

    sys.exit(0)<|MERGE_RESOLUTION|>--- conflicted
+++ resolved
@@ -605,10 +605,6 @@
         url = engagement_url + type + "/search"
         has_more = True
         engagement_properties = get_properties_for_engagement_v3(type)
-<<<<<<< HEAD
-=======
-        json_payload = get_search_v3_api_payload("hs_lastmodifieddate", last_sync_timestamp, limit)
->>>>>>> 3e9c0e87
         latest_timestamp = 0
 
         log.warning("Downloading "+ type + " engagements for project_id : "+ str(project_id) + ".")
@@ -646,15 +642,9 @@
             else:
                 has_more = False
 
-<<<<<<< HEAD
             latest_timestamp = get_batch_documents_max_timestamp_v3(project_id, docs, "engagements", latest_timestamp)
 
             _, api_calls = fill_contacts_for_engagements_v3(project_id, docs, type, hubspot_request_handler)
-=======
-            latest_timestamp = get_batch_documents_max_timestamp_v3(project_id, filter_engagements, "engagements", latest_timestamp)
-
-            _, api_calls = fill_contacts_for_engagements_v3(project_id, filter_engagements, type, hubspot_request_handler)
->>>>>>> 3e9c0e87
             engagements_contacts_api_calls += api_calls
             count = count + len(filter_engagements)
             overall_doc_count = overall_doc_count + len(filter_engagements)
