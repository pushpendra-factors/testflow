--- conflicted
+++ resolved
@@ -48,11 +48,8 @@
                     this.q.push(callMap);
                     window.dispatchEvent(factorsQueuedEvent);
                 }
-<<<<<<< HEAD
                 this.init("e00jerl4ojnsx0jd5i5c63fyaf5wk1y9", {host: "https://api.factors.ai"}, function(){console.log("Init callback")});
-=======
-                this.init("token", {host: "http://factors-dev.com:8085"}, function(){console.log("Init callback")});
->>>>>>> 2ac75006
+
                 return this;
             })();
 
